--- conflicted
+++ resolved
@@ -99,10 +99,7 @@
 int sysctl_tcp_moderate_rcvbuf __read_mostly = 1;
 int sysctl_tcp_early_retrans __read_mostly = 3;
 int sysctl_tcp_default_init_rwnd __read_mostly = TCP_DEFAULT_INIT_RCVWND;
-<<<<<<< HEAD
-=======
-
->>>>>>> 2527c3d5
+
 #define FLAG_DATA		0x01 /* Incoming frame contained data.		*/
 #define FLAG_WIN_UPDATE		0x02 /* Incoming ACK was a window update.	*/
 #define FLAG_DATA_ACKED		0x04 /* This ACK acknowledged new data.		*/
@@ -363,10 +360,7 @@
 	 */
 	if (mss > 1460)
 		icwnd = max_t(u32, (1460 * icwnd) / mss, 2);
-<<<<<<< HEAD
-=======
-
->>>>>>> 2527c3d5
+
 	rcvmem = SKB_TRUESIZE(mss + MAX_TCP_HEADER);
 	while (tcp_win_from_space(rcvmem) < mss)
 		rcvmem += 128;
