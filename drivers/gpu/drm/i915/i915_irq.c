/* i915_irq.c -- IRQ support for the I915 -*- linux-c -*-
 */
/*
 * Copyright 2003 Tungsten Graphics, Inc., Cedar Park, Texas.
 * All Rights Reserved.
 *
 * Permission is hereby granted, free of charge, to any person obtaining a
 * copy of this software and associated documentation files (the
 * "Software"), to deal in the Software without restriction, including
 * without limitation the rights to use, copy, modify, merge, publish,
 * distribute, sub license, and/or sell copies of the Software, and to
 * permit persons to whom the Software is furnished to do so, subject to
 * the following conditions:
 *
 * The above copyright notice and this permission notice (including the
 * next paragraph) shall be included in all copies or substantial portions
 * of the Software.
 *
 * THE SOFTWARE IS PROVIDED "AS IS", WITHOUT WARRANTY OF ANY KIND, EXPRESS
 * OR IMPLIED, INCLUDING BUT NOT LIMITED TO THE WARRANTIES OF
 * MERCHANTABILITY, FITNESS FOR A PARTICULAR PURPOSE AND NON-INFRINGEMENT.
 * IN NO EVENT SHALL TUNGSTEN GRAPHICS AND/OR ITS SUPPLIERS BE LIABLE FOR
 * ANY CLAIM, DAMAGES OR OTHER LIABILITY, WHETHER IN AN ACTION OF CONTRACT,
 * TORT OR OTHERWISE, ARISING FROM, OUT OF OR IN CONNECTION WITH THE
 * SOFTWARE OR THE USE OR OTHER DEALINGS IN THE SOFTWARE.
 *
 */

#define pr_fmt(fmt) KBUILD_MODNAME ": " fmt

#include <linux/circ_buf.h>
#include <linux/slab.h>
#include <linux/sysrq.h>

#include <drm/drmP.h>
#include <drm/i915_drm.h>

#include "i915_drv.h"
#include "i915_trace.h"
#include "intel_drv.h"
<<<<<<< HEAD
#include "intel_psr.h"
=======
#include "intel_ipts.h"
>>>>>>> 28553093

/**
 * DOC: interrupt handling
 *
 * These functions provide the basic support for enabling and disabling the
 * interrupt handling support. There's a lot more functionality in i915_irq.c
 * and related files, but that will be described in separate chapters.
 */

static const u32 hpd_ilk[HPD_NUM_PINS] = {
	[HPD_PORT_A] = DE_DP_A_HOTPLUG,
};

static const u32 hpd_ivb[HPD_NUM_PINS] = {
	[HPD_PORT_A] = DE_DP_A_HOTPLUG_IVB,
};

static const u32 hpd_bdw[HPD_NUM_PINS] = {
	[HPD_PORT_A] = GEN8_PORT_DP_A_HOTPLUG,
};

static const u32 hpd_ibx[HPD_NUM_PINS] = {
	[HPD_CRT] = SDE_CRT_HOTPLUG,
	[HPD_SDVO_B] = SDE_SDVOB_HOTPLUG,
	[HPD_PORT_B] = SDE_PORTB_HOTPLUG,
	[HPD_PORT_C] = SDE_PORTC_HOTPLUG,
	[HPD_PORT_D] = SDE_PORTD_HOTPLUG
};

static const u32 hpd_cpt[HPD_NUM_PINS] = {
	[HPD_CRT] = SDE_CRT_HOTPLUG_CPT,
	[HPD_SDVO_B] = SDE_SDVOB_HOTPLUG_CPT,
	[HPD_PORT_B] = SDE_PORTB_HOTPLUG_CPT,
	[HPD_PORT_C] = SDE_PORTC_HOTPLUG_CPT,
	[HPD_PORT_D] = SDE_PORTD_HOTPLUG_CPT
};

static const u32 hpd_spt[HPD_NUM_PINS] = {
	[HPD_PORT_A] = SDE_PORTA_HOTPLUG_SPT,
	[HPD_PORT_B] = SDE_PORTB_HOTPLUG_CPT,
	[HPD_PORT_C] = SDE_PORTC_HOTPLUG_CPT,
	[HPD_PORT_D] = SDE_PORTD_HOTPLUG_CPT,
	[HPD_PORT_E] = SDE_PORTE_HOTPLUG_SPT
};

static const u32 hpd_mask_i915[HPD_NUM_PINS] = {
	[HPD_CRT] = CRT_HOTPLUG_INT_EN,
	[HPD_SDVO_B] = SDVOB_HOTPLUG_INT_EN,
	[HPD_SDVO_C] = SDVOC_HOTPLUG_INT_EN,
	[HPD_PORT_B] = PORTB_HOTPLUG_INT_EN,
	[HPD_PORT_C] = PORTC_HOTPLUG_INT_EN,
	[HPD_PORT_D] = PORTD_HOTPLUG_INT_EN
};

static const u32 hpd_status_g4x[HPD_NUM_PINS] = {
	[HPD_CRT] = CRT_HOTPLUG_INT_STATUS,
	[HPD_SDVO_B] = SDVOB_HOTPLUG_INT_STATUS_G4X,
	[HPD_SDVO_C] = SDVOC_HOTPLUG_INT_STATUS_G4X,
	[HPD_PORT_B] = PORTB_HOTPLUG_INT_STATUS,
	[HPD_PORT_C] = PORTC_HOTPLUG_INT_STATUS,
	[HPD_PORT_D] = PORTD_HOTPLUG_INT_STATUS
};

static const u32 hpd_status_i915[HPD_NUM_PINS] = {
	[HPD_CRT] = CRT_HOTPLUG_INT_STATUS,
	[HPD_SDVO_B] = SDVOB_HOTPLUG_INT_STATUS_I915,
	[HPD_SDVO_C] = SDVOC_HOTPLUG_INT_STATUS_I915,
	[HPD_PORT_B] = PORTB_HOTPLUG_INT_STATUS,
	[HPD_PORT_C] = PORTC_HOTPLUG_INT_STATUS,
	[HPD_PORT_D] = PORTD_HOTPLUG_INT_STATUS
};

/* BXT hpd list */
static const u32 hpd_bxt[HPD_NUM_PINS] = {
	[HPD_PORT_A] = BXT_DE_PORT_HP_DDIA,
	[HPD_PORT_B] = BXT_DE_PORT_HP_DDIB,
	[HPD_PORT_C] = BXT_DE_PORT_HP_DDIC
};

static const u32 hpd_gen11[HPD_NUM_PINS] = {
	[HPD_PORT_C] = GEN11_TC1_HOTPLUG | GEN11_TBT1_HOTPLUG,
	[HPD_PORT_D] = GEN11_TC2_HOTPLUG | GEN11_TBT2_HOTPLUG,
	[HPD_PORT_E] = GEN11_TC3_HOTPLUG | GEN11_TBT3_HOTPLUG,
	[HPD_PORT_F] = GEN11_TC4_HOTPLUG | GEN11_TBT4_HOTPLUG
};

static const u32 hpd_icp[HPD_NUM_PINS] = {
	[HPD_PORT_A] = SDE_DDIA_HOTPLUG_ICP,
	[HPD_PORT_B] = SDE_DDIB_HOTPLUG_ICP,
	[HPD_PORT_C] = SDE_TC1_HOTPLUG_ICP,
	[HPD_PORT_D] = SDE_TC2_HOTPLUG_ICP,
	[HPD_PORT_E] = SDE_TC3_HOTPLUG_ICP,
	[HPD_PORT_F] = SDE_TC4_HOTPLUG_ICP
};

/* IIR can theoretically queue up two events. Be paranoid. */
#define GEN8_IRQ_RESET_NDX(type, which) do { \
	I915_WRITE(GEN8_##type##_IMR(which), 0xffffffff); \
	POSTING_READ(GEN8_##type##_IMR(which)); \
	I915_WRITE(GEN8_##type##_IER(which), 0); \
	I915_WRITE(GEN8_##type##_IIR(which), 0xffffffff); \
	POSTING_READ(GEN8_##type##_IIR(which)); \
	I915_WRITE(GEN8_##type##_IIR(which), 0xffffffff); \
	POSTING_READ(GEN8_##type##_IIR(which)); \
} while (0)

#define GEN3_IRQ_RESET(type) do { \
	I915_WRITE(type##IMR, 0xffffffff); \
	POSTING_READ(type##IMR); \
	I915_WRITE(type##IER, 0); \
	I915_WRITE(type##IIR, 0xffffffff); \
	POSTING_READ(type##IIR); \
	I915_WRITE(type##IIR, 0xffffffff); \
	POSTING_READ(type##IIR); \
} while (0)

#define GEN2_IRQ_RESET(type) do { \
	I915_WRITE16(type##IMR, 0xffff); \
	POSTING_READ16(type##IMR); \
	I915_WRITE16(type##IER, 0); \
	I915_WRITE16(type##IIR, 0xffff); \
	POSTING_READ16(type##IIR); \
	I915_WRITE16(type##IIR, 0xffff); \
	POSTING_READ16(type##IIR); \
} while (0)

/*
 * We should clear IMR at preinstall/uninstall, and just check at postinstall.
 */
static void gen3_assert_iir_is_zero(struct drm_i915_private *dev_priv,
				    i915_reg_t reg)
{
	u32 val = I915_READ(reg);

	if (val == 0)
		return;

	WARN(1, "Interrupt register 0x%x is not zero: 0x%08x\n",
	     i915_mmio_reg_offset(reg), val);
	I915_WRITE(reg, 0xffffffff);
	POSTING_READ(reg);
	I915_WRITE(reg, 0xffffffff);
	POSTING_READ(reg);
}

static void gen2_assert_iir_is_zero(struct drm_i915_private *dev_priv,
				    i915_reg_t reg)
{
	u16 val = I915_READ16(reg);

	if (val == 0)
		return;

	WARN(1, "Interrupt register 0x%x is not zero: 0x%08x\n",
	     i915_mmio_reg_offset(reg), val);
	I915_WRITE16(reg, 0xffff);
	POSTING_READ16(reg);
	I915_WRITE16(reg, 0xffff);
	POSTING_READ16(reg);
}

#define GEN8_IRQ_INIT_NDX(type, which, imr_val, ier_val) do { \
	gen3_assert_iir_is_zero(dev_priv, GEN8_##type##_IIR(which)); \
	I915_WRITE(GEN8_##type##_IER(which), (ier_val)); \
	I915_WRITE(GEN8_##type##_IMR(which), (imr_val)); \
	POSTING_READ(GEN8_##type##_IMR(which)); \
} while (0)

#define GEN3_IRQ_INIT(type, imr_val, ier_val) do { \
	gen3_assert_iir_is_zero(dev_priv, type##IIR); \
	I915_WRITE(type##IER, (ier_val)); \
	I915_WRITE(type##IMR, (imr_val)); \
	POSTING_READ(type##IMR); \
} while (0)

#define GEN2_IRQ_INIT(type, imr_val, ier_val) do { \
	gen2_assert_iir_is_zero(dev_priv, type##IIR); \
	I915_WRITE16(type##IER, (ier_val)); \
	I915_WRITE16(type##IMR, (imr_val)); \
	POSTING_READ16(type##IMR); \
} while (0)

static void gen6_rps_irq_handler(struct drm_i915_private *dev_priv, u32 pm_iir);
static void gen9_guc_irq_handler(struct drm_i915_private *dev_priv, u32 pm_iir);

/* For display hotplug interrupt */
static inline void
i915_hotplug_interrupt_update_locked(struct drm_i915_private *dev_priv,
				     uint32_t mask,
				     uint32_t bits)
{
	uint32_t val;

	lockdep_assert_held(&dev_priv->irq_lock);
	WARN_ON(bits & ~mask);

	val = I915_READ(PORT_HOTPLUG_EN);
	val &= ~mask;
	val |= bits;
	I915_WRITE(PORT_HOTPLUG_EN, val);
}

/**
 * i915_hotplug_interrupt_update - update hotplug interrupt enable
 * @dev_priv: driver private
 * @mask: bits to update
 * @bits: bits to enable
 * NOTE: the HPD enable bits are modified both inside and outside
 * of an interrupt context. To avoid that read-modify-write cycles
 * interfer, these bits are protected by a spinlock. Since this
 * function is usually not called from a context where the lock is
 * held already, this function acquires the lock itself. A non-locking
 * version is also available.
 */
void i915_hotplug_interrupt_update(struct drm_i915_private *dev_priv,
				   uint32_t mask,
				   uint32_t bits)
{
	spin_lock_irq(&dev_priv->irq_lock);
	i915_hotplug_interrupt_update_locked(dev_priv, mask, bits);
	spin_unlock_irq(&dev_priv->irq_lock);
}

static u32
gen11_gt_engine_identity(struct drm_i915_private * const i915,
			 const unsigned int bank, const unsigned int bit);

static bool gen11_reset_one_iir(struct drm_i915_private * const i915,
				const unsigned int bank,
				const unsigned int bit)
{
	void __iomem * const regs = i915->regs;
	u32 dw;

	lockdep_assert_held(&i915->irq_lock);

	dw = raw_reg_read(regs, GEN11_GT_INTR_DW(bank));
	if (dw & BIT(bit)) {
		/*
		 * According to the BSpec, DW_IIR bits cannot be cleared without
		 * first servicing the Selector & Shared IIR registers.
		 */
		gen11_gt_engine_identity(i915, bank, bit);

		/*
		 * We locked GT INT DW by reading it. If we want to (try
		 * to) recover from this succesfully, we need to clear
		 * our bit, otherwise we are locking the register for
		 * everybody.
		 */
		raw_reg_write(regs, GEN11_GT_INTR_DW(bank), BIT(bit));

		return true;
	}

	return false;
}

/**
 * ilk_update_display_irq - update DEIMR
 * @dev_priv: driver private
 * @interrupt_mask: mask of interrupt bits to update
 * @enabled_irq_mask: mask of interrupt bits to enable
 */
void ilk_update_display_irq(struct drm_i915_private *dev_priv,
			    uint32_t interrupt_mask,
			    uint32_t enabled_irq_mask)
{
	uint32_t new_val;

	lockdep_assert_held(&dev_priv->irq_lock);

	WARN_ON(enabled_irq_mask & ~interrupt_mask);

	if (WARN_ON(!intel_irqs_enabled(dev_priv)))
		return;

	new_val = dev_priv->irq_mask;
	new_val &= ~interrupt_mask;
	new_val |= (~enabled_irq_mask & interrupt_mask);

	if (new_val != dev_priv->irq_mask) {
		dev_priv->irq_mask = new_val;
		I915_WRITE(DEIMR, dev_priv->irq_mask);
		POSTING_READ(DEIMR);
	}
}

/**
 * ilk_update_gt_irq - update GTIMR
 * @dev_priv: driver private
 * @interrupt_mask: mask of interrupt bits to update
 * @enabled_irq_mask: mask of interrupt bits to enable
 */
static void ilk_update_gt_irq(struct drm_i915_private *dev_priv,
			      uint32_t interrupt_mask,
			      uint32_t enabled_irq_mask)
{
	lockdep_assert_held(&dev_priv->irq_lock);

	WARN_ON(enabled_irq_mask & ~interrupt_mask);

	if (WARN_ON(!intel_irqs_enabled(dev_priv)))
		return;

	dev_priv->gt_irq_mask &= ~interrupt_mask;
	dev_priv->gt_irq_mask |= (~enabled_irq_mask & interrupt_mask);
	I915_WRITE(GTIMR, dev_priv->gt_irq_mask);
}

void gen5_enable_gt_irq(struct drm_i915_private *dev_priv, uint32_t mask)
{
	ilk_update_gt_irq(dev_priv, mask, mask);
	POSTING_READ_FW(GTIMR);
}

void gen5_disable_gt_irq(struct drm_i915_private *dev_priv, uint32_t mask)
{
	ilk_update_gt_irq(dev_priv, mask, 0);
}

static i915_reg_t gen6_pm_iir(struct drm_i915_private *dev_priv)
{
	WARN_ON_ONCE(INTEL_GEN(dev_priv) >= 11);

	return INTEL_GEN(dev_priv) >= 8 ? GEN8_GT_IIR(2) : GEN6_PMIIR;
}

static i915_reg_t gen6_pm_imr(struct drm_i915_private *dev_priv)
{
	if (INTEL_GEN(dev_priv) >= 11)
		return GEN11_GPM_WGBOXPERF_INTR_MASK;
	else if (INTEL_GEN(dev_priv) >= 8)
		return GEN8_GT_IMR(2);
	else
		return GEN6_PMIMR;
}

static i915_reg_t gen6_pm_ier(struct drm_i915_private *dev_priv)
{
	if (INTEL_GEN(dev_priv) >= 11)
		return GEN11_GPM_WGBOXPERF_INTR_ENABLE;
	else if (INTEL_GEN(dev_priv) >= 8)
		return GEN8_GT_IER(2);
	else
		return GEN6_PMIER;
}

/**
 * snb_update_pm_irq - update GEN6_PMIMR
 * @dev_priv: driver private
 * @interrupt_mask: mask of interrupt bits to update
 * @enabled_irq_mask: mask of interrupt bits to enable
 */
static void snb_update_pm_irq(struct drm_i915_private *dev_priv,
			      uint32_t interrupt_mask,
			      uint32_t enabled_irq_mask)
{
	uint32_t new_val;

	WARN_ON(enabled_irq_mask & ~interrupt_mask);

	lockdep_assert_held(&dev_priv->irq_lock);

	new_val = dev_priv->pm_imr;
	new_val &= ~interrupt_mask;
	new_val |= (~enabled_irq_mask & interrupt_mask);

	if (new_val != dev_priv->pm_imr) {
		dev_priv->pm_imr = new_val;
		I915_WRITE(gen6_pm_imr(dev_priv), dev_priv->pm_imr);
		POSTING_READ(gen6_pm_imr(dev_priv));
	}
}

void gen6_unmask_pm_irq(struct drm_i915_private *dev_priv, u32 mask)
{
	if (WARN_ON(!intel_irqs_enabled(dev_priv)))
		return;

	snb_update_pm_irq(dev_priv, mask, mask);
}

static void __gen6_mask_pm_irq(struct drm_i915_private *dev_priv, u32 mask)
{
	snb_update_pm_irq(dev_priv, mask, 0);
}

void gen6_mask_pm_irq(struct drm_i915_private *dev_priv, u32 mask)
{
	if (WARN_ON(!intel_irqs_enabled(dev_priv)))
		return;

	__gen6_mask_pm_irq(dev_priv, mask);
}

static void gen6_reset_pm_iir(struct drm_i915_private *dev_priv, u32 reset_mask)
{
	i915_reg_t reg = gen6_pm_iir(dev_priv);

	lockdep_assert_held(&dev_priv->irq_lock);

	I915_WRITE(reg, reset_mask);
	I915_WRITE(reg, reset_mask);
	POSTING_READ(reg);
}

static void gen6_enable_pm_irq(struct drm_i915_private *dev_priv, u32 enable_mask)
{
	lockdep_assert_held(&dev_priv->irq_lock);

	dev_priv->pm_ier |= enable_mask;
	I915_WRITE(gen6_pm_ier(dev_priv), dev_priv->pm_ier);
	gen6_unmask_pm_irq(dev_priv, enable_mask);
	/* unmask_pm_irq provides an implicit barrier (POSTING_READ) */
}

static void gen6_disable_pm_irq(struct drm_i915_private *dev_priv, u32 disable_mask)
{
	lockdep_assert_held(&dev_priv->irq_lock);

	dev_priv->pm_ier &= ~disable_mask;
	__gen6_mask_pm_irq(dev_priv, disable_mask);
	I915_WRITE(gen6_pm_ier(dev_priv), dev_priv->pm_ier);
	/* though a barrier is missing here, but don't really need a one */
}

void gen11_reset_rps_interrupts(struct drm_i915_private *dev_priv)
{
	spin_lock_irq(&dev_priv->irq_lock);

	while (gen11_reset_one_iir(dev_priv, 0, GEN11_GTPM))
		;

	dev_priv->gt_pm.rps.pm_iir = 0;

	spin_unlock_irq(&dev_priv->irq_lock);
}

void gen6_reset_rps_interrupts(struct drm_i915_private *dev_priv)
{
	spin_lock_irq(&dev_priv->irq_lock);
	gen6_reset_pm_iir(dev_priv, GEN6_PM_RPS_EVENTS);
	dev_priv->gt_pm.rps.pm_iir = 0;
	spin_unlock_irq(&dev_priv->irq_lock);
}

void gen6_enable_rps_interrupts(struct drm_i915_private *dev_priv)
{
	struct intel_rps *rps = &dev_priv->gt_pm.rps;

	if (READ_ONCE(rps->interrupts_enabled))
		return;

	spin_lock_irq(&dev_priv->irq_lock);
	WARN_ON_ONCE(rps->pm_iir);

	if (INTEL_GEN(dev_priv) >= 11)
		WARN_ON_ONCE(gen11_reset_one_iir(dev_priv, 0, GEN11_GTPM));
	else
		WARN_ON_ONCE(I915_READ(gen6_pm_iir(dev_priv)) & dev_priv->pm_rps_events);

	rps->interrupts_enabled = true;
	gen6_enable_pm_irq(dev_priv, dev_priv->pm_rps_events);

	spin_unlock_irq(&dev_priv->irq_lock);
}

void gen6_disable_rps_interrupts(struct drm_i915_private *dev_priv)
{
	struct intel_rps *rps = &dev_priv->gt_pm.rps;

	if (!READ_ONCE(rps->interrupts_enabled))
		return;

	spin_lock_irq(&dev_priv->irq_lock);
	rps->interrupts_enabled = false;

	I915_WRITE(GEN6_PMINTRMSK, gen6_sanitize_rps_pm_mask(dev_priv, ~0u));

	gen6_disable_pm_irq(dev_priv, GEN6_PM_RPS_EVENTS);

	spin_unlock_irq(&dev_priv->irq_lock);
	synchronize_irq(dev_priv->drm.irq);

	/* Now that we will not be generating any more work, flush any
	 * outstanding tasks. As we are called on the RPS idle path,
	 * we will reset the GPU to minimum frequencies, so the current
	 * state of the worker can be discarded.
	 */
	cancel_work_sync(&rps->work);
	if (INTEL_GEN(dev_priv) >= 11)
		gen11_reset_rps_interrupts(dev_priv);
	else
		gen6_reset_rps_interrupts(dev_priv);
}

void gen9_reset_guc_interrupts(struct drm_i915_private *dev_priv)
{
	assert_rpm_wakelock_held(dev_priv);

	spin_lock_irq(&dev_priv->irq_lock);
	gen6_reset_pm_iir(dev_priv, dev_priv->pm_guc_events);
	spin_unlock_irq(&dev_priv->irq_lock);
}

void gen9_enable_guc_interrupts(struct drm_i915_private *dev_priv)
{
	assert_rpm_wakelock_held(dev_priv);

	spin_lock_irq(&dev_priv->irq_lock);
	if (!dev_priv->guc.interrupts_enabled) {
		WARN_ON_ONCE(I915_READ(gen6_pm_iir(dev_priv)) &
				       dev_priv->pm_guc_events);
		dev_priv->guc.interrupts_enabled = true;
		gen6_enable_pm_irq(dev_priv, dev_priv->pm_guc_events);
	}
	spin_unlock_irq(&dev_priv->irq_lock);
}

void gen9_disable_guc_interrupts(struct drm_i915_private *dev_priv)
{
	assert_rpm_wakelock_held(dev_priv);

	spin_lock_irq(&dev_priv->irq_lock);
	dev_priv->guc.interrupts_enabled = false;

	gen6_disable_pm_irq(dev_priv, dev_priv->pm_guc_events);

	spin_unlock_irq(&dev_priv->irq_lock);
	synchronize_irq(dev_priv->drm.irq);

	gen9_reset_guc_interrupts(dev_priv);
}

/**
 * bdw_update_port_irq - update DE port interrupt
 * @dev_priv: driver private
 * @interrupt_mask: mask of interrupt bits to update
 * @enabled_irq_mask: mask of interrupt bits to enable
 */
static void bdw_update_port_irq(struct drm_i915_private *dev_priv,
				uint32_t interrupt_mask,
				uint32_t enabled_irq_mask)
{
	uint32_t new_val;
	uint32_t old_val;

	lockdep_assert_held(&dev_priv->irq_lock);

	WARN_ON(enabled_irq_mask & ~interrupt_mask);

	if (WARN_ON(!intel_irqs_enabled(dev_priv)))
		return;

	old_val = I915_READ(GEN8_DE_PORT_IMR);

	new_val = old_val;
	new_val &= ~interrupt_mask;
	new_val |= (~enabled_irq_mask & interrupt_mask);

	if (new_val != old_val) {
		I915_WRITE(GEN8_DE_PORT_IMR, new_val);
		POSTING_READ(GEN8_DE_PORT_IMR);
	}
}

/**
 * bdw_update_pipe_irq - update DE pipe interrupt
 * @dev_priv: driver private
 * @pipe: pipe whose interrupt to update
 * @interrupt_mask: mask of interrupt bits to update
 * @enabled_irq_mask: mask of interrupt bits to enable
 */
void bdw_update_pipe_irq(struct drm_i915_private *dev_priv,
			 enum pipe pipe,
			 uint32_t interrupt_mask,
			 uint32_t enabled_irq_mask)
{
	uint32_t new_val;

	lockdep_assert_held(&dev_priv->irq_lock);

	WARN_ON(enabled_irq_mask & ~interrupt_mask);

	if (WARN_ON(!intel_irqs_enabled(dev_priv)))
		return;

	new_val = dev_priv->de_irq_mask[pipe];
	new_val &= ~interrupt_mask;
	new_val |= (~enabled_irq_mask & interrupt_mask);

	if (new_val != dev_priv->de_irq_mask[pipe]) {
		dev_priv->de_irq_mask[pipe] = new_val;
		I915_WRITE(GEN8_DE_PIPE_IMR(pipe), dev_priv->de_irq_mask[pipe]);
		POSTING_READ(GEN8_DE_PIPE_IMR(pipe));
	}
}

/**
 * ibx_display_interrupt_update - update SDEIMR
 * @dev_priv: driver private
 * @interrupt_mask: mask of interrupt bits to update
 * @enabled_irq_mask: mask of interrupt bits to enable
 */
void ibx_display_interrupt_update(struct drm_i915_private *dev_priv,
				  uint32_t interrupt_mask,
				  uint32_t enabled_irq_mask)
{
	uint32_t sdeimr = I915_READ(SDEIMR);
	sdeimr &= ~interrupt_mask;
	sdeimr |= (~enabled_irq_mask & interrupt_mask);

	WARN_ON(enabled_irq_mask & ~interrupt_mask);

	lockdep_assert_held(&dev_priv->irq_lock);

	if (WARN_ON(!intel_irqs_enabled(dev_priv)))
		return;

	I915_WRITE(SDEIMR, sdeimr);
	POSTING_READ(SDEIMR);
}

u32 i915_pipestat_enable_mask(struct drm_i915_private *dev_priv,
			      enum pipe pipe)
{
	u32 status_mask = dev_priv->pipestat_irq_mask[pipe];
	u32 enable_mask = status_mask << 16;

	lockdep_assert_held(&dev_priv->irq_lock);

	if (INTEL_GEN(dev_priv) < 5)
		goto out;

	/*
	 * On pipe A we don't support the PSR interrupt yet,
	 * on pipe B and C the same bit MBZ.
	 */
	if (WARN_ON_ONCE(status_mask & PIPE_A_PSR_STATUS_VLV))
		return 0;
	/*
	 * On pipe B and C we don't support the PSR interrupt yet, on pipe
	 * A the same bit is for perf counters which we don't use either.
	 */
	if (WARN_ON_ONCE(status_mask & PIPE_B_PSR_STATUS_VLV))
		return 0;

	enable_mask &= ~(PIPE_FIFO_UNDERRUN_STATUS |
			 SPRITE0_FLIP_DONE_INT_EN_VLV |
			 SPRITE1_FLIP_DONE_INT_EN_VLV);
	if (status_mask & SPRITE0_FLIP_DONE_INT_STATUS_VLV)
		enable_mask |= SPRITE0_FLIP_DONE_INT_EN_VLV;
	if (status_mask & SPRITE1_FLIP_DONE_INT_STATUS_VLV)
		enable_mask |= SPRITE1_FLIP_DONE_INT_EN_VLV;

out:
	WARN_ONCE(enable_mask & ~PIPESTAT_INT_ENABLE_MASK ||
		  status_mask & ~PIPESTAT_INT_STATUS_MASK,
		  "pipe %c: enable_mask=0x%x, status_mask=0x%x\n",
		  pipe_name(pipe), enable_mask, status_mask);

	return enable_mask;
}

void i915_enable_pipestat(struct drm_i915_private *dev_priv,
			  enum pipe pipe, u32 status_mask)
{
	i915_reg_t reg = PIPESTAT(pipe);
	u32 enable_mask;

	WARN_ONCE(status_mask & ~PIPESTAT_INT_STATUS_MASK,
		  "pipe %c: status_mask=0x%x\n",
		  pipe_name(pipe), status_mask);

	lockdep_assert_held(&dev_priv->irq_lock);
	WARN_ON(!intel_irqs_enabled(dev_priv));

	if ((dev_priv->pipestat_irq_mask[pipe] & status_mask) == status_mask)
		return;

	dev_priv->pipestat_irq_mask[pipe] |= status_mask;
	enable_mask = i915_pipestat_enable_mask(dev_priv, pipe);

	I915_WRITE(reg, enable_mask | status_mask);
	POSTING_READ(reg);
}

void i915_disable_pipestat(struct drm_i915_private *dev_priv,
			   enum pipe pipe, u32 status_mask)
{
	i915_reg_t reg = PIPESTAT(pipe);
	u32 enable_mask;

	WARN_ONCE(status_mask & ~PIPESTAT_INT_STATUS_MASK,
		  "pipe %c: status_mask=0x%x\n",
		  pipe_name(pipe), status_mask);

	lockdep_assert_held(&dev_priv->irq_lock);
	WARN_ON(!intel_irqs_enabled(dev_priv));

	if ((dev_priv->pipestat_irq_mask[pipe] & status_mask) == 0)
		return;

	dev_priv->pipestat_irq_mask[pipe] &= ~status_mask;
	enable_mask = i915_pipestat_enable_mask(dev_priv, pipe);

	I915_WRITE(reg, enable_mask | status_mask);
	POSTING_READ(reg);
}

/**
 * i915_enable_asle_pipestat - enable ASLE pipestat for OpRegion
 * @dev_priv: i915 device private
 */
static void i915_enable_asle_pipestat(struct drm_i915_private *dev_priv)
{
	if (!dev_priv->opregion.asle || !IS_MOBILE(dev_priv))
		return;

	spin_lock_irq(&dev_priv->irq_lock);

	i915_enable_pipestat(dev_priv, PIPE_B, PIPE_LEGACY_BLC_EVENT_STATUS);
	if (INTEL_GEN(dev_priv) >= 4)
		i915_enable_pipestat(dev_priv, PIPE_A,
				     PIPE_LEGACY_BLC_EVENT_STATUS);

	spin_unlock_irq(&dev_priv->irq_lock);
}

/*
 * This timing diagram depicts the video signal in and
 * around the vertical blanking period.
 *
 * Assumptions about the fictitious mode used in this example:
 *  vblank_start >= 3
 *  vsync_start = vblank_start + 1
 *  vsync_end = vblank_start + 2
 *  vtotal = vblank_start + 3
 *
 *           start of vblank:
 *           latch double buffered registers
 *           increment frame counter (ctg+)
 *           generate start of vblank interrupt (gen4+)
 *           |
 *           |          frame start:
 *           |          generate frame start interrupt (aka. vblank interrupt) (gmch)
 *           |          may be shifted forward 1-3 extra lines via PIPECONF
 *           |          |
 *           |          |  start of vsync:
 *           |          |  generate vsync interrupt
 *           |          |  |
 * ___xxxx___    ___xxxx___    ___xxxx___    ___xxxx___    ___xxxx___    ___xxxx
 *       .   \hs/   .      \hs/          \hs/          \hs/   .      \hs/
 * ----va---> <-----------------vb--------------------> <--------va-------------
 *       |          |       <----vs----->                     |
 * -vbs-----> <---vbs+1---> <---vbs+2---> <-----0-----> <-----1-----> <-----2--- (scanline counter gen2)
 * -vbs-2---> <---vbs-1---> <---vbs-----> <---vbs+1---> <---vbs+2---> <-----0--- (scanline counter gen3+)
 * -vbs-2---> <---vbs-2---> <---vbs-1---> <---vbs-----> <---vbs+1---> <---vbs+2- (scanline counter hsw+ hdmi)
 *       |          |                                         |
 *       last visible pixel                                   first visible pixel
 *                  |                                         increment frame counter (gen3/4)
 *                  pixel counter = vblank_start * htotal     pixel counter = 0 (gen3/4)
 *
 * x  = horizontal active
 * _  = horizontal blanking
 * hs = horizontal sync
 * va = vertical active
 * vb = vertical blanking
 * vs = vertical sync
 * vbs = vblank_start (number)
 *
 * Summary:
 * - most events happen at the start of horizontal sync
 * - frame start happens at the start of horizontal blank, 1-4 lines
 *   (depending on PIPECONF settings) after the start of vblank
 * - gen3/4 pixel and frame counter are synchronized with the start
 *   of horizontal active on the first line of vertical active
 */

/* Called from drm generic code, passed a 'crtc', which
 * we use as a pipe index
 */
static u32 i915_get_vblank_counter(struct drm_device *dev, unsigned int pipe)
{
	struct drm_i915_private *dev_priv = to_i915(dev);
	i915_reg_t high_frame, low_frame;
	u32 high1, high2, low, pixel, vbl_start, hsync_start, htotal;
	const struct drm_display_mode *mode = &dev->vblank[pipe].hwmode;
	unsigned long irqflags;

	htotal = mode->crtc_htotal;
	hsync_start = mode->crtc_hsync_start;
	vbl_start = mode->crtc_vblank_start;
	if (mode->flags & DRM_MODE_FLAG_INTERLACE)
		vbl_start = DIV_ROUND_UP(vbl_start, 2);

	/* Convert to pixel count */
	vbl_start *= htotal;

	/* Start of vblank event occurs at start of hsync */
	vbl_start -= htotal - hsync_start;

	high_frame = PIPEFRAME(pipe);
	low_frame = PIPEFRAMEPIXEL(pipe);

	spin_lock_irqsave(&dev_priv->uncore.lock, irqflags);

	/*
	 * High & low register fields aren't synchronized, so make sure
	 * we get a low value that's stable across two reads of the high
	 * register.
	 */
	do {
		high1 = I915_READ_FW(high_frame) & PIPE_FRAME_HIGH_MASK;
		low   = I915_READ_FW(low_frame);
		high2 = I915_READ_FW(high_frame) & PIPE_FRAME_HIGH_MASK;
	} while (high1 != high2);

	spin_unlock_irqrestore(&dev_priv->uncore.lock, irqflags);

	high1 >>= PIPE_FRAME_HIGH_SHIFT;
	pixel = low & PIPE_PIXEL_MASK;
	low >>= PIPE_FRAME_LOW_SHIFT;

	/*
	 * The frame counter increments at beginning of active.
	 * Cook up a vblank counter by also checking the pixel
	 * counter against vblank start.
	 */
	return (((high1 << 8) | low) + (pixel >= vbl_start)) & 0xffffff;
}

static u32 g4x_get_vblank_counter(struct drm_device *dev, unsigned int pipe)
{
	struct drm_i915_private *dev_priv = to_i915(dev);

	return I915_READ(PIPE_FRMCOUNT_G4X(pipe));
}

/*
 * On certain encoders on certain platforms, pipe
 * scanline register will not work to get the scanline,
 * since the timings are driven from the PORT or issues
 * with scanline register updates.
 * This function will use Framestamp and current
 * timestamp registers to calculate the scanline.
 */
static u32 __intel_get_crtc_scanline_from_timestamp(struct intel_crtc *crtc)
{
	struct drm_i915_private *dev_priv = to_i915(crtc->base.dev);
	struct drm_vblank_crtc *vblank =
		&crtc->base.dev->vblank[drm_crtc_index(&crtc->base)];
	const struct drm_display_mode *mode = &vblank->hwmode;
	u32 vblank_start = mode->crtc_vblank_start;
	u32 vtotal = mode->crtc_vtotal;
	u32 htotal = mode->crtc_htotal;
	u32 clock = mode->crtc_clock;
	u32 scanline, scan_prev_time, scan_curr_time, scan_post_time;

	/*
	 * To avoid the race condition where we might cross into the
	 * next vblank just between the PIPE_FRMTMSTMP and TIMESTAMP_CTR
	 * reads. We make sure we read PIPE_FRMTMSTMP and TIMESTAMP_CTR
	 * during the same frame.
	 */
	do {
		/*
		 * This field provides read back of the display
		 * pipe frame time stamp. The time stamp value
		 * is sampled at every start of vertical blank.
		 */
		scan_prev_time = I915_READ_FW(PIPE_FRMTMSTMP(crtc->pipe));

		/*
		 * The TIMESTAMP_CTR register has the current
		 * time stamp value.
		 */
		scan_curr_time = I915_READ_FW(IVB_TIMESTAMP_CTR);

		scan_post_time = I915_READ_FW(PIPE_FRMTMSTMP(crtc->pipe));
	} while (scan_post_time != scan_prev_time);

	scanline = div_u64(mul_u32_u32(scan_curr_time - scan_prev_time,
					clock), 1000 * htotal);
	scanline = min(scanline, vtotal - 1);
	scanline = (scanline + vblank_start) % vtotal;

	return scanline;
}

/* I915_READ_FW, only for fast reads of display block, no need for forcewake etc. */
static int __intel_get_crtc_scanline(struct intel_crtc *crtc)
{
	struct drm_device *dev = crtc->base.dev;
	struct drm_i915_private *dev_priv = to_i915(dev);
	const struct drm_display_mode *mode;
	struct drm_vblank_crtc *vblank;
	enum pipe pipe = crtc->pipe;
	int position, vtotal;

	if (!crtc->active)
		return -1;

	vblank = &crtc->base.dev->vblank[drm_crtc_index(&crtc->base)];
	mode = &vblank->hwmode;

	if (mode->private_flags & I915_MODE_FLAG_GET_SCANLINE_FROM_TIMESTAMP)
		return __intel_get_crtc_scanline_from_timestamp(crtc);

	vtotal = mode->crtc_vtotal;
	if (mode->flags & DRM_MODE_FLAG_INTERLACE)
		vtotal /= 2;

	if (IS_GEN2(dev_priv))
		position = I915_READ_FW(PIPEDSL(pipe)) & DSL_LINEMASK_GEN2;
	else
		position = I915_READ_FW(PIPEDSL(pipe)) & DSL_LINEMASK_GEN3;

	/*
	 * On HSW, the DSL reg (0x70000) appears to return 0 if we
	 * read it just before the start of vblank.  So try it again
	 * so we don't accidentally end up spanning a vblank frame
	 * increment, causing the pipe_update_end() code to squak at us.
	 *
	 * The nature of this problem means we can't simply check the ISR
	 * bit and return the vblank start value; nor can we use the scanline
	 * debug register in the transcoder as it appears to have the same
	 * problem.  We may need to extend this to include other platforms,
	 * but so far testing only shows the problem on HSW.
	 */
	if (HAS_DDI(dev_priv) && !position) {
		int i, temp;

		for (i = 0; i < 100; i++) {
			udelay(1);
			temp = I915_READ_FW(PIPEDSL(pipe)) & DSL_LINEMASK_GEN3;
			if (temp != position) {
				position = temp;
				break;
			}
		}
	}

	/*
	 * See update_scanline_offset() for the details on the
	 * scanline_offset adjustment.
	 */
	return (position + crtc->scanline_offset) % vtotal;
}

static bool i915_get_crtc_scanoutpos(struct drm_device *dev, unsigned int pipe,
				     bool in_vblank_irq, int *vpos, int *hpos,
				     ktime_t *stime, ktime_t *etime,
				     const struct drm_display_mode *mode)
{
	struct drm_i915_private *dev_priv = to_i915(dev);
	struct intel_crtc *intel_crtc = intel_get_crtc_for_pipe(dev_priv,
								pipe);
	int position;
	int vbl_start, vbl_end, hsync_start, htotal, vtotal;
	unsigned long irqflags;

	if (WARN_ON(!mode->crtc_clock)) {
		DRM_DEBUG_DRIVER("trying to get scanoutpos for disabled "
				 "pipe %c\n", pipe_name(pipe));
		return false;
	}

	htotal = mode->crtc_htotal;
	hsync_start = mode->crtc_hsync_start;
	vtotal = mode->crtc_vtotal;
	vbl_start = mode->crtc_vblank_start;
	vbl_end = mode->crtc_vblank_end;

	if (mode->flags & DRM_MODE_FLAG_INTERLACE) {
		vbl_start = DIV_ROUND_UP(vbl_start, 2);
		vbl_end /= 2;
		vtotal /= 2;
	}

	/*
	 * Lock uncore.lock, as we will do multiple timing critical raw
	 * register reads, potentially with preemption disabled, so the
	 * following code must not block on uncore.lock.
	 */
	spin_lock_irqsave(&dev_priv->uncore.lock, irqflags);

	/* preempt_disable_rt() should go right here in PREEMPT_RT patchset. */

	/* Get optional system timestamp before query. */
	if (stime)
		*stime = ktime_get();

	if (IS_GEN2(dev_priv) || IS_G4X(dev_priv) || INTEL_GEN(dev_priv) >= 5) {
		/* No obvious pixelcount register. Only query vertical
		 * scanout position from Display scan line register.
		 */
		position = __intel_get_crtc_scanline(intel_crtc);
	} else {
		/* Have access to pixelcount since start of frame.
		 * We can split this into vertical and horizontal
		 * scanout position.
		 */
		position = (I915_READ_FW(PIPEFRAMEPIXEL(pipe)) & PIPE_PIXEL_MASK) >> PIPE_PIXEL_SHIFT;

		/* convert to pixel counts */
		vbl_start *= htotal;
		vbl_end *= htotal;
		vtotal *= htotal;

		/*
		 * In interlaced modes, the pixel counter counts all pixels,
		 * so one field will have htotal more pixels. In order to avoid
		 * the reported position from jumping backwards when the pixel
		 * counter is beyond the length of the shorter field, just
		 * clamp the position the length of the shorter field. This
		 * matches how the scanline counter based position works since
		 * the scanline counter doesn't count the two half lines.
		 */
		if (position >= vtotal)
			position = vtotal - 1;

		/*
		 * Start of vblank interrupt is triggered at start of hsync,
		 * just prior to the first active line of vblank. However we
		 * consider lines to start at the leading edge of horizontal
		 * active. So, should we get here before we've crossed into
		 * the horizontal active of the first line in vblank, we would
		 * not set the DRM_SCANOUTPOS_INVBL flag. In order to fix that,
		 * always add htotal-hsync_start to the current pixel position.
		 */
		position = (position + htotal - hsync_start) % vtotal;
	}

	/* Get optional system timestamp after query. */
	if (etime)
		*etime = ktime_get();

	/* preempt_enable_rt() should go right here in PREEMPT_RT patchset. */

	spin_unlock_irqrestore(&dev_priv->uncore.lock, irqflags);

	/*
	 * While in vblank, position will be negative
	 * counting up towards 0 at vbl_end. And outside
	 * vblank, position will be positive counting
	 * up since vbl_end.
	 */
	if (position >= vbl_start)
		position -= vbl_end;
	else
		position += vtotal - vbl_end;

	if (IS_GEN2(dev_priv) || IS_G4X(dev_priv) || INTEL_GEN(dev_priv) >= 5) {
		*vpos = position;
		*hpos = 0;
	} else {
		*vpos = position / htotal;
		*hpos = position - (*vpos * htotal);
	}

	return true;
}

int intel_get_crtc_scanline(struct intel_crtc *crtc)
{
	struct drm_i915_private *dev_priv = to_i915(crtc->base.dev);
	unsigned long irqflags;
	int position;

	spin_lock_irqsave(&dev_priv->uncore.lock, irqflags);
	position = __intel_get_crtc_scanline(crtc);
	spin_unlock_irqrestore(&dev_priv->uncore.lock, irqflags);

	return position;
}

static void ironlake_rps_change_irq_handler(struct drm_i915_private *dev_priv)
{
	u32 busy_up, busy_down, max_avg, min_avg;
	u8 new_delay;

	spin_lock(&mchdev_lock);

	I915_WRITE16(MEMINTRSTS, I915_READ(MEMINTRSTS));

	new_delay = dev_priv->ips.cur_delay;

	I915_WRITE16(MEMINTRSTS, MEMINT_EVAL_CHG);
	busy_up = I915_READ(RCPREVBSYTUPAVG);
	busy_down = I915_READ(RCPREVBSYTDNAVG);
	max_avg = I915_READ(RCBMAXAVG);
	min_avg = I915_READ(RCBMINAVG);

	/* Handle RCS change request from hw */
	if (busy_up > max_avg) {
		if (dev_priv->ips.cur_delay != dev_priv->ips.max_delay)
			new_delay = dev_priv->ips.cur_delay - 1;
		if (new_delay < dev_priv->ips.max_delay)
			new_delay = dev_priv->ips.max_delay;
	} else if (busy_down < min_avg) {
		if (dev_priv->ips.cur_delay != dev_priv->ips.min_delay)
			new_delay = dev_priv->ips.cur_delay + 1;
		if (new_delay > dev_priv->ips.min_delay)
			new_delay = dev_priv->ips.min_delay;
	}

	if (ironlake_set_drps(dev_priv, new_delay))
		dev_priv->ips.cur_delay = new_delay;

	spin_unlock(&mchdev_lock);

	return;
}

static void notify_ring(struct intel_engine_cs *engine)
{
	const u32 seqno = intel_engine_get_seqno(engine);
	struct i915_request *rq = NULL;
	struct task_struct *tsk = NULL;
	struct intel_wait *wait;

	if (unlikely(!engine->breadcrumbs.irq_armed))
		return;

	rcu_read_lock();

	spin_lock(&engine->breadcrumbs.irq_lock);
	wait = engine->breadcrumbs.irq_wait;
	if (wait) {
		/*
		 * We use a callback from the dma-fence to submit
		 * requests after waiting on our own requests. To
		 * ensure minimum delay in queuing the next request to
		 * hardware, signal the fence now rather than wait for
		 * the signaler to be woken up. We still wake up the
		 * waiter in order to handle the irq-seqno coherency
		 * issues (we may receive the interrupt before the
		 * seqno is written, see __i915_request_irq_complete())
		 * and to handle coalescing of multiple seqno updates
		 * and many waiters.
		 */
		if (i915_seqno_passed(seqno, wait->seqno)) {
			struct i915_request *waiter = wait->request;

			if (waiter &&
			    !test_bit(DMA_FENCE_FLAG_SIGNALED_BIT,
				      &waiter->fence.flags) &&
			    intel_wait_check_request(wait, waiter))
				rq = i915_request_get(waiter);

			tsk = wait->tsk;
		} else {
			if (engine->irq_seqno_barrier &&
			    i915_seqno_passed(seqno, wait->seqno - 1)) {
				set_bit(ENGINE_IRQ_BREADCRUMB,
					&engine->irq_posted);
				tsk = wait->tsk;
			}
		}

		engine->breadcrumbs.irq_count++;
	} else {
		if (engine->breadcrumbs.irq_armed)
			__intel_engine_disarm_breadcrumbs(engine);
	}
	spin_unlock(&engine->breadcrumbs.irq_lock);

	if (rq) {
		spin_lock(&rq->lock);
		dma_fence_signal_locked(&rq->fence);
		GEM_BUG_ON(!i915_request_completed(rq));
		spin_unlock(&rq->lock);

		i915_request_put(rq);
	}

	if (tsk && tsk->state & TASK_NORMAL)
		wake_up_process(tsk);

	rcu_read_unlock();

	trace_intel_engine_notify(engine, wait);
}

static void vlv_c0_read(struct drm_i915_private *dev_priv,
			struct intel_rps_ei *ei)
{
	ei->ktime = ktime_get_raw();
	ei->render_c0 = I915_READ(VLV_RENDER_C0_COUNT);
	ei->media_c0 = I915_READ(VLV_MEDIA_C0_COUNT);
}

void gen6_rps_reset_ei(struct drm_i915_private *dev_priv)
{
	memset(&dev_priv->gt_pm.rps.ei, 0, sizeof(dev_priv->gt_pm.rps.ei));
}

static u32 vlv_wa_c0_ei(struct drm_i915_private *dev_priv, u32 pm_iir)
{
	struct intel_rps *rps = &dev_priv->gt_pm.rps;
	const struct intel_rps_ei *prev = &rps->ei;
	struct intel_rps_ei now;
	u32 events = 0;

	if ((pm_iir & GEN6_PM_RP_UP_EI_EXPIRED) == 0)
		return 0;

	vlv_c0_read(dev_priv, &now);

	if (prev->ktime) {
		u64 time, c0;
		u32 render, media;

		time = ktime_us_delta(now.ktime, prev->ktime);

		time *= dev_priv->czclk_freq;

		/* Workload can be split between render + media,
		 * e.g. SwapBuffers being blitted in X after being rendered in
		 * mesa. To account for this we need to combine both engines
		 * into our activity counter.
		 */
		render = now.render_c0 - prev->render_c0;
		media = now.media_c0 - prev->media_c0;
		c0 = max(render, media);
		c0 *= 1000 * 100 << 8; /* to usecs and scale to threshold% */

		if (c0 > time * rps->power.up_threshold)
			events = GEN6_PM_RP_UP_THRESHOLD;
		else if (c0 < time * rps->power.down_threshold)
			events = GEN6_PM_RP_DOWN_THRESHOLD;
	}

	rps->ei = now;
	return events;
}

static void gen6_pm_rps_work(struct work_struct *work)
{
	struct drm_i915_private *dev_priv =
		container_of(work, struct drm_i915_private, gt_pm.rps.work);
	struct intel_rps *rps = &dev_priv->gt_pm.rps;
	bool client_boost = false;
	int new_delay, adj, min, max;
	u32 pm_iir = 0;

	spin_lock_irq(&dev_priv->irq_lock);
	if (rps->interrupts_enabled) {
		pm_iir = fetch_and_zero(&rps->pm_iir);
		client_boost = atomic_read(&rps->num_waiters);
	}
	spin_unlock_irq(&dev_priv->irq_lock);

	/* Make sure we didn't queue anything we're not going to process. */
	WARN_ON(pm_iir & ~dev_priv->pm_rps_events);
	/*
	 * FIXME: This is temporary change to improve power consumption
	 * in hangouts use case. (See: b/130638275)
	 */
	/*
	if ((pm_iir & dev_priv->pm_rps_events) == 0 && !client_boost)
		goto out;
	*/
	mutex_lock(&dev_priv->pcu_lock);

	pm_iir |= vlv_wa_c0_ei(dev_priv, pm_iir);

	adj = rps->last_adj;
	new_delay = rps->cur_freq;
	min = rps->min_freq_softlimit;
	max = rps->max_freq_softlimit;
	if (client_boost)
		max = rps->max_freq;
	if (client_boost && new_delay < rps->boost_freq) {
		new_delay = rps->boost_freq;
		adj = 0;
	} else if (pm_iir & GEN6_PM_RP_UP_THRESHOLD) {
		if (adj > 0)
			adj *= 2;
		else /* CHV needs even encode values */
			adj = IS_CHERRYVIEW(dev_priv) ? 2 : 1;

		if (new_delay >= rps->max_freq_softlimit)
			adj = 0;
	} else if (client_boost) {
		adj = 0;
	} else if (pm_iir & GEN6_PM_RP_DOWN_TIMEOUT) {
		if (rps->cur_freq > rps->efficient_freq)
			new_delay = rps->efficient_freq;
		else if (rps->cur_freq > rps->min_freq_softlimit)
			new_delay = rps->min_freq_softlimit;
		adj = 0;
	} else if (pm_iir & GEN6_PM_RP_DOWN_THRESHOLD) {
		if (adj < 0)
			adj *= 2;
		else /* CHV needs even encode values */
			adj = IS_CHERRYVIEW(dev_priv) ? -2 : -1;

		if (new_delay <= rps->min_freq_softlimit)
			adj = 0;
	} else { /* unknown event */
		adj = 0;
	}

	rps->last_adj = adj;

	/* sysfs frequency interfaces may have snuck in while servicing the
	 * interrupt
	 */
	new_delay += adj;
	new_delay = clamp_t(int, new_delay, min, max);

	if (intel_set_rps(dev_priv, new_delay)) {
		DRM_DEBUG_DRIVER("Failed to set new GPU frequency\n");
		rps->last_adj = 0;
	}

	mutex_unlock(&dev_priv->pcu_lock);

	/* Make sure not to corrupt PMIMR state used by ringbuffer on GEN6 */
	spin_lock_irq(&dev_priv->irq_lock);
	if (rps->interrupts_enabled)
		gen6_unmask_pm_irq(dev_priv, dev_priv->pm_rps_events);
	spin_unlock_irq(&dev_priv->irq_lock);
}


/**
 * ivybridge_parity_work - Workqueue called when a parity error interrupt
 * occurred.
 * @work: workqueue struct
 *
 * Doesn't actually do anything except notify userspace. As a consequence of
 * this event, userspace should try to remap the bad rows since statistically
 * it is likely the same row is more likely to go bad again.
 */
static void ivybridge_parity_work(struct work_struct *work)
{
	struct drm_i915_private *dev_priv =
		container_of(work, typeof(*dev_priv), l3_parity.error_work);
	u32 error_status, row, bank, subbank;
	char *parity_event[6];
	uint32_t misccpctl;
	uint8_t slice = 0;

	/* We must turn off DOP level clock gating to access the L3 registers.
	 * In order to prevent a get/put style interface, acquire struct mutex
	 * any time we access those registers.
	 */
	mutex_lock(&dev_priv->drm.struct_mutex);

	/* If we've screwed up tracking, just let the interrupt fire again */
	if (WARN_ON(!dev_priv->l3_parity.which_slice))
		goto out;

	misccpctl = I915_READ(GEN7_MISCCPCTL);
	I915_WRITE(GEN7_MISCCPCTL, misccpctl & ~GEN7_DOP_CLOCK_GATE_ENABLE);
	POSTING_READ(GEN7_MISCCPCTL);

	while ((slice = ffs(dev_priv->l3_parity.which_slice)) != 0) {
		i915_reg_t reg;

		slice--;
		if (WARN_ON_ONCE(slice >= NUM_L3_SLICES(dev_priv)))
			break;

		dev_priv->l3_parity.which_slice &= ~(1<<slice);

		reg = GEN7_L3CDERRST1(slice);

		error_status = I915_READ(reg);
		row = GEN7_PARITY_ERROR_ROW(error_status);
		bank = GEN7_PARITY_ERROR_BANK(error_status);
		subbank = GEN7_PARITY_ERROR_SUBBANK(error_status);

		I915_WRITE(reg, GEN7_PARITY_ERROR_VALID | GEN7_L3CDERRST1_ENABLE);
		POSTING_READ(reg);

		parity_event[0] = I915_L3_PARITY_UEVENT "=1";
		parity_event[1] = kasprintf(GFP_KERNEL, "ROW=%d", row);
		parity_event[2] = kasprintf(GFP_KERNEL, "BANK=%d", bank);
		parity_event[3] = kasprintf(GFP_KERNEL, "SUBBANK=%d", subbank);
		parity_event[4] = kasprintf(GFP_KERNEL, "SLICE=%d", slice);
		parity_event[5] = NULL;

		kobject_uevent_env(&dev_priv->drm.primary->kdev->kobj,
				   KOBJ_CHANGE, parity_event);

		DRM_DEBUG("Parity error: Slice = %d, Row = %d, Bank = %d, Sub bank = %d.\n",
			  slice, row, bank, subbank);

		kfree(parity_event[4]);
		kfree(parity_event[3]);
		kfree(parity_event[2]);
		kfree(parity_event[1]);
	}

	I915_WRITE(GEN7_MISCCPCTL, misccpctl);

out:
	WARN_ON(dev_priv->l3_parity.which_slice);
	spin_lock_irq(&dev_priv->irq_lock);
	gen5_enable_gt_irq(dev_priv, GT_PARITY_ERROR(dev_priv));
	spin_unlock_irq(&dev_priv->irq_lock);

	mutex_unlock(&dev_priv->drm.struct_mutex);
}

static void ivybridge_parity_error_irq_handler(struct drm_i915_private *dev_priv,
					       u32 iir)
{
	if (!HAS_L3_DPF(dev_priv))
		return;

	spin_lock(&dev_priv->irq_lock);
	gen5_disable_gt_irq(dev_priv, GT_PARITY_ERROR(dev_priv));
	spin_unlock(&dev_priv->irq_lock);

	iir &= GT_PARITY_ERROR(dev_priv);
	if (iir & GT_RENDER_L3_PARITY_ERROR_INTERRUPT_S1)
		dev_priv->l3_parity.which_slice |= 1 << 1;

	if (iir & GT_RENDER_L3_PARITY_ERROR_INTERRUPT)
		dev_priv->l3_parity.which_slice |= 1 << 0;

	queue_work(dev_priv->wq, &dev_priv->l3_parity.error_work);
}

static void ilk_gt_irq_handler(struct drm_i915_private *dev_priv,
			       u32 gt_iir)
{
	if (gt_iir & GT_RENDER_USER_INTERRUPT)
		notify_ring(dev_priv->engine[RCS]);
	if (gt_iir & ILK_BSD_USER_INTERRUPT)
		notify_ring(dev_priv->engine[VCS]);
}

static void snb_gt_irq_handler(struct drm_i915_private *dev_priv,
			       u32 gt_iir)
{
	if (gt_iir & GT_RENDER_USER_INTERRUPT)
		notify_ring(dev_priv->engine[RCS]);
	if (gt_iir & GT_BSD_USER_INTERRUPT)
		notify_ring(dev_priv->engine[VCS]);
	if (gt_iir & GT_BLT_USER_INTERRUPT)
		notify_ring(dev_priv->engine[BCS]);

	if (gt_iir & (GT_BLT_CS_ERROR_INTERRUPT |
		      GT_BSD_CS_ERROR_INTERRUPT |
		      GT_RENDER_CS_MASTER_ERROR_INTERRUPT))
		DRM_DEBUG("Command parser error, gt_iir 0x%08x\n", gt_iir);

	if (gt_iir & GT_PARITY_ERROR(dev_priv))
		ivybridge_parity_error_irq_handler(dev_priv, gt_iir);
}

static void
gen8_cs_irq_handler(struct intel_engine_cs *engine, u32 iir)
{
	bool tasklet = false;

	if (iir & GT_CONTEXT_SWITCH_INTERRUPT)
		tasklet = true;

	if (iir & GT_RENDER_USER_INTERRUPT) {
		notify_ring(engine);
		tasklet |= USES_GUC_SUBMISSION(engine->i915);
	}

	if (iir & GT_RENDER_PIPECTL_NOTIFY_INTERRUPT && i915_modparams.enable_ipts)
		ipts_notify_complete();

	if (tasklet)
		tasklet_hi_schedule(&engine->execlists.tasklet);
}

static void gen8_gt_irq_ack(struct drm_i915_private *i915,
			    u32 master_ctl, u32 gt_iir[4])
{
	void __iomem * const regs = i915->regs;

#define GEN8_GT_IRQS (GEN8_GT_RCS_IRQ | \
		      GEN8_GT_BCS_IRQ | \
		      GEN8_GT_VCS1_IRQ | \
		      GEN8_GT_VCS2_IRQ | \
		      GEN8_GT_VECS_IRQ | \
		      GEN8_GT_PM_IRQ | \
		      GEN8_GT_GUC_IRQ)

	if (master_ctl & (GEN8_GT_RCS_IRQ | GEN8_GT_BCS_IRQ)) {
		gt_iir[0] = raw_reg_read(regs, GEN8_GT_IIR(0));
		if (likely(gt_iir[0]))
			raw_reg_write(regs, GEN8_GT_IIR(0), gt_iir[0]);
	}

	if (master_ctl & (GEN8_GT_VCS1_IRQ | GEN8_GT_VCS2_IRQ)) {
		gt_iir[1] = raw_reg_read(regs, GEN8_GT_IIR(1));
		if (likely(gt_iir[1]))
			raw_reg_write(regs, GEN8_GT_IIR(1), gt_iir[1]);
	}

	if (master_ctl & (GEN8_GT_PM_IRQ | GEN8_GT_GUC_IRQ)) {
		gt_iir[2] = raw_reg_read(regs, GEN8_GT_IIR(2));
		if (likely(gt_iir[2]))
			raw_reg_write(regs, GEN8_GT_IIR(2), gt_iir[2]);
	}

	if (master_ctl & GEN8_GT_VECS_IRQ) {
		gt_iir[3] = raw_reg_read(regs, GEN8_GT_IIR(3));
		if (likely(gt_iir[3]))
			raw_reg_write(regs, GEN8_GT_IIR(3), gt_iir[3]);
	}
}

static void gen8_gt_irq_handler(struct drm_i915_private *i915,
				u32 master_ctl, u32 gt_iir[4])
{
	if (master_ctl & (GEN8_GT_RCS_IRQ | GEN8_GT_BCS_IRQ)) {
		gen8_cs_irq_handler(i915->engine[RCS],
				    gt_iir[0] >> GEN8_RCS_IRQ_SHIFT);
		gen8_cs_irq_handler(i915->engine[BCS],
				    gt_iir[0] >> GEN8_BCS_IRQ_SHIFT);
	}

	if (master_ctl & (GEN8_GT_VCS1_IRQ | GEN8_GT_VCS2_IRQ)) {
		gen8_cs_irq_handler(i915->engine[VCS],
				    gt_iir[1] >> GEN8_VCS1_IRQ_SHIFT);
		gen8_cs_irq_handler(i915->engine[VCS2],
				    gt_iir[1] >> GEN8_VCS2_IRQ_SHIFT);
	}

	if (master_ctl & GEN8_GT_VECS_IRQ) {
		gen8_cs_irq_handler(i915->engine[VECS],
				    gt_iir[3] >> GEN8_VECS_IRQ_SHIFT);
	}

	if (master_ctl & (GEN8_GT_PM_IRQ | GEN8_GT_GUC_IRQ)) {
		gen6_rps_irq_handler(i915, gt_iir[2]);
		gen9_guc_irq_handler(i915, gt_iir[2]);
	}
}

static bool gen11_port_hotplug_long_detect(enum hpd_pin pin, u32 val)
{
	switch (pin) {
	case HPD_PORT_C:
		return val & GEN11_HOTPLUG_CTL_LONG_DETECT(PORT_TC1);
	case HPD_PORT_D:
		return val & GEN11_HOTPLUG_CTL_LONG_DETECT(PORT_TC2);
	case HPD_PORT_E:
		return val & GEN11_HOTPLUG_CTL_LONG_DETECT(PORT_TC3);
	case HPD_PORT_F:
		return val & GEN11_HOTPLUG_CTL_LONG_DETECT(PORT_TC4);
	default:
		return false;
	}
}

static bool bxt_port_hotplug_long_detect(enum hpd_pin pin, u32 val)
{
	switch (pin) {
	case HPD_PORT_A:
		return val & PORTA_HOTPLUG_LONG_DETECT;
	case HPD_PORT_B:
		return val & PORTB_HOTPLUG_LONG_DETECT;
	case HPD_PORT_C:
		return val & PORTC_HOTPLUG_LONG_DETECT;
	default:
		return false;
	}
}

static bool icp_ddi_port_hotplug_long_detect(enum hpd_pin pin, u32 val)
{
	switch (pin) {
	case HPD_PORT_A:
		return val & ICP_DDIA_HPD_LONG_DETECT;
	case HPD_PORT_B:
		return val & ICP_DDIB_HPD_LONG_DETECT;
	default:
		return false;
	}
}

static bool icp_tc_port_hotplug_long_detect(enum hpd_pin pin, u32 val)
{
	switch (pin) {
	case HPD_PORT_C:
		return val & ICP_TC_HPD_LONG_DETECT(PORT_TC1);
	case HPD_PORT_D:
		return val & ICP_TC_HPD_LONG_DETECT(PORT_TC2);
	case HPD_PORT_E:
		return val & ICP_TC_HPD_LONG_DETECT(PORT_TC3);
	case HPD_PORT_F:
		return val & ICP_TC_HPD_LONG_DETECT(PORT_TC4);
	default:
		return false;
	}
}

static bool spt_port_hotplug2_long_detect(enum hpd_pin pin, u32 val)
{
	switch (pin) {
	case HPD_PORT_E:
		return val & PORTE_HOTPLUG_LONG_DETECT;
	default:
		return false;
	}
}

static bool spt_port_hotplug_long_detect(enum hpd_pin pin, u32 val)
{
	switch (pin) {
	case HPD_PORT_A:
		return val & PORTA_HOTPLUG_LONG_DETECT;
	case HPD_PORT_B:
		return val & PORTB_HOTPLUG_LONG_DETECT;
	case HPD_PORT_C:
		return val & PORTC_HOTPLUG_LONG_DETECT;
	case HPD_PORT_D:
		return val & PORTD_HOTPLUG_LONG_DETECT;
	default:
		return false;
	}
}

static bool ilk_port_hotplug_long_detect(enum hpd_pin pin, u32 val)
{
	switch (pin) {
	case HPD_PORT_A:
		return val & DIGITAL_PORTA_HOTPLUG_LONG_DETECT;
	default:
		return false;
	}
}

static bool pch_port_hotplug_long_detect(enum hpd_pin pin, u32 val)
{
	switch (pin) {
	case HPD_PORT_B:
		return val & PORTB_HOTPLUG_LONG_DETECT;
	case HPD_PORT_C:
		return val & PORTC_HOTPLUG_LONG_DETECT;
	case HPD_PORT_D:
		return val & PORTD_HOTPLUG_LONG_DETECT;
	default:
		return false;
	}
}

static bool i9xx_port_hotplug_long_detect(enum hpd_pin pin, u32 val)
{
	switch (pin) {
	case HPD_PORT_B:
		return val & PORTB_HOTPLUG_INT_LONG_PULSE;
	case HPD_PORT_C:
		return val & PORTC_HOTPLUG_INT_LONG_PULSE;
	case HPD_PORT_D:
		return val & PORTD_HOTPLUG_INT_LONG_PULSE;
	default:
		return false;
	}
}

/*
 * Get a bit mask of pins that have triggered, and which ones may be long.
 * This can be called multiple times with the same masks to accumulate
 * hotplug detection results from several registers.
 *
 * Note that the caller is expected to zero out the masks initially.
 */
static void intel_get_hpd_pins(struct drm_i915_private *dev_priv,
			       u32 *pin_mask, u32 *long_mask,
			       u32 hotplug_trigger, u32 dig_hotplug_reg,
			       const u32 hpd[HPD_NUM_PINS],
			       bool long_pulse_detect(enum hpd_pin pin, u32 val))
{
	enum hpd_pin pin;

	for_each_hpd_pin(pin) {
		if ((hpd[pin] & hotplug_trigger) == 0)
			continue;

		*pin_mask |= BIT(pin);

		if (long_pulse_detect(pin, dig_hotplug_reg))
			*long_mask |= BIT(pin);
	}

	DRM_DEBUG_DRIVER("hotplug event received, stat 0x%08x, dig 0x%08x, pins 0x%08x, long 0x%08x\n",
			 hotplug_trigger, dig_hotplug_reg, *pin_mask, *long_mask);

}

static void gmbus_irq_handler(struct drm_i915_private *dev_priv)
{
	wake_up_all(&dev_priv->gmbus_wait_queue);
}

static void dp_aux_irq_handler(struct drm_i915_private *dev_priv)
{
	wake_up_all(&dev_priv->gmbus_wait_queue);
}

#if defined(CONFIG_DEBUG_FS)
static void display_pipe_crc_irq_handler(struct drm_i915_private *dev_priv,
					 enum pipe pipe,
					 uint32_t crc0, uint32_t crc1,
					 uint32_t crc2, uint32_t crc3,
					 uint32_t crc4)
{
	struct intel_pipe_crc *pipe_crc = &dev_priv->pipe_crc[pipe];
	struct intel_crtc *crtc = intel_get_crtc_for_pipe(dev_priv, pipe);
	uint32_t crcs[5];

	spin_lock(&pipe_crc->lock);
	/*
	 * For some not yet identified reason, the first CRC is
	 * bonkers. So let's just wait for the next vblank and read
	 * out the buggy result.
	 *
	 * On GEN8+ sometimes the second CRC is bonkers as well, so
	 * don't trust that one either.
	 */
	if (pipe_crc->skipped <= 0 ||
	    (INTEL_GEN(dev_priv) >= 8 && pipe_crc->skipped == 1)) {
		pipe_crc->skipped++;
		spin_unlock(&pipe_crc->lock);
		return;
	}
	spin_unlock(&pipe_crc->lock);

	crcs[0] = crc0;
	crcs[1] = crc1;
	crcs[2] = crc2;
	crcs[3] = crc3;
	crcs[4] = crc4;
	drm_crtc_add_crc_entry(&crtc->base, true,
				drm_crtc_accurate_vblank_count(&crtc->base),
				crcs);
}
#else
static inline void
display_pipe_crc_irq_handler(struct drm_i915_private *dev_priv,
			     enum pipe pipe,
			     uint32_t crc0, uint32_t crc1,
			     uint32_t crc2, uint32_t crc3,
			     uint32_t crc4) {}
#endif


static void hsw_pipe_crc_irq_handler(struct drm_i915_private *dev_priv,
				     enum pipe pipe)
{
	display_pipe_crc_irq_handler(dev_priv, pipe,
				     I915_READ(PIPE_CRC_RES_1_IVB(pipe)),
				     0, 0, 0, 0);
}

static void ivb_pipe_crc_irq_handler(struct drm_i915_private *dev_priv,
				     enum pipe pipe)
{
	display_pipe_crc_irq_handler(dev_priv, pipe,
				     I915_READ(PIPE_CRC_RES_1_IVB(pipe)),
				     I915_READ(PIPE_CRC_RES_2_IVB(pipe)),
				     I915_READ(PIPE_CRC_RES_3_IVB(pipe)),
				     I915_READ(PIPE_CRC_RES_4_IVB(pipe)),
				     I915_READ(PIPE_CRC_RES_5_IVB(pipe)));
}

static void i9xx_pipe_crc_irq_handler(struct drm_i915_private *dev_priv,
				      enum pipe pipe)
{
	uint32_t res1, res2;

	if (INTEL_GEN(dev_priv) >= 3)
		res1 = I915_READ(PIPE_CRC_RES_RES1_I915(pipe));
	else
		res1 = 0;

	if (INTEL_GEN(dev_priv) >= 5 || IS_G4X(dev_priv))
		res2 = I915_READ(PIPE_CRC_RES_RES2_G4X(pipe));
	else
		res2 = 0;

	display_pipe_crc_irq_handler(dev_priv, pipe,
				     I915_READ(PIPE_CRC_RES_RED(pipe)),
				     I915_READ(PIPE_CRC_RES_GREEN(pipe)),
				     I915_READ(PIPE_CRC_RES_BLUE(pipe)),
				     res1, res2);
}

/* The RPS events need forcewake, so we add them to a work queue and mask their
 * IMR bits until the work is done. Other interrupts can be processed without
 * the work queue. */
static void gen6_rps_irq_handler(struct drm_i915_private *dev_priv, u32 pm_iir)
{
	struct intel_rps *rps = &dev_priv->gt_pm.rps;

	if (pm_iir & dev_priv->pm_rps_events) {
		spin_lock(&dev_priv->irq_lock);
		gen6_mask_pm_irq(dev_priv, pm_iir & dev_priv->pm_rps_events);
		if (rps->interrupts_enabled) {
			rps->pm_iir |= pm_iir & dev_priv->pm_rps_events;
			schedule_work(&rps->work);
		}
		spin_unlock(&dev_priv->irq_lock);
	}

	if (INTEL_GEN(dev_priv) >= 8)
		return;

	if (HAS_VEBOX(dev_priv)) {
		if (pm_iir & PM_VEBOX_USER_INTERRUPT)
			notify_ring(dev_priv->engine[VECS]);

		if (pm_iir & PM_VEBOX_CS_ERROR_INTERRUPT)
			DRM_DEBUG("Command parser error, pm_iir 0x%08x\n", pm_iir);
	}
}

static void gen9_guc_irq_handler(struct drm_i915_private *dev_priv, u32 gt_iir)
{
	if (gt_iir & GEN9_GUC_TO_HOST_INT_EVENT)
		intel_guc_to_host_event_handler(&dev_priv->guc);
}

static void i9xx_pipestat_irq_reset(struct drm_i915_private *dev_priv)
{
	enum pipe pipe;

	for_each_pipe(dev_priv, pipe) {
		I915_WRITE(PIPESTAT(pipe),
			   PIPESTAT_INT_STATUS_MASK |
			   PIPE_FIFO_UNDERRUN_STATUS);

		dev_priv->pipestat_irq_mask[pipe] = 0;
	}
}

static void i9xx_pipestat_irq_ack(struct drm_i915_private *dev_priv,
				  u32 iir, u32 pipe_stats[I915_MAX_PIPES])
{
	int pipe;

	spin_lock(&dev_priv->irq_lock);

	if (!dev_priv->display_irqs_enabled) {
		spin_unlock(&dev_priv->irq_lock);
		return;
	}

	for_each_pipe(dev_priv, pipe) {
		i915_reg_t reg;
		u32 status_mask, enable_mask, iir_bit = 0;

		/*
		 * PIPESTAT bits get signalled even when the interrupt is
		 * disabled with the mask bits, and some of the status bits do
		 * not generate interrupts at all (like the underrun bit). Hence
		 * we need to be careful that we only handle what we want to
		 * handle.
		 */

		/* fifo underruns are filterered in the underrun handler. */
		status_mask = PIPE_FIFO_UNDERRUN_STATUS;

		switch (pipe) {
		case PIPE_A:
			iir_bit = I915_DISPLAY_PIPE_A_EVENT_INTERRUPT;
			break;
		case PIPE_B:
			iir_bit = I915_DISPLAY_PIPE_B_EVENT_INTERRUPT;
			break;
		case PIPE_C:
			iir_bit = I915_DISPLAY_PIPE_C_EVENT_INTERRUPT;
			break;
		}
		if (iir & iir_bit)
			status_mask |= dev_priv->pipestat_irq_mask[pipe];

		if (!status_mask)
			continue;

		reg = PIPESTAT(pipe);
		pipe_stats[pipe] = I915_READ(reg) & status_mask;
		enable_mask = i915_pipestat_enable_mask(dev_priv, pipe);

		/*
		 * Clear the PIPE*STAT regs before the IIR
		 *
		 * Toggle the enable bits to make sure we get an
		 * edge in the ISR pipe event bit if we don't clear
		 * all the enabled status bits. Otherwise the edge
		 * triggered IIR on i965/g4x wouldn't notice that
		 * an interrupt is still pending.
		 */
		if (pipe_stats[pipe]) {
			I915_WRITE(reg, pipe_stats[pipe]);
			I915_WRITE(reg, enable_mask);
		}
	}
	spin_unlock(&dev_priv->irq_lock);
}

static void i8xx_pipestat_irq_handler(struct drm_i915_private *dev_priv,
				      u16 iir, u32 pipe_stats[I915_MAX_PIPES])
{
	enum pipe pipe;

	for_each_pipe(dev_priv, pipe) {
		if (pipe_stats[pipe] & PIPE_VBLANK_INTERRUPT_STATUS)
			drm_handle_vblank(&dev_priv->drm, pipe);

		if (pipe_stats[pipe] & PIPE_CRC_DONE_INTERRUPT_STATUS)
			i9xx_pipe_crc_irq_handler(dev_priv, pipe);

		if (pipe_stats[pipe] & PIPE_FIFO_UNDERRUN_STATUS)
			intel_cpu_fifo_underrun_irq_handler(dev_priv, pipe);
	}
}

static void i915_pipestat_irq_handler(struct drm_i915_private *dev_priv,
				      u32 iir, u32 pipe_stats[I915_MAX_PIPES])
{
	bool blc_event = false;
	enum pipe pipe;

	for_each_pipe(dev_priv, pipe) {
		if (pipe_stats[pipe] & PIPE_VBLANK_INTERRUPT_STATUS)
			drm_handle_vblank(&dev_priv->drm, pipe);

		if (pipe_stats[pipe] & PIPE_LEGACY_BLC_EVENT_STATUS)
			blc_event = true;

		if (pipe_stats[pipe] & PIPE_CRC_DONE_INTERRUPT_STATUS)
			i9xx_pipe_crc_irq_handler(dev_priv, pipe);

		if (pipe_stats[pipe] & PIPE_FIFO_UNDERRUN_STATUS)
			intel_cpu_fifo_underrun_irq_handler(dev_priv, pipe);
	}

	if (blc_event || (iir & I915_ASLE_INTERRUPT))
		intel_opregion_asle_intr(dev_priv);
}

static void i965_pipestat_irq_handler(struct drm_i915_private *dev_priv,
				      u32 iir, u32 pipe_stats[I915_MAX_PIPES])
{
	bool blc_event = false;
	enum pipe pipe;

	for_each_pipe(dev_priv, pipe) {
		if (pipe_stats[pipe] & PIPE_START_VBLANK_INTERRUPT_STATUS)
			drm_handle_vblank(&dev_priv->drm, pipe);

		if (pipe_stats[pipe] & PIPE_LEGACY_BLC_EVENT_STATUS)
			blc_event = true;

		if (pipe_stats[pipe] & PIPE_CRC_DONE_INTERRUPT_STATUS)
			i9xx_pipe_crc_irq_handler(dev_priv, pipe);

		if (pipe_stats[pipe] & PIPE_FIFO_UNDERRUN_STATUS)
			intel_cpu_fifo_underrun_irq_handler(dev_priv, pipe);
	}

	if (blc_event || (iir & I915_ASLE_INTERRUPT))
		intel_opregion_asle_intr(dev_priv);

	if (pipe_stats[0] & PIPE_GMBUS_INTERRUPT_STATUS)
		gmbus_irq_handler(dev_priv);
}

static void valleyview_pipestat_irq_handler(struct drm_i915_private *dev_priv,
					    u32 pipe_stats[I915_MAX_PIPES])
{
	enum pipe pipe;

	for_each_pipe(dev_priv, pipe) {
		if (pipe_stats[pipe] & PIPE_START_VBLANK_INTERRUPT_STATUS)
			drm_handle_vblank(&dev_priv->drm, pipe);

		if (pipe_stats[pipe] & PIPE_CRC_DONE_INTERRUPT_STATUS)
			i9xx_pipe_crc_irq_handler(dev_priv, pipe);

		if (pipe_stats[pipe] & PIPE_FIFO_UNDERRUN_STATUS)
			intel_cpu_fifo_underrun_irq_handler(dev_priv, pipe);
	}

	if (pipe_stats[0] & PIPE_GMBUS_INTERRUPT_STATUS)
		gmbus_irq_handler(dev_priv);
}

static u32 i9xx_hpd_irq_ack(struct drm_i915_private *dev_priv)
{
	u32 hotplug_status = 0, hotplug_status_mask;
	int i;

	if (IS_G4X(dev_priv) ||
	    IS_VALLEYVIEW(dev_priv) || IS_CHERRYVIEW(dev_priv))
		hotplug_status_mask = HOTPLUG_INT_STATUS_G4X |
			DP_AUX_CHANNEL_MASK_INT_STATUS_G4X;
	else
		hotplug_status_mask = HOTPLUG_INT_STATUS_I915;

	/*
	 * We absolutely have to clear all the pending interrupt
	 * bits in PORT_HOTPLUG_STAT. Otherwise the ISR port
	 * interrupt bit won't have an edge, and the i965/g4x
	 * edge triggered IIR will not notice that an interrupt
	 * is still pending. We can't use PORT_HOTPLUG_EN to
	 * guarantee the edge as the act of toggling the enable
	 * bits can itself generate a new hotplug interrupt :(
	 */
	for (i = 0; i < 10; i++) {
		u32 tmp = I915_READ(PORT_HOTPLUG_STAT) & hotplug_status_mask;

		if (tmp == 0)
			return hotplug_status;

		hotplug_status |= tmp;
		I915_WRITE(PORT_HOTPLUG_STAT, hotplug_status);
	}

	WARN_ONCE(1,
		  "PORT_HOTPLUG_STAT did not clear (0x%08x)\n",
		  I915_READ(PORT_HOTPLUG_STAT));

	return hotplug_status;
}

static void i9xx_hpd_irq_handler(struct drm_i915_private *dev_priv,
				 u32 hotplug_status)
{
	u32 pin_mask = 0, long_mask = 0;

	if (IS_G4X(dev_priv) || IS_VALLEYVIEW(dev_priv) ||
	    IS_CHERRYVIEW(dev_priv)) {
		u32 hotplug_trigger = hotplug_status & HOTPLUG_INT_STATUS_G4X;

		if (hotplug_trigger) {
			intel_get_hpd_pins(dev_priv, &pin_mask, &long_mask,
					   hotplug_trigger, hotplug_trigger,
					   hpd_status_g4x,
					   i9xx_port_hotplug_long_detect);

			intel_hpd_irq_handler(dev_priv, pin_mask, long_mask);
		}

		if (hotplug_status & DP_AUX_CHANNEL_MASK_INT_STATUS_G4X)
			dp_aux_irq_handler(dev_priv);
	} else {
		u32 hotplug_trigger = hotplug_status & HOTPLUG_INT_STATUS_I915;

		if (hotplug_trigger) {
			intel_get_hpd_pins(dev_priv, &pin_mask, &long_mask,
					   hotplug_trigger, hotplug_trigger,
					   hpd_status_i915,
					   i9xx_port_hotplug_long_detect);
			intel_hpd_irq_handler(dev_priv, pin_mask, long_mask);
		}
	}
}

static irqreturn_t valleyview_irq_handler(int irq, void *arg)
{
	struct drm_device *dev = arg;
	struct drm_i915_private *dev_priv = to_i915(dev);
	irqreturn_t ret = IRQ_NONE;

	if (!intel_irqs_enabled(dev_priv))
		return IRQ_NONE;

	/* IRQs are synced during runtime_suspend, we don't require a wakeref */
	disable_rpm_wakeref_asserts(dev_priv);

	do {
		u32 iir, gt_iir, pm_iir;
		u32 pipe_stats[I915_MAX_PIPES] = {};
		u32 hotplug_status = 0;
		u32 ier = 0;

		gt_iir = I915_READ(GTIIR);
		pm_iir = I915_READ(GEN6_PMIIR);
		iir = I915_READ(VLV_IIR);

		if (gt_iir == 0 && pm_iir == 0 && iir == 0)
			break;

		ret = IRQ_HANDLED;

		/*
		 * Theory on interrupt generation, based on empirical evidence:
		 *
		 * x = ((VLV_IIR & VLV_IER) ||
		 *      (((GT_IIR & GT_IER) || (GEN6_PMIIR & GEN6_PMIER)) &&
		 *       (VLV_MASTER_IER & MASTER_INTERRUPT_ENABLE)));
		 *
		 * A CPU interrupt will only be raised when 'x' has a 0->1 edge.
		 * Hence we clear MASTER_INTERRUPT_ENABLE and VLV_IER to
		 * guarantee the CPU interrupt will be raised again even if we
		 * don't end up clearing all the VLV_IIR, GT_IIR, GEN6_PMIIR
		 * bits this time around.
		 */
		I915_WRITE(VLV_MASTER_IER, 0);
		ier = I915_READ(VLV_IER);
		I915_WRITE(VLV_IER, 0);

		if (gt_iir)
			I915_WRITE(GTIIR, gt_iir);
		if (pm_iir)
			I915_WRITE(GEN6_PMIIR, pm_iir);

		if (iir & I915_DISPLAY_PORT_INTERRUPT)
			hotplug_status = i9xx_hpd_irq_ack(dev_priv);

		/* Call regardless, as some status bits might not be
		 * signalled in iir */
		i9xx_pipestat_irq_ack(dev_priv, iir, pipe_stats);

		if (iir & (I915_LPE_PIPE_A_INTERRUPT |
			   I915_LPE_PIPE_B_INTERRUPT))
			intel_lpe_audio_irq_handler(dev_priv);

		/*
		 * VLV_IIR is single buffered, and reflects the level
		 * from PIPESTAT/PORT_HOTPLUG_STAT, hence clear it last.
		 */
		if (iir)
			I915_WRITE(VLV_IIR, iir);

		I915_WRITE(VLV_IER, ier);
		I915_WRITE(VLV_MASTER_IER, MASTER_INTERRUPT_ENABLE);

		if (gt_iir)
			snb_gt_irq_handler(dev_priv, gt_iir);
		if (pm_iir)
			gen6_rps_irq_handler(dev_priv, pm_iir);

		if (hotplug_status)
			i9xx_hpd_irq_handler(dev_priv, hotplug_status);

		valleyview_pipestat_irq_handler(dev_priv, pipe_stats);
	} while (0);

	enable_rpm_wakeref_asserts(dev_priv);

	return ret;
}

static irqreturn_t cherryview_irq_handler(int irq, void *arg)
{
	struct drm_device *dev = arg;
	struct drm_i915_private *dev_priv = to_i915(dev);
	irqreturn_t ret = IRQ_NONE;

	if (!intel_irqs_enabled(dev_priv))
		return IRQ_NONE;

	/* IRQs are synced during runtime_suspend, we don't require a wakeref */
	disable_rpm_wakeref_asserts(dev_priv);

	do {
		u32 master_ctl, iir;
		u32 pipe_stats[I915_MAX_PIPES] = {};
		u32 hotplug_status = 0;
		u32 gt_iir[4];
		u32 ier = 0;

		master_ctl = I915_READ(GEN8_MASTER_IRQ) & ~GEN8_MASTER_IRQ_CONTROL;
		iir = I915_READ(VLV_IIR);

		if (master_ctl == 0 && iir == 0)
			break;

		ret = IRQ_HANDLED;

		/*
		 * Theory on interrupt generation, based on empirical evidence:
		 *
		 * x = ((VLV_IIR & VLV_IER) ||
		 *      ((GEN8_MASTER_IRQ & ~GEN8_MASTER_IRQ_CONTROL) &&
		 *       (GEN8_MASTER_IRQ & GEN8_MASTER_IRQ_CONTROL)));
		 *
		 * A CPU interrupt will only be raised when 'x' has a 0->1 edge.
		 * Hence we clear GEN8_MASTER_IRQ_CONTROL and VLV_IER to
		 * guarantee the CPU interrupt will be raised again even if we
		 * don't end up clearing all the VLV_IIR and GEN8_MASTER_IRQ_CONTROL
		 * bits this time around.
		 */
		I915_WRITE(GEN8_MASTER_IRQ, 0);
		ier = I915_READ(VLV_IER);
		I915_WRITE(VLV_IER, 0);

		gen8_gt_irq_ack(dev_priv, master_ctl, gt_iir);

		if (iir & I915_DISPLAY_PORT_INTERRUPT)
			hotplug_status = i9xx_hpd_irq_ack(dev_priv);

		/* Call regardless, as some status bits might not be
		 * signalled in iir */
		i9xx_pipestat_irq_ack(dev_priv, iir, pipe_stats);

		if (iir & (I915_LPE_PIPE_A_INTERRUPT |
			   I915_LPE_PIPE_B_INTERRUPT |
			   I915_LPE_PIPE_C_INTERRUPT))
			intel_lpe_audio_irq_handler(dev_priv);

		/*
		 * VLV_IIR is single buffered, and reflects the level
		 * from PIPESTAT/PORT_HOTPLUG_STAT, hence clear it last.
		 */
		if (iir)
			I915_WRITE(VLV_IIR, iir);

		I915_WRITE(VLV_IER, ier);
		I915_WRITE(GEN8_MASTER_IRQ, GEN8_MASTER_IRQ_CONTROL);

		gen8_gt_irq_handler(dev_priv, master_ctl, gt_iir);

		if (hotplug_status)
			i9xx_hpd_irq_handler(dev_priv, hotplug_status);

		valleyview_pipestat_irq_handler(dev_priv, pipe_stats);
	} while (0);

	enable_rpm_wakeref_asserts(dev_priv);

	return ret;
}

static void ibx_hpd_irq_handler(struct drm_i915_private *dev_priv,
				u32 hotplug_trigger,
				const u32 hpd[HPD_NUM_PINS])
{
	u32 dig_hotplug_reg, pin_mask = 0, long_mask = 0;

	/*
	 * Somehow the PCH doesn't seem to really ack the interrupt to the CPU
	 * unless we touch the hotplug register, even if hotplug_trigger is
	 * zero. Not acking leads to "The master control interrupt lied (SDE)!"
	 * errors.
	 */
	dig_hotplug_reg = I915_READ(PCH_PORT_HOTPLUG);
	if (!hotplug_trigger) {
		u32 mask = PORTA_HOTPLUG_STATUS_MASK |
			PORTD_HOTPLUG_STATUS_MASK |
			PORTC_HOTPLUG_STATUS_MASK |
			PORTB_HOTPLUG_STATUS_MASK;
		dig_hotplug_reg &= ~mask;
	}

	I915_WRITE(PCH_PORT_HOTPLUG, dig_hotplug_reg);
	if (!hotplug_trigger)
		return;

	intel_get_hpd_pins(dev_priv, &pin_mask, &long_mask, hotplug_trigger,
			   dig_hotplug_reg, hpd,
			   pch_port_hotplug_long_detect);

	intel_hpd_irq_handler(dev_priv, pin_mask, long_mask);
}

static void ibx_irq_handler(struct drm_i915_private *dev_priv, u32 pch_iir)
{
	int pipe;
	u32 hotplug_trigger = pch_iir & SDE_HOTPLUG_MASK;

	ibx_hpd_irq_handler(dev_priv, hotplug_trigger, hpd_ibx);

	if (pch_iir & SDE_AUDIO_POWER_MASK) {
		int port = ffs((pch_iir & SDE_AUDIO_POWER_MASK) >>
			       SDE_AUDIO_POWER_SHIFT);
		DRM_DEBUG_DRIVER("PCH audio power change on port %d\n",
				 port_name(port));
	}

	if (pch_iir & SDE_AUX_MASK)
		dp_aux_irq_handler(dev_priv);

	if (pch_iir & SDE_GMBUS)
		gmbus_irq_handler(dev_priv);

	if (pch_iir & SDE_AUDIO_HDCP_MASK)
		DRM_DEBUG_DRIVER("PCH HDCP audio interrupt\n");

	if (pch_iir & SDE_AUDIO_TRANS_MASK)
		DRM_DEBUG_DRIVER("PCH transcoder audio interrupt\n");

	if (pch_iir & SDE_POISON)
		DRM_ERROR("PCH poison interrupt\n");

	if (pch_iir & SDE_FDI_MASK)
		for_each_pipe(dev_priv, pipe)
			DRM_DEBUG_DRIVER("  pipe %c FDI IIR: 0x%08x\n",
					 pipe_name(pipe),
					 I915_READ(FDI_RX_IIR(pipe)));

	if (pch_iir & (SDE_TRANSB_CRC_DONE | SDE_TRANSA_CRC_DONE))
		DRM_DEBUG_DRIVER("PCH transcoder CRC done interrupt\n");

	if (pch_iir & (SDE_TRANSB_CRC_ERR | SDE_TRANSA_CRC_ERR))
		DRM_DEBUG_DRIVER("PCH transcoder CRC error interrupt\n");

	if (pch_iir & SDE_TRANSA_FIFO_UNDER)
		intel_pch_fifo_underrun_irq_handler(dev_priv, PIPE_A);

	if (pch_iir & SDE_TRANSB_FIFO_UNDER)
		intel_pch_fifo_underrun_irq_handler(dev_priv, PIPE_B);
}

static void ivb_err_int_handler(struct drm_i915_private *dev_priv)
{
	u32 err_int = I915_READ(GEN7_ERR_INT);
	enum pipe pipe;

	if (err_int & ERR_INT_POISON)
		DRM_ERROR("Poison interrupt\n");

	for_each_pipe(dev_priv, pipe) {
		if (err_int & ERR_INT_FIFO_UNDERRUN(pipe))
			intel_cpu_fifo_underrun_irq_handler(dev_priv, pipe);

		if (err_int & ERR_INT_PIPE_CRC_DONE(pipe)) {
			if (IS_IVYBRIDGE(dev_priv))
				ivb_pipe_crc_irq_handler(dev_priv, pipe);
			else
				hsw_pipe_crc_irq_handler(dev_priv, pipe);
		}
	}

	I915_WRITE(GEN7_ERR_INT, err_int);
}

static void cpt_serr_int_handler(struct drm_i915_private *dev_priv)
{
	u32 serr_int = I915_READ(SERR_INT);
	enum pipe pipe;

	if (serr_int & SERR_INT_POISON)
		DRM_ERROR("PCH poison interrupt\n");

	for_each_pipe(dev_priv, pipe)
		if (serr_int & SERR_INT_TRANS_FIFO_UNDERRUN(pipe))
			intel_pch_fifo_underrun_irq_handler(dev_priv, pipe);

	I915_WRITE(SERR_INT, serr_int);
}

static void cpt_irq_handler(struct drm_i915_private *dev_priv, u32 pch_iir)
{
	int pipe;
	u32 hotplug_trigger = pch_iir & SDE_HOTPLUG_MASK_CPT;

	ibx_hpd_irq_handler(dev_priv, hotplug_trigger, hpd_cpt);

	if (pch_iir & SDE_AUDIO_POWER_MASK_CPT) {
		int port = ffs((pch_iir & SDE_AUDIO_POWER_MASK_CPT) >>
			       SDE_AUDIO_POWER_SHIFT_CPT);
		DRM_DEBUG_DRIVER("PCH audio power change on port %c\n",
				 port_name(port));
	}

	if (pch_iir & SDE_AUX_MASK_CPT)
		dp_aux_irq_handler(dev_priv);

	if (pch_iir & SDE_GMBUS_CPT)
		gmbus_irq_handler(dev_priv);

	if (pch_iir & SDE_AUDIO_CP_REQ_CPT)
		DRM_DEBUG_DRIVER("Audio CP request interrupt\n");

	if (pch_iir & SDE_AUDIO_CP_CHG_CPT)
		DRM_DEBUG_DRIVER("Audio CP change interrupt\n");

	if (pch_iir & SDE_FDI_MASK_CPT)
		for_each_pipe(dev_priv, pipe)
			DRM_DEBUG_DRIVER("  pipe %c FDI IIR: 0x%08x\n",
					 pipe_name(pipe),
					 I915_READ(FDI_RX_IIR(pipe)));

	if (pch_iir & SDE_ERROR_CPT)
		cpt_serr_int_handler(dev_priv);
}

static void icp_irq_handler(struct drm_i915_private *dev_priv, u32 pch_iir)
{
	u32 ddi_hotplug_trigger = pch_iir & SDE_DDI_MASK_ICP;
	u32 tc_hotplug_trigger = pch_iir & SDE_TC_MASK_ICP;
	u32 pin_mask = 0, long_mask = 0;

	if (ddi_hotplug_trigger) {
		u32 dig_hotplug_reg;

		dig_hotplug_reg = I915_READ(SHOTPLUG_CTL_DDI);
		I915_WRITE(SHOTPLUG_CTL_DDI, dig_hotplug_reg);

		intel_get_hpd_pins(dev_priv, &pin_mask, &long_mask,
				   ddi_hotplug_trigger,
				   dig_hotplug_reg, hpd_icp,
				   icp_ddi_port_hotplug_long_detect);
	}

	if (tc_hotplug_trigger) {
		u32 dig_hotplug_reg;

		dig_hotplug_reg = I915_READ(SHOTPLUG_CTL_TC);
		I915_WRITE(SHOTPLUG_CTL_TC, dig_hotplug_reg);

		intel_get_hpd_pins(dev_priv, &pin_mask, &long_mask,
				   tc_hotplug_trigger,
				   dig_hotplug_reg, hpd_icp,
				   icp_tc_port_hotplug_long_detect);
	}

	if (pin_mask)
		intel_hpd_irq_handler(dev_priv, pin_mask, long_mask);

	if (pch_iir & SDE_GMBUS_ICP)
		gmbus_irq_handler(dev_priv);
}

static void spt_irq_handler(struct drm_i915_private *dev_priv, u32 pch_iir)
{
	u32 hotplug_trigger = pch_iir & SDE_HOTPLUG_MASK_SPT &
		~SDE_PORTE_HOTPLUG_SPT;
	u32 hotplug2_trigger = pch_iir & SDE_PORTE_HOTPLUG_SPT;
	u32 pin_mask = 0, long_mask = 0;

	if (hotplug_trigger) {
		u32 dig_hotplug_reg;

		dig_hotplug_reg = I915_READ(PCH_PORT_HOTPLUG);
		I915_WRITE(PCH_PORT_HOTPLUG, dig_hotplug_reg);

		intel_get_hpd_pins(dev_priv, &pin_mask, &long_mask,
				   hotplug_trigger, dig_hotplug_reg, hpd_spt,
				   spt_port_hotplug_long_detect);
	}

	if (hotplug2_trigger) {
		u32 dig_hotplug_reg;

		dig_hotplug_reg = I915_READ(PCH_PORT_HOTPLUG2);
		I915_WRITE(PCH_PORT_HOTPLUG2, dig_hotplug_reg);

		intel_get_hpd_pins(dev_priv, &pin_mask, &long_mask,
				   hotplug2_trigger, dig_hotplug_reg, hpd_spt,
				   spt_port_hotplug2_long_detect);
	}

	if (pin_mask)
		intel_hpd_irq_handler(dev_priv, pin_mask, long_mask);

	if (pch_iir & SDE_GMBUS_CPT)
		gmbus_irq_handler(dev_priv);
}

static void ilk_hpd_irq_handler(struct drm_i915_private *dev_priv,
				u32 hotplug_trigger,
				const u32 hpd[HPD_NUM_PINS])
{
	u32 dig_hotplug_reg, pin_mask = 0, long_mask = 0;

	dig_hotplug_reg = I915_READ(DIGITAL_PORT_HOTPLUG_CNTRL);
	I915_WRITE(DIGITAL_PORT_HOTPLUG_CNTRL, dig_hotplug_reg);

	intel_get_hpd_pins(dev_priv, &pin_mask, &long_mask, hotplug_trigger,
			   dig_hotplug_reg, hpd,
			   ilk_port_hotplug_long_detect);

	intel_hpd_irq_handler(dev_priv, pin_mask, long_mask);
}

static void ilk_display_irq_handler(struct drm_i915_private *dev_priv,
				    u32 de_iir)
{
	enum pipe pipe;
	u32 hotplug_trigger = de_iir & DE_DP_A_HOTPLUG;

	if (hotplug_trigger)
		ilk_hpd_irq_handler(dev_priv, hotplug_trigger, hpd_ilk);

	if (de_iir & DE_AUX_CHANNEL_A)
		dp_aux_irq_handler(dev_priv);

	if (de_iir & DE_GSE)
		intel_opregion_asle_intr(dev_priv);

	if (de_iir & DE_POISON)
		DRM_ERROR("Poison interrupt\n");

	for_each_pipe(dev_priv, pipe) {
		if (de_iir & DE_PIPE_VBLANK(pipe))
			drm_handle_vblank(&dev_priv->drm, pipe);

		if (de_iir & DE_PIPE_FIFO_UNDERRUN(pipe))
			intel_cpu_fifo_underrun_irq_handler(dev_priv, pipe);

		if (de_iir & DE_PIPE_CRC_DONE(pipe))
			i9xx_pipe_crc_irq_handler(dev_priv, pipe);
	}

	/* check event from PCH */
	if (de_iir & DE_PCH_EVENT) {
		u32 pch_iir = I915_READ(SDEIIR);

		if (HAS_PCH_CPT(dev_priv))
			cpt_irq_handler(dev_priv, pch_iir);
		else
			ibx_irq_handler(dev_priv, pch_iir);

		/* should clear PCH hotplug event before clear CPU irq */
		I915_WRITE(SDEIIR, pch_iir);
	}

	if (IS_GEN5(dev_priv) && de_iir & DE_PCU_EVENT)
		ironlake_rps_change_irq_handler(dev_priv);
}

static void ivb_display_irq_handler(struct drm_i915_private *dev_priv,
				    u32 de_iir)
{
	enum pipe pipe;
	u32 hotplug_trigger = de_iir & DE_DP_A_HOTPLUG_IVB;

	if (hotplug_trigger)
		ilk_hpd_irq_handler(dev_priv, hotplug_trigger, hpd_ivb);

	if (de_iir & DE_ERR_INT_IVB)
		ivb_err_int_handler(dev_priv);

	if (de_iir & DE_EDP_PSR_INT_HSW) {
		u32 psr_iir = I915_READ(EDP_PSR_IIR);

		intel_psr_irq_handler(dev_priv, psr_iir);
		I915_WRITE(EDP_PSR_IIR, psr_iir);
	}

	if (de_iir & DE_AUX_CHANNEL_A_IVB)
		dp_aux_irq_handler(dev_priv);

	if (de_iir & DE_GSE_IVB)
		intel_opregion_asle_intr(dev_priv);

	for_each_pipe(dev_priv, pipe) {
		if (de_iir & (DE_PIPE_VBLANK_IVB(pipe)))
			drm_handle_vblank(&dev_priv->drm, pipe);
	}

	/* check event from PCH */
	if (!HAS_PCH_NOP(dev_priv) && (de_iir & DE_PCH_EVENT_IVB)) {
		u32 pch_iir = I915_READ(SDEIIR);

		cpt_irq_handler(dev_priv, pch_iir);

		/* clear PCH hotplug event before clear CPU irq */
		I915_WRITE(SDEIIR, pch_iir);
	}
}

/*
 * To handle irqs with the minimum potential races with fresh interrupts, we:
 * 1 - Disable Master Interrupt Control.
 * 2 - Find the source(s) of the interrupt.
 * 3 - Clear the Interrupt Identity bits (IIR).
 * 4 - Process the interrupt(s) that had bits set in the IIRs.
 * 5 - Re-enable Master Interrupt Control.
 */
static irqreturn_t ironlake_irq_handler(int irq, void *arg)
{
	struct drm_device *dev = arg;
	struct drm_i915_private *dev_priv = to_i915(dev);
	u32 de_iir, gt_iir, de_ier, sde_ier = 0;
	irqreturn_t ret = IRQ_NONE;

	if (!intel_irqs_enabled(dev_priv))
		return IRQ_NONE;

	/* IRQs are synced during runtime_suspend, we don't require a wakeref */
	disable_rpm_wakeref_asserts(dev_priv);

	/* disable master interrupt before clearing iir  */
	de_ier = I915_READ(DEIER);
	I915_WRITE(DEIER, de_ier & ~DE_MASTER_IRQ_CONTROL);

	/* Disable south interrupts. We'll only write to SDEIIR once, so further
	 * interrupts will will be stored on its back queue, and then we'll be
	 * able to process them after we restore SDEIER (as soon as we restore
	 * it, we'll get an interrupt if SDEIIR still has something to process
	 * due to its back queue). */
	if (!HAS_PCH_NOP(dev_priv)) {
		sde_ier = I915_READ(SDEIER);
		I915_WRITE(SDEIER, 0);
	}

	/* Find, clear, then process each source of interrupt */

	gt_iir = I915_READ(GTIIR);
	if (gt_iir) {
		I915_WRITE(GTIIR, gt_iir);
		ret = IRQ_HANDLED;
		if (INTEL_GEN(dev_priv) >= 6)
			snb_gt_irq_handler(dev_priv, gt_iir);
		else
			ilk_gt_irq_handler(dev_priv, gt_iir);
	}

	de_iir = I915_READ(DEIIR);
	if (de_iir) {
		I915_WRITE(DEIIR, de_iir);
		ret = IRQ_HANDLED;
		if (INTEL_GEN(dev_priv) >= 7)
			ivb_display_irq_handler(dev_priv, de_iir);
		else
			ilk_display_irq_handler(dev_priv, de_iir);
	}

	if (INTEL_GEN(dev_priv) >= 6) {
		u32 pm_iir = I915_READ(GEN6_PMIIR);
		if (pm_iir) {
			I915_WRITE(GEN6_PMIIR, pm_iir);
			ret = IRQ_HANDLED;
			gen6_rps_irq_handler(dev_priv, pm_iir);
		}
	}

	I915_WRITE(DEIER, de_ier);
	if (!HAS_PCH_NOP(dev_priv))
		I915_WRITE(SDEIER, sde_ier);

	/* IRQs are synced during runtime_suspend, we don't require a wakeref */
	enable_rpm_wakeref_asserts(dev_priv);

	return ret;
}

static void bxt_hpd_irq_handler(struct drm_i915_private *dev_priv,
				u32 hotplug_trigger,
				const u32 hpd[HPD_NUM_PINS])
{
	u32 dig_hotplug_reg, pin_mask = 0, long_mask = 0;

	dig_hotplug_reg = I915_READ(PCH_PORT_HOTPLUG);
	I915_WRITE(PCH_PORT_HOTPLUG, dig_hotplug_reg);

	intel_get_hpd_pins(dev_priv, &pin_mask, &long_mask, hotplug_trigger,
			   dig_hotplug_reg, hpd,
			   bxt_port_hotplug_long_detect);

	intel_hpd_irq_handler(dev_priv, pin_mask, long_mask);
}

static void gen11_hpd_irq_handler(struct drm_i915_private *dev_priv, u32 iir)
{
	u32 pin_mask = 0, long_mask = 0;
	u32 trigger_tc = iir & GEN11_DE_TC_HOTPLUG_MASK;
	u32 trigger_tbt = iir & GEN11_DE_TBT_HOTPLUG_MASK;

	if (trigger_tc) {
		u32 dig_hotplug_reg;

		dig_hotplug_reg = I915_READ(GEN11_TC_HOTPLUG_CTL);
		I915_WRITE(GEN11_TC_HOTPLUG_CTL, dig_hotplug_reg);

		intel_get_hpd_pins(dev_priv, &pin_mask, &long_mask, trigger_tc,
				   dig_hotplug_reg, hpd_gen11,
				   gen11_port_hotplug_long_detect);
	}

	if (trigger_tbt) {
		u32 dig_hotplug_reg;

		dig_hotplug_reg = I915_READ(GEN11_TBT_HOTPLUG_CTL);
		I915_WRITE(GEN11_TBT_HOTPLUG_CTL, dig_hotplug_reg);

		intel_get_hpd_pins(dev_priv, &pin_mask, &long_mask, trigger_tbt,
				   dig_hotplug_reg, hpd_gen11,
				   gen11_port_hotplug_long_detect);
	}

	if (pin_mask)
		intel_hpd_irq_handler(dev_priv, pin_mask, long_mask);
	else
		DRM_ERROR("Unexpected DE HPD interrupt 0x%08x\n", iir);
}

static irqreturn_t
gen8_de_irq_handler(struct drm_i915_private *dev_priv, u32 master_ctl)
{
	irqreturn_t ret = IRQ_NONE;
	u32 iir;
	enum pipe pipe;

	if (master_ctl & GEN8_DE_MISC_IRQ) {
		iir = I915_READ(GEN8_DE_MISC_IIR);
		if (iir) {
			bool found = false;

			I915_WRITE(GEN8_DE_MISC_IIR, iir);
			ret = IRQ_HANDLED;

			if (iir & GEN8_DE_MISC_GSE) {
				intel_opregion_asle_intr(dev_priv);
				found = true;
			}

			if (iir & GEN8_DE_EDP_PSR) {
				u32 psr_iir = I915_READ(EDP_PSR_IIR);

				intel_psr_irq_handler(dev_priv, psr_iir);
				I915_WRITE(EDP_PSR_IIR, psr_iir);
				found = true;
			}

			if (!found)
				DRM_ERROR("Unexpected DE Misc interrupt\n");
		}
		else
			DRM_ERROR("The master control interrupt lied (DE MISC)!\n");
	}

	if (INTEL_GEN(dev_priv) >= 11 && (master_ctl & GEN11_DE_HPD_IRQ)) {
		iir = I915_READ(GEN11_DE_HPD_IIR);
		if (iir) {
			I915_WRITE(GEN11_DE_HPD_IIR, iir);
			ret = IRQ_HANDLED;
			gen11_hpd_irq_handler(dev_priv, iir);
		} else {
			DRM_ERROR("The master control interrupt lied, (DE HPD)!\n");
		}
	}

	if (master_ctl & GEN8_DE_PORT_IRQ) {
		iir = I915_READ(GEN8_DE_PORT_IIR);
		if (iir) {
			u32 tmp_mask;
			bool found = false;

			I915_WRITE(GEN8_DE_PORT_IIR, iir);
			ret = IRQ_HANDLED;

			tmp_mask = GEN8_AUX_CHANNEL_A;
			if (INTEL_GEN(dev_priv) >= 9)
				tmp_mask |= GEN9_AUX_CHANNEL_B |
					    GEN9_AUX_CHANNEL_C |
					    GEN9_AUX_CHANNEL_D;

			if (INTEL_GEN(dev_priv) >= 11)
				tmp_mask |= ICL_AUX_CHANNEL_E;

			if (IS_CNL_WITH_PORT_F(dev_priv) ||
			    INTEL_GEN(dev_priv) >= 11)
				tmp_mask |= CNL_AUX_CHANNEL_F;

			if (iir & tmp_mask) {
				dp_aux_irq_handler(dev_priv);
				found = true;
			}

			if (IS_GEN9_LP(dev_priv)) {
				tmp_mask = iir & BXT_DE_PORT_HOTPLUG_MASK;
				if (tmp_mask) {
					bxt_hpd_irq_handler(dev_priv, tmp_mask,
							    hpd_bxt);
					found = true;
				}
			} else if (IS_BROADWELL(dev_priv)) {
				tmp_mask = iir & GEN8_PORT_DP_A_HOTPLUG;
				if (tmp_mask) {
					ilk_hpd_irq_handler(dev_priv,
							    tmp_mask, hpd_bdw);
					found = true;
				}
			}

			if (IS_GEN9_LP(dev_priv) && (iir & BXT_DE_PORT_GMBUS)) {
				gmbus_irq_handler(dev_priv);
				found = true;
			}

			if (!found)
				DRM_ERROR("Unexpected DE Port interrupt\n");
		}
		else
			DRM_ERROR("The master control interrupt lied (DE PORT)!\n");
	}

	for_each_pipe(dev_priv, pipe) {
		u32 fault_errors;

		if (!(master_ctl & GEN8_DE_PIPE_IRQ(pipe)))
			continue;

		iir = I915_READ(GEN8_DE_PIPE_IIR(pipe));
		if (!iir) {
			DRM_ERROR("The master control interrupt lied (DE PIPE)!\n");
			continue;
		}

		ret = IRQ_HANDLED;
		I915_WRITE(GEN8_DE_PIPE_IIR(pipe), iir);

		if (iir & GEN8_PIPE_VBLANK)
			drm_handle_vblank(&dev_priv->drm, pipe);

		if (iir & GEN8_PIPE_CDCLK_CRC_DONE)
			hsw_pipe_crc_irq_handler(dev_priv, pipe);

		if (iir & GEN8_PIPE_FIFO_UNDERRUN)
			intel_cpu_fifo_underrun_irq_handler(dev_priv, pipe);

		fault_errors = iir;
		if (INTEL_GEN(dev_priv) >= 9)
			fault_errors &= GEN9_DE_PIPE_IRQ_FAULT_ERRORS;
		else
			fault_errors &= GEN8_DE_PIPE_IRQ_FAULT_ERRORS;

		if (fault_errors)
			DRM_ERROR("Fault errors on pipe %c: 0x%08x\n",
				  pipe_name(pipe),
				  fault_errors);
	}

	if (HAS_PCH_SPLIT(dev_priv) && !HAS_PCH_NOP(dev_priv) &&
	    master_ctl & GEN8_DE_PCH_IRQ) {
		/*
		 * FIXME(BDW): Assume for now that the new interrupt handling
		 * scheme also closed the SDE interrupt handling race we've seen
		 * on older pch-split platforms. But this needs testing.
		 */
		iir = I915_READ(SDEIIR);
		if (iir) {
			I915_WRITE(SDEIIR, iir);
			ret = IRQ_HANDLED;

			if (HAS_PCH_ICP(dev_priv))
				icp_irq_handler(dev_priv, iir);
			else if (HAS_PCH_SPT(dev_priv) ||
				 HAS_PCH_KBP(dev_priv) ||
				 HAS_PCH_CNP(dev_priv))
				spt_irq_handler(dev_priv, iir);
			else
				cpt_irq_handler(dev_priv, iir);
		} else {
			/*
			 * Like on previous PCH there seems to be something
			 * fishy going on with forwarding PCH interrupts.
			 */
			DRM_DEBUG_DRIVER("The master control interrupt lied (SDE)!\n");
		}
	}

	return ret;
}

static irqreturn_t gen8_irq_handler(int irq, void *arg)
{
	struct drm_i915_private *dev_priv = to_i915(arg);
	u32 master_ctl;
	u32 gt_iir[4];

	if (!intel_irqs_enabled(dev_priv))
		return IRQ_NONE;

	master_ctl = I915_READ_FW(GEN8_MASTER_IRQ);
	master_ctl &= ~GEN8_MASTER_IRQ_CONTROL;
	if (!master_ctl)
		return IRQ_NONE;

	I915_WRITE_FW(GEN8_MASTER_IRQ, 0);

	/* Find, clear, then process each source of interrupt */
	gen8_gt_irq_ack(dev_priv, master_ctl, gt_iir);

	/* IRQs are synced during runtime_suspend, we don't require a wakeref */
	if (master_ctl & ~GEN8_GT_IRQS) {
		disable_rpm_wakeref_asserts(dev_priv);
		gen8_de_irq_handler(dev_priv, master_ctl);
		enable_rpm_wakeref_asserts(dev_priv);
	}

	I915_WRITE_FW(GEN8_MASTER_IRQ, GEN8_MASTER_IRQ_CONTROL);

	gen8_gt_irq_handler(dev_priv, master_ctl, gt_iir);

	return IRQ_HANDLED;
}

struct wedge_me {
	struct delayed_work work;
	struct drm_i915_private *i915;
	const char *name;
};

static void wedge_me(struct work_struct *work)
{
	struct wedge_me *w = container_of(work, typeof(*w), work.work);

	dev_err(w->i915->drm.dev,
		"%s timed out, cancelling all in-flight rendering.\n",
		w->name);
	i915_gem_set_wedged(w->i915);
}

static void __init_wedge(struct wedge_me *w,
			 struct drm_i915_private *i915,
			 long timeout,
			 const char *name)
{
	w->i915 = i915;
	w->name = name;

	INIT_DELAYED_WORK_ONSTACK(&w->work, wedge_me);
	schedule_delayed_work(&w->work, timeout);
}

static void __fini_wedge(struct wedge_me *w)
{
	cancel_delayed_work_sync(&w->work);
	destroy_delayed_work_on_stack(&w->work);
	w->i915 = NULL;
}

#define i915_wedge_on_timeout(W, DEV, TIMEOUT)				\
	for (__init_wedge((W), (DEV), (TIMEOUT), __func__);		\
	     (W)->i915;							\
	     __fini_wedge((W)))

static u32
gen11_gt_engine_identity(struct drm_i915_private * const i915,
			 const unsigned int bank, const unsigned int bit)
{
	void __iomem * const regs = i915->regs;
	u32 timeout_ts;
	u32 ident;

	lockdep_assert_held(&i915->irq_lock);

	raw_reg_write(regs, GEN11_IIR_REG_SELECTOR(bank), BIT(bit));

	/*
	 * NB: Specs do not specify how long to spin wait,
	 * so we do ~100us as an educated guess.
	 */
	timeout_ts = (local_clock() >> 10) + 100;
	do {
		ident = raw_reg_read(regs, GEN11_INTR_IDENTITY_REG(bank));
	} while (!(ident & GEN11_INTR_DATA_VALID) &&
		 !time_after32(local_clock() >> 10, timeout_ts));

	if (unlikely(!(ident & GEN11_INTR_DATA_VALID))) {
		DRM_ERROR("INTR_IDENTITY_REG%u:%u 0x%08x not valid!\n",
			  bank, bit, ident);
		return 0;
	}

	raw_reg_write(regs, GEN11_INTR_IDENTITY_REG(bank),
		      GEN11_INTR_DATA_VALID);

	return ident;
}

static void
gen11_other_irq_handler(struct drm_i915_private * const i915,
			const u8 instance, const u16 iir)
{
	if (instance == OTHER_GTPM_INSTANCE)
		return gen6_rps_irq_handler(i915, iir);

	WARN_ONCE(1, "unhandled other interrupt instance=0x%x, iir=0x%x\n",
		  instance, iir);
}

static void
gen11_engine_irq_handler(struct drm_i915_private * const i915,
			 const u8 class, const u8 instance, const u16 iir)
{
	struct intel_engine_cs *engine;

	if (instance <= MAX_ENGINE_INSTANCE)
		engine = i915->engine_class[class][instance];
	else
		engine = NULL;

	if (likely(engine))
		return gen8_cs_irq_handler(engine, iir);

	WARN_ONCE(1, "unhandled engine interrupt class=0x%x, instance=0x%x\n",
		  class, instance);
}

static void
gen11_gt_identity_handler(struct drm_i915_private * const i915,
			  const u32 identity)
{
	const u8 class = GEN11_INTR_ENGINE_CLASS(identity);
	const u8 instance = GEN11_INTR_ENGINE_INSTANCE(identity);
	const u16 intr = GEN11_INTR_ENGINE_INTR(identity);

	if (unlikely(!intr))
		return;

	if (class <= COPY_ENGINE_CLASS)
		return gen11_engine_irq_handler(i915, class, instance, intr);

	if (class == OTHER_CLASS)
		return gen11_other_irq_handler(i915, instance, intr);

	WARN_ONCE(1, "unknown interrupt class=0x%x, instance=0x%x, intr=0x%x\n",
		  class, instance, intr);
}

static void
gen11_gt_bank_handler(struct drm_i915_private * const i915,
		      const unsigned int bank)
{
	void __iomem * const regs = i915->regs;
	unsigned long intr_dw;
	unsigned int bit;

	lockdep_assert_held(&i915->irq_lock);

	intr_dw = raw_reg_read(regs, GEN11_GT_INTR_DW(bank));

	if (unlikely(!intr_dw)) {
		DRM_ERROR("GT_INTR_DW%u blank!\n", bank);
		return;
	}

	for_each_set_bit(bit, &intr_dw, 32) {
		const u32 ident = gen11_gt_engine_identity(i915,
							   bank, bit);

		gen11_gt_identity_handler(i915, ident);
	}

	/* Clear must be after shared has been served for engine */
	raw_reg_write(regs, GEN11_GT_INTR_DW(bank), intr_dw);
}

static void
gen11_gt_irq_handler(struct drm_i915_private * const i915,
		     const u32 master_ctl)
{
	unsigned int bank;

	spin_lock(&i915->irq_lock);

	for (bank = 0; bank < 2; bank++) {
		if (master_ctl & GEN11_GT_DW_IRQ(bank))
			gen11_gt_bank_handler(i915, bank);
	}

	spin_unlock(&i915->irq_lock);
}

static u32
gen11_gu_misc_irq_ack(struct drm_i915_private *dev_priv, const u32 master_ctl)
{
	void __iomem * const regs = dev_priv->regs;
	u32 iir;

	if (!(master_ctl & GEN11_GU_MISC_IRQ))
		return 0;

	iir = raw_reg_read(regs, GEN11_GU_MISC_IIR);
	if (likely(iir))
		raw_reg_write(regs, GEN11_GU_MISC_IIR, iir);

	return iir;
}

static void
gen11_gu_misc_irq_handler(struct drm_i915_private *dev_priv, const u32 iir)
{
	if (iir & GEN11_GU_MISC_GSE)
		intel_opregion_asle_intr(dev_priv);
}

static irqreturn_t gen11_irq_handler(int irq, void *arg)
{
	struct drm_i915_private * const i915 = to_i915(arg);
	void __iomem * const regs = i915->regs;
	u32 master_ctl;
	u32 gu_misc_iir;

	if (!intel_irqs_enabled(i915))
		return IRQ_NONE;

	master_ctl = raw_reg_read(regs, GEN11_GFX_MSTR_IRQ);
	master_ctl &= ~GEN11_MASTER_IRQ;
	if (!master_ctl)
		return IRQ_NONE;

	/* Disable interrupts. */
	raw_reg_write(regs, GEN11_GFX_MSTR_IRQ, 0);

	/* Find, clear, then process each source of interrupt. */
	gen11_gt_irq_handler(i915, master_ctl);

	/* IRQs are synced during runtime_suspend, we don't require a wakeref */
	if (master_ctl & GEN11_DISPLAY_IRQ) {
		const u32 disp_ctl = raw_reg_read(regs, GEN11_DISPLAY_INT_CTL);

		disable_rpm_wakeref_asserts(i915);
		/*
		 * GEN11_DISPLAY_INT_CTL has same format as GEN8_MASTER_IRQ
		 * for the display related bits.
		 */
		gen8_de_irq_handler(i915, disp_ctl);
		enable_rpm_wakeref_asserts(i915);
	}

	gu_misc_iir = gen11_gu_misc_irq_ack(i915, master_ctl);

	/* Acknowledge and enable interrupts. */
	raw_reg_write(regs, GEN11_GFX_MSTR_IRQ, GEN11_MASTER_IRQ | master_ctl);

	gen11_gu_misc_irq_handler(i915, gu_misc_iir);

	return IRQ_HANDLED;
}

static void i915_reset_device(struct drm_i915_private *dev_priv,
			      u32 engine_mask,
			      const char *reason)
{
	struct i915_gpu_error *error = &dev_priv->gpu_error;
	struct kobject *kobj = &dev_priv->drm.primary->kdev->kobj;
	char *error_event[] = { I915_ERROR_UEVENT "=1", NULL };
	char *reset_event[] = { I915_RESET_UEVENT "=1", NULL };
	char *reset_done_event[] = { I915_ERROR_UEVENT "=0", NULL };
	struct wedge_me w;

	kobject_uevent_env(kobj, KOBJ_CHANGE, error_event);

	DRM_DEBUG_DRIVER("resetting chip\n");
	kobject_uevent_env(kobj, KOBJ_CHANGE, reset_event);

	/* Use a watchdog to ensure that our reset completes */
	i915_wedge_on_timeout(&w, dev_priv, 5*HZ) {
		intel_prepare_reset(dev_priv);

		error->reason = reason;
		error->stalled_mask = engine_mask;

		/* Signal that locked waiters should reset the GPU */
		smp_mb__before_atomic();
		set_bit(I915_RESET_HANDOFF, &error->flags);
		wake_up_all(&error->wait_queue);

		/* Wait for anyone holding the lock to wakeup, without
		 * blocking indefinitely on struct_mutex.
		 */
		do {
			if (mutex_trylock(&dev_priv->drm.struct_mutex)) {
				i915_reset(dev_priv, engine_mask, reason);
				mutex_unlock(&dev_priv->drm.struct_mutex);
			}
		} while (wait_on_bit_timeout(&error->flags,
					     I915_RESET_HANDOFF,
					     TASK_UNINTERRUPTIBLE,
					     1));

		error->stalled_mask = 0;
		error->reason = NULL;

		intel_finish_reset(dev_priv);
	}

	if (!test_bit(I915_WEDGED, &error->flags))
		kobject_uevent_env(kobj, KOBJ_CHANGE, reset_done_event);
}

void i915_clear_error_registers(struct drm_i915_private *dev_priv)
{
	u32 eir;

	if (!IS_GEN2(dev_priv))
		I915_WRITE(PGTBL_ER, I915_READ(PGTBL_ER));

	if (INTEL_GEN(dev_priv) < 4)
		I915_WRITE(IPEIR, I915_READ(IPEIR));
	else
		I915_WRITE(IPEIR_I965, I915_READ(IPEIR_I965));

	I915_WRITE(EIR, I915_READ(EIR));
	eir = I915_READ(EIR);
	if (eir) {
		/*
		 * some errors might have become stuck,
		 * mask them.
		 */
		DRM_DEBUG_DRIVER("EIR stuck: 0x%08x, masking\n", eir);
		I915_WRITE(EMR, I915_READ(EMR) | eir);
		I915_WRITE(IIR, I915_MASTER_ERROR_INTERRUPT);
	}

	if (INTEL_GEN(dev_priv) >= 8) {
		I915_WRITE(GEN8_RING_FAULT_REG,
			   I915_READ(GEN8_RING_FAULT_REG) & ~RING_FAULT_VALID);
		POSTING_READ(GEN8_RING_FAULT_REG);
	} else if (INTEL_GEN(dev_priv) >= 6) {
		struct intel_engine_cs *engine;
		enum intel_engine_id id;

		for_each_engine(engine, dev_priv, id) {
			I915_WRITE(RING_FAULT_REG(engine),
				   I915_READ(RING_FAULT_REG(engine)) &
				   ~RING_FAULT_VALID);
		}
		POSTING_READ(RING_FAULT_REG(dev_priv->engine[RCS]));
	}
}

/**
 * i915_handle_error - handle a gpu error
 * @dev_priv: i915 device private
 * @engine_mask: mask representing engines that are hung
 * @flags: control flags
 * @fmt: Error message format string
 *
 * Do some basic checking of register state at error time and
 * dump it to the syslog.  Also call i915_capture_error_state() to make
 * sure we get a record and make it available in debugfs.  Fire a uevent
 * so userspace knows something bad happened (should trigger collection
 * of a ring dump etc.).
 */
void i915_handle_error(struct drm_i915_private *dev_priv,
		       u32 engine_mask,
		       unsigned long flags,
		       const char *fmt, ...)
{
	struct intel_engine_cs *engine;
	unsigned int tmp;
	char error_msg[80];
	char *msg = NULL;

	if (fmt) {
		va_list args;

		va_start(args, fmt);
		vscnprintf(error_msg, sizeof(error_msg), fmt, args);
		va_end(args);

		msg = error_msg;
	}

	/*
	 * In most cases it's guaranteed that we get here with an RPM
	 * reference held, for example because there is a pending GPU
	 * request that won't finish until the reset is done. This
	 * isn't the case at least when we get here by doing a
	 * simulated reset via debugfs, so get an RPM reference.
	 */
	intel_runtime_pm_get(dev_priv);

	engine_mask &= INTEL_INFO(dev_priv)->ring_mask;

	if (flags & I915_ERROR_CAPTURE) {
		i915_capture_error_state(dev_priv, engine_mask, msg);
		i915_clear_error_registers(dev_priv);
	}

	/*
	 * Try engine reset when available. We fall back to full reset if
	 * single reset fails.
	 */
	if (intel_has_reset_engine(dev_priv) &&
	    !i915_terminally_wedged(&dev_priv->gpu_error)) {
		for_each_engine_masked(engine, dev_priv, engine_mask, tmp) {
			BUILD_BUG_ON(I915_RESET_MODESET >= I915_RESET_ENGINE);
			if (test_and_set_bit(I915_RESET_ENGINE + engine->id,
					     &dev_priv->gpu_error.flags))
				continue;

			if (i915_reset_engine(engine, msg) == 0)
				engine_mask &= ~intel_engine_flag(engine);

			clear_bit(I915_RESET_ENGINE + engine->id,
				  &dev_priv->gpu_error.flags);
			wake_up_bit(&dev_priv->gpu_error.flags,
				    I915_RESET_ENGINE + engine->id);
		}
	}

	if (!engine_mask)
		goto out;

	/* Full reset needs the mutex, stop any other user trying to do so. */
	if (test_and_set_bit(I915_RESET_BACKOFF, &dev_priv->gpu_error.flags)) {
		wait_event(dev_priv->gpu_error.reset_queue,
			   !test_bit(I915_RESET_BACKOFF,
				     &dev_priv->gpu_error.flags));
		goto out;
	}

	/* Prevent any other reset-engine attempt. */
	for_each_engine(engine, dev_priv, tmp) {
		while (test_and_set_bit(I915_RESET_ENGINE + engine->id,
					&dev_priv->gpu_error.flags))
			wait_on_bit(&dev_priv->gpu_error.flags,
				    I915_RESET_ENGINE + engine->id,
				    TASK_UNINTERRUPTIBLE);
	}

	i915_reset_device(dev_priv, engine_mask, msg);

	for_each_engine(engine, dev_priv, tmp) {
		clear_bit(I915_RESET_ENGINE + engine->id,
			  &dev_priv->gpu_error.flags);
	}

	clear_bit(I915_RESET_BACKOFF, &dev_priv->gpu_error.flags);
	wake_up_all(&dev_priv->gpu_error.reset_queue);

out:
	intel_runtime_pm_put(dev_priv);
}

/* Called from drm generic code, passed 'crtc' which
 * we use as a pipe index
 */
static int i8xx_enable_vblank(struct drm_device *dev, unsigned int pipe)
{
	struct drm_i915_private *dev_priv = to_i915(dev);
	unsigned long irqflags;

	spin_lock_irqsave(&dev_priv->irq_lock, irqflags);
	i915_enable_pipestat(dev_priv, pipe, PIPE_VBLANK_INTERRUPT_STATUS);
	spin_unlock_irqrestore(&dev_priv->irq_lock, irqflags);

	return 0;
}

static int i965_enable_vblank(struct drm_device *dev, unsigned int pipe)
{
	struct drm_i915_private *dev_priv = to_i915(dev);
	unsigned long irqflags;

	spin_lock_irqsave(&dev_priv->irq_lock, irqflags);
	i915_enable_pipestat(dev_priv, pipe,
			     PIPE_START_VBLANK_INTERRUPT_STATUS);
	spin_unlock_irqrestore(&dev_priv->irq_lock, irqflags);

	return 0;
}

static int ironlake_enable_vblank(struct drm_device *dev, unsigned int pipe)
{
	struct drm_i915_private *dev_priv = to_i915(dev);
	unsigned long irqflags;
	uint32_t bit = INTEL_GEN(dev_priv) >= 7 ?
		DE_PIPE_VBLANK_IVB(pipe) : DE_PIPE_VBLANK(pipe);

	spin_lock_irqsave(&dev_priv->irq_lock, irqflags);
	ilk_enable_display_irq(dev_priv, bit);
	spin_unlock_irqrestore(&dev_priv->irq_lock, irqflags);

	/* Even though there is no DMC, frame counter can get stuck when
	 * PSR is active as no frames are generated.
	 */
	if (HAS_PSR(dev_priv))
		drm_vblank_restore(dev, pipe);

	return 0;
}

static int gen8_enable_vblank(struct drm_device *dev, unsigned int pipe)
{
	struct drm_i915_private *dev_priv = to_i915(dev);
	unsigned long irqflags;

	spin_lock_irqsave(&dev_priv->irq_lock, irqflags);
	bdw_enable_pipe_irq(dev_priv, pipe, GEN8_PIPE_VBLANK);
	spin_unlock_irqrestore(&dev_priv->irq_lock, irqflags);

	/* Even if there is no DMC, frame counter can get stuck when
	 * PSR is active as no frames are generated, so check only for PSR.
	 */
	if (HAS_PSR(dev_priv))
		drm_vblank_restore(dev, pipe);

	return 0;
}

/* Called from drm generic code, passed 'crtc' which
 * we use as a pipe index
 */
static void i8xx_disable_vblank(struct drm_device *dev, unsigned int pipe)
{
	struct drm_i915_private *dev_priv = to_i915(dev);
	unsigned long irqflags;

	spin_lock_irqsave(&dev_priv->irq_lock, irqflags);
	i915_disable_pipestat(dev_priv, pipe, PIPE_VBLANK_INTERRUPT_STATUS);
	spin_unlock_irqrestore(&dev_priv->irq_lock, irqflags);
}

static void i965_disable_vblank(struct drm_device *dev, unsigned int pipe)
{
	struct drm_i915_private *dev_priv = to_i915(dev);
	unsigned long irqflags;

	spin_lock_irqsave(&dev_priv->irq_lock, irqflags);
	i915_disable_pipestat(dev_priv, pipe,
			      PIPE_START_VBLANK_INTERRUPT_STATUS);
	spin_unlock_irqrestore(&dev_priv->irq_lock, irqflags);
}

static void ironlake_disable_vblank(struct drm_device *dev, unsigned int pipe)
{
	struct drm_i915_private *dev_priv = to_i915(dev);
	unsigned long irqflags;
	uint32_t bit = INTEL_GEN(dev_priv) >= 7 ?
		DE_PIPE_VBLANK_IVB(pipe) : DE_PIPE_VBLANK(pipe);

	spin_lock_irqsave(&dev_priv->irq_lock, irqflags);
	ilk_disable_display_irq(dev_priv, bit);
	spin_unlock_irqrestore(&dev_priv->irq_lock, irqflags);
}

static void gen8_disable_vblank(struct drm_device *dev, unsigned int pipe)
{
	struct drm_i915_private *dev_priv = to_i915(dev);
	unsigned long irqflags;

	spin_lock_irqsave(&dev_priv->irq_lock, irqflags);
	bdw_disable_pipe_irq(dev_priv, pipe, GEN8_PIPE_VBLANK);
	spin_unlock_irqrestore(&dev_priv->irq_lock, irqflags);
}

static void ibx_irq_reset(struct drm_i915_private *dev_priv)
{
	if (HAS_PCH_NOP(dev_priv))
		return;

	GEN3_IRQ_RESET(SDE);

	if (HAS_PCH_CPT(dev_priv) || HAS_PCH_LPT(dev_priv))
		I915_WRITE(SERR_INT, 0xffffffff);
}

/*
 * SDEIER is also touched by the interrupt handler to work around missed PCH
 * interrupts. Hence we can't update it after the interrupt handler is enabled -
 * instead we unconditionally enable all PCH interrupt sources here, but then
 * only unmask them as needed with SDEIMR.
 *
 * This function needs to be called before interrupts are enabled.
 */
static void ibx_irq_pre_postinstall(struct drm_device *dev)
{
	struct drm_i915_private *dev_priv = to_i915(dev);

	if (HAS_PCH_NOP(dev_priv))
		return;

	WARN_ON(I915_READ(SDEIER) != 0);
	I915_WRITE(SDEIER, 0xffffffff);
	POSTING_READ(SDEIER);
}

static void gen5_gt_irq_reset(struct drm_i915_private *dev_priv)
{
	GEN3_IRQ_RESET(GT);
	if (INTEL_GEN(dev_priv) >= 6)
		GEN3_IRQ_RESET(GEN6_PM);
}

static void vlv_display_irq_reset(struct drm_i915_private *dev_priv)
{
	if (IS_CHERRYVIEW(dev_priv))
		I915_WRITE(DPINVGTT, DPINVGTT_STATUS_MASK_CHV);
	else
		I915_WRITE(DPINVGTT, DPINVGTT_STATUS_MASK);

	i915_hotplug_interrupt_update_locked(dev_priv, 0xffffffff, 0);
	I915_WRITE(PORT_HOTPLUG_STAT, I915_READ(PORT_HOTPLUG_STAT));

	i9xx_pipestat_irq_reset(dev_priv);

	GEN3_IRQ_RESET(VLV_);
	dev_priv->irq_mask = ~0u;
}

static void vlv_display_irq_postinstall(struct drm_i915_private *dev_priv)
{
	u32 pipestat_mask;
	u32 enable_mask;
	enum pipe pipe;

	pipestat_mask = PIPE_CRC_DONE_INTERRUPT_STATUS;

	i915_enable_pipestat(dev_priv, PIPE_A, PIPE_GMBUS_INTERRUPT_STATUS);
	for_each_pipe(dev_priv, pipe)
		i915_enable_pipestat(dev_priv, pipe, pipestat_mask);

	enable_mask = I915_DISPLAY_PORT_INTERRUPT |
		I915_DISPLAY_PIPE_A_EVENT_INTERRUPT |
		I915_DISPLAY_PIPE_B_EVENT_INTERRUPT |
		I915_LPE_PIPE_A_INTERRUPT |
		I915_LPE_PIPE_B_INTERRUPT;

	if (IS_CHERRYVIEW(dev_priv))
		enable_mask |= I915_DISPLAY_PIPE_C_EVENT_INTERRUPT |
			I915_LPE_PIPE_C_INTERRUPT;

	WARN_ON(dev_priv->irq_mask != ~0u);

	dev_priv->irq_mask = ~enable_mask;

	GEN3_IRQ_INIT(VLV_, dev_priv->irq_mask, enable_mask);
}

/* drm_dma.h hooks
*/
static void ironlake_irq_reset(struct drm_device *dev)
{
	struct drm_i915_private *dev_priv = to_i915(dev);

	if (IS_GEN5(dev_priv))
		I915_WRITE(HWSTAM, 0xffffffff);

	GEN3_IRQ_RESET(DE);
	if (IS_GEN7(dev_priv))
		I915_WRITE(GEN7_ERR_INT, 0xffffffff);

	if (IS_HASWELL(dev_priv)) {
		I915_WRITE(EDP_PSR_IMR, 0xffffffff);
		I915_WRITE(EDP_PSR_IIR, 0xffffffff);
	}

	gen5_gt_irq_reset(dev_priv);

	ibx_irq_reset(dev_priv);
}

static void valleyview_irq_reset(struct drm_device *dev)
{
	struct drm_i915_private *dev_priv = to_i915(dev);

	I915_WRITE(VLV_MASTER_IER, 0);
	POSTING_READ(VLV_MASTER_IER);

	gen5_gt_irq_reset(dev_priv);

	spin_lock_irq(&dev_priv->irq_lock);
	if (dev_priv->display_irqs_enabled)
		vlv_display_irq_reset(dev_priv);
	spin_unlock_irq(&dev_priv->irq_lock);
}

static void gen8_gt_irq_reset(struct drm_i915_private *dev_priv)
{
	GEN8_IRQ_RESET_NDX(GT, 0);
	GEN8_IRQ_RESET_NDX(GT, 1);
	GEN8_IRQ_RESET_NDX(GT, 2);
	GEN8_IRQ_RESET_NDX(GT, 3);
}

static void gen8_irq_reset(struct drm_device *dev)
{
	struct drm_i915_private *dev_priv = to_i915(dev);
	int pipe;

	I915_WRITE(GEN8_MASTER_IRQ, 0);
	POSTING_READ(GEN8_MASTER_IRQ);

	gen8_gt_irq_reset(dev_priv);

	I915_WRITE(EDP_PSR_IMR, 0xffffffff);
	I915_WRITE(EDP_PSR_IIR, 0xffffffff);

	for_each_pipe(dev_priv, pipe)
		if (intel_display_power_is_enabled(dev_priv,
						   POWER_DOMAIN_PIPE(pipe)))
			GEN8_IRQ_RESET_NDX(DE_PIPE, pipe);

	GEN3_IRQ_RESET(GEN8_DE_PORT_);
	GEN3_IRQ_RESET(GEN8_DE_MISC_);
	GEN3_IRQ_RESET(GEN8_PCU_);

	if (HAS_PCH_SPLIT(dev_priv))
		ibx_irq_reset(dev_priv);
}

static void gen11_gt_irq_reset(struct drm_i915_private *dev_priv)
{
	/* Disable RCS, BCS, VCS and VECS class engines. */
	I915_WRITE(GEN11_RENDER_COPY_INTR_ENABLE, 0);
	I915_WRITE(GEN11_VCS_VECS_INTR_ENABLE,	  0);

	/* Restore masks irqs on RCS, BCS, VCS and VECS engines. */
	I915_WRITE(GEN11_RCS0_RSVD_INTR_MASK,	~0);
	I915_WRITE(GEN11_BCS_RSVD_INTR_MASK,	~0);
	I915_WRITE(GEN11_VCS0_VCS1_INTR_MASK,	~0);
	I915_WRITE(GEN11_VCS2_VCS3_INTR_MASK,	~0);
	I915_WRITE(GEN11_VECS0_VECS1_INTR_MASK,	~0);

	I915_WRITE(GEN11_GPM_WGBOXPERF_INTR_ENABLE, 0);
	I915_WRITE(GEN11_GPM_WGBOXPERF_INTR_MASK,  ~0);
}

static void gen11_irq_reset(struct drm_device *dev)
{
	struct drm_i915_private *dev_priv = dev->dev_private;
	int pipe;

	I915_WRITE(GEN11_GFX_MSTR_IRQ, 0);
	POSTING_READ(GEN11_GFX_MSTR_IRQ);

	gen11_gt_irq_reset(dev_priv);

	I915_WRITE(GEN11_DISPLAY_INT_CTL, 0);

	for_each_pipe(dev_priv, pipe)
		if (intel_display_power_is_enabled(dev_priv,
						   POWER_DOMAIN_PIPE(pipe)))
			GEN8_IRQ_RESET_NDX(DE_PIPE, pipe);

	GEN3_IRQ_RESET(GEN8_DE_PORT_);
	GEN3_IRQ_RESET(GEN8_DE_MISC_);
	GEN3_IRQ_RESET(GEN11_DE_HPD_);
	GEN3_IRQ_RESET(GEN11_GU_MISC_);
	GEN3_IRQ_RESET(GEN8_PCU_);

	if (HAS_PCH_ICP(dev_priv))
		GEN3_IRQ_RESET(SDE);
}

void gen8_irq_power_well_post_enable(struct drm_i915_private *dev_priv,
				     u8 pipe_mask)
{
	uint32_t extra_ier = GEN8_PIPE_VBLANK | GEN8_PIPE_FIFO_UNDERRUN;
	enum pipe pipe;

	spin_lock_irq(&dev_priv->irq_lock);

	if (!intel_irqs_enabled(dev_priv)) {
		spin_unlock_irq(&dev_priv->irq_lock);
		return;
	}

	for_each_pipe_masked(dev_priv, pipe, pipe_mask)
		GEN8_IRQ_INIT_NDX(DE_PIPE, pipe,
				  dev_priv->de_irq_mask[pipe],
				  ~dev_priv->de_irq_mask[pipe] | extra_ier);

	spin_unlock_irq(&dev_priv->irq_lock);
}

void gen8_irq_power_well_pre_disable(struct drm_i915_private *dev_priv,
				     u8 pipe_mask)
{
	enum pipe pipe;

	spin_lock_irq(&dev_priv->irq_lock);

	if (!intel_irqs_enabled(dev_priv)) {
		spin_unlock_irq(&dev_priv->irq_lock);
		return;
	}

	for_each_pipe_masked(dev_priv, pipe, pipe_mask)
		GEN8_IRQ_RESET_NDX(DE_PIPE, pipe);

	spin_unlock_irq(&dev_priv->irq_lock);

	/* make sure we're done processing display irqs */
	synchronize_irq(dev_priv->drm.irq);
}

static void cherryview_irq_reset(struct drm_device *dev)
{
	struct drm_i915_private *dev_priv = to_i915(dev);

	I915_WRITE(GEN8_MASTER_IRQ, 0);
	POSTING_READ(GEN8_MASTER_IRQ);

	gen8_gt_irq_reset(dev_priv);

	GEN3_IRQ_RESET(GEN8_PCU_);

	spin_lock_irq(&dev_priv->irq_lock);
	if (dev_priv->display_irqs_enabled)
		vlv_display_irq_reset(dev_priv);
	spin_unlock_irq(&dev_priv->irq_lock);
}

static u32 intel_hpd_enabled_irqs(struct drm_i915_private *dev_priv,
				  const u32 hpd[HPD_NUM_PINS])
{
	struct intel_encoder *encoder;
	u32 enabled_irqs = 0;

	for_each_intel_encoder(&dev_priv->drm, encoder)
		if (dev_priv->hotplug.stats[encoder->hpd_pin].state == HPD_ENABLED)
			enabled_irqs |= hpd[encoder->hpd_pin];

	return enabled_irqs;
}

static void ibx_hpd_detection_setup(struct drm_i915_private *dev_priv)
{
	u32 hotplug;

	/*
	 * Enable digital hotplug on the PCH, and configure the DP short pulse
	 * duration to 2ms (which is the minimum in the Display Port spec).
	 * The pulse duration bits are reserved on LPT+.
	 */
	hotplug = I915_READ(PCH_PORT_HOTPLUG);
	hotplug &= ~(PORTB_PULSE_DURATION_MASK |
		     PORTC_PULSE_DURATION_MASK |
		     PORTD_PULSE_DURATION_MASK);
	hotplug |= PORTB_HOTPLUG_ENABLE | PORTB_PULSE_DURATION_2ms;
	hotplug |= PORTC_HOTPLUG_ENABLE | PORTC_PULSE_DURATION_2ms;
	hotplug |= PORTD_HOTPLUG_ENABLE | PORTD_PULSE_DURATION_2ms;
	/*
	 * When CPU and PCH are on the same package, port A
	 * HPD must be enabled in both north and south.
	 */
	if (HAS_PCH_LPT_LP(dev_priv))
		hotplug |= PORTA_HOTPLUG_ENABLE;
	I915_WRITE(PCH_PORT_HOTPLUG, hotplug);
}

static void ibx_hpd_irq_setup(struct drm_i915_private *dev_priv)
{
	u32 hotplug_irqs, enabled_irqs;

	if (HAS_PCH_IBX(dev_priv)) {
		hotplug_irqs = SDE_HOTPLUG_MASK;
		enabled_irqs = intel_hpd_enabled_irqs(dev_priv, hpd_ibx);
	} else {
		hotplug_irqs = SDE_HOTPLUG_MASK_CPT;
		enabled_irqs = intel_hpd_enabled_irqs(dev_priv, hpd_cpt);
	}

	ibx_display_interrupt_update(dev_priv, hotplug_irqs, enabled_irqs);

	ibx_hpd_detection_setup(dev_priv);
}

static void icp_hpd_detection_setup(struct drm_i915_private *dev_priv)
{
	u32 hotplug;

	hotplug = I915_READ(SHOTPLUG_CTL_DDI);
	hotplug |= ICP_DDIA_HPD_ENABLE |
		   ICP_DDIB_HPD_ENABLE;
	I915_WRITE(SHOTPLUG_CTL_DDI, hotplug);

	hotplug = I915_READ(SHOTPLUG_CTL_TC);
	hotplug |= ICP_TC_HPD_ENABLE(PORT_TC1) |
		   ICP_TC_HPD_ENABLE(PORT_TC2) |
		   ICP_TC_HPD_ENABLE(PORT_TC3) |
		   ICP_TC_HPD_ENABLE(PORT_TC4);
	I915_WRITE(SHOTPLUG_CTL_TC, hotplug);
}

static void icp_hpd_irq_setup(struct drm_i915_private *dev_priv)
{
	u32 hotplug_irqs, enabled_irqs;

	hotplug_irqs = SDE_DDI_MASK_ICP | SDE_TC_MASK_ICP;
	enabled_irqs = intel_hpd_enabled_irqs(dev_priv, hpd_icp);

	ibx_display_interrupt_update(dev_priv, hotplug_irqs, enabled_irqs);

	icp_hpd_detection_setup(dev_priv);
}

static void gen11_hpd_detection_setup(struct drm_i915_private *dev_priv)
{
	u32 hotplug;

	hotplug = I915_READ(GEN11_TC_HOTPLUG_CTL);
	hotplug |= GEN11_HOTPLUG_CTL_ENABLE(PORT_TC1) |
		   GEN11_HOTPLUG_CTL_ENABLE(PORT_TC2) |
		   GEN11_HOTPLUG_CTL_ENABLE(PORT_TC3) |
		   GEN11_HOTPLUG_CTL_ENABLE(PORT_TC4);
	I915_WRITE(GEN11_TC_HOTPLUG_CTL, hotplug);

	hotplug = I915_READ(GEN11_TBT_HOTPLUG_CTL);
	hotplug |= GEN11_HOTPLUG_CTL_ENABLE(PORT_TC1) |
		   GEN11_HOTPLUG_CTL_ENABLE(PORT_TC2) |
		   GEN11_HOTPLUG_CTL_ENABLE(PORT_TC3) |
		   GEN11_HOTPLUG_CTL_ENABLE(PORT_TC4);
	I915_WRITE(GEN11_TBT_HOTPLUG_CTL, hotplug);
}

static void gen11_hpd_irq_setup(struct drm_i915_private *dev_priv)
{
	u32 hotplug_irqs, enabled_irqs;
	u32 val;

	enabled_irqs = intel_hpd_enabled_irqs(dev_priv, hpd_gen11);
	hotplug_irqs = GEN11_DE_TC_HOTPLUG_MASK | GEN11_DE_TBT_HOTPLUG_MASK;

	val = I915_READ(GEN11_DE_HPD_IMR);
	val &= ~hotplug_irqs;
	I915_WRITE(GEN11_DE_HPD_IMR, val);
	POSTING_READ(GEN11_DE_HPD_IMR);

	gen11_hpd_detection_setup(dev_priv);

	if (HAS_PCH_ICP(dev_priv))
		icp_hpd_irq_setup(dev_priv);
}

static void spt_hpd_detection_setup(struct drm_i915_private *dev_priv)
{
	u32 val, hotplug;

	/* Display WA #1179 WaHardHangonHotPlug: cnp */
	if (HAS_PCH_CNP(dev_priv)) {
		val = I915_READ(SOUTH_CHICKEN1);
		val &= ~CHASSIS_CLK_REQ_DURATION_MASK;
		val |= CHASSIS_CLK_REQ_DURATION(0xf);
		I915_WRITE(SOUTH_CHICKEN1, val);
	}

	/* Enable digital hotplug on the PCH */
	hotplug = I915_READ(PCH_PORT_HOTPLUG);
	hotplug |= PORTA_HOTPLUG_ENABLE |
		   PORTB_HOTPLUG_ENABLE |
		   PORTC_HOTPLUG_ENABLE |
		   PORTD_HOTPLUG_ENABLE;
	I915_WRITE(PCH_PORT_HOTPLUG, hotplug);

	hotplug = I915_READ(PCH_PORT_HOTPLUG2);
	hotplug |= PORTE_HOTPLUG_ENABLE;
	I915_WRITE(PCH_PORT_HOTPLUG2, hotplug);
}

static void spt_hpd_irq_setup(struct drm_i915_private *dev_priv)
{
	u32 hotplug_irqs, enabled_irqs;

	hotplug_irqs = SDE_HOTPLUG_MASK_SPT;
	enabled_irqs = intel_hpd_enabled_irqs(dev_priv, hpd_spt);

	ibx_display_interrupt_update(dev_priv, hotplug_irqs, enabled_irqs);

	spt_hpd_detection_setup(dev_priv);
}

static void ilk_hpd_detection_setup(struct drm_i915_private *dev_priv)
{
	u32 hotplug;

	/*
	 * Enable digital hotplug on the CPU, and configure the DP short pulse
	 * duration to 2ms (which is the minimum in the Display Port spec)
	 * The pulse duration bits are reserved on HSW+.
	 */
	hotplug = I915_READ(DIGITAL_PORT_HOTPLUG_CNTRL);
	hotplug &= ~DIGITAL_PORTA_PULSE_DURATION_MASK;
	hotplug |= DIGITAL_PORTA_HOTPLUG_ENABLE |
		   DIGITAL_PORTA_PULSE_DURATION_2ms;
	I915_WRITE(DIGITAL_PORT_HOTPLUG_CNTRL, hotplug);
}

static void ilk_hpd_irq_setup(struct drm_i915_private *dev_priv)
{
	u32 hotplug_irqs, enabled_irqs;

	if (INTEL_GEN(dev_priv) >= 8) {
		hotplug_irqs = GEN8_PORT_DP_A_HOTPLUG;
		enabled_irqs = intel_hpd_enabled_irqs(dev_priv, hpd_bdw);

		bdw_update_port_irq(dev_priv, hotplug_irqs, enabled_irqs);
	} else if (INTEL_GEN(dev_priv) >= 7) {
		hotplug_irqs = DE_DP_A_HOTPLUG_IVB;
		enabled_irqs = intel_hpd_enabled_irqs(dev_priv, hpd_ivb);

		ilk_update_display_irq(dev_priv, hotplug_irqs, enabled_irqs);
	} else {
		hotplug_irqs = DE_DP_A_HOTPLUG;
		enabled_irqs = intel_hpd_enabled_irqs(dev_priv, hpd_ilk);

		ilk_update_display_irq(dev_priv, hotplug_irqs, enabled_irqs);
	}

	ilk_hpd_detection_setup(dev_priv);

	ibx_hpd_irq_setup(dev_priv);
}

static void __bxt_hpd_detection_setup(struct drm_i915_private *dev_priv,
				      u32 enabled_irqs)
{
	u32 hotplug;

	hotplug = I915_READ(PCH_PORT_HOTPLUG);
	hotplug |= PORTA_HOTPLUG_ENABLE |
		   PORTB_HOTPLUG_ENABLE |
		   PORTC_HOTPLUG_ENABLE;

	DRM_DEBUG_KMS("Invert bit setting: hp_ctl:%x hp_port:%x\n",
		      hotplug, enabled_irqs);
	hotplug &= ~BXT_DDI_HPD_INVERT_MASK;

	/*
	 * For BXT invert bit has to be set based on AOB design
	 * for HPD detection logic, update it based on VBT fields.
	 */
	if ((enabled_irqs & BXT_DE_PORT_HP_DDIA) &&
	    intel_bios_is_port_hpd_inverted(dev_priv, PORT_A))
		hotplug |= BXT_DDIA_HPD_INVERT;
	if ((enabled_irqs & BXT_DE_PORT_HP_DDIB) &&
	    intel_bios_is_port_hpd_inverted(dev_priv, PORT_B))
		hotplug |= BXT_DDIB_HPD_INVERT;
	if ((enabled_irqs & BXT_DE_PORT_HP_DDIC) &&
	    intel_bios_is_port_hpd_inverted(dev_priv, PORT_C))
		hotplug |= BXT_DDIC_HPD_INVERT;

	I915_WRITE(PCH_PORT_HOTPLUG, hotplug);
}

static void bxt_hpd_detection_setup(struct drm_i915_private *dev_priv)
{
	__bxt_hpd_detection_setup(dev_priv, BXT_DE_PORT_HOTPLUG_MASK);
}

static void bxt_hpd_irq_setup(struct drm_i915_private *dev_priv)
{
	u32 hotplug_irqs, enabled_irqs;

	enabled_irqs = intel_hpd_enabled_irqs(dev_priv, hpd_bxt);
	hotplug_irqs = BXT_DE_PORT_HOTPLUG_MASK;

	bdw_update_port_irq(dev_priv, hotplug_irqs, enabled_irqs);

	__bxt_hpd_detection_setup(dev_priv, enabled_irqs);
}

static void ibx_irq_postinstall(struct drm_device *dev)
{
	struct drm_i915_private *dev_priv = to_i915(dev);
	u32 mask;

	if (HAS_PCH_NOP(dev_priv))
		return;

	if (HAS_PCH_IBX(dev_priv))
		mask = SDE_GMBUS | SDE_AUX_MASK | SDE_POISON;
	else if (HAS_PCH_CPT(dev_priv) || HAS_PCH_LPT(dev_priv))
		mask = SDE_GMBUS_CPT | SDE_AUX_MASK_CPT;
	else
		mask = SDE_GMBUS_CPT;

	gen3_assert_iir_is_zero(dev_priv, SDEIIR);
	I915_WRITE(SDEIMR, ~mask);

	if (HAS_PCH_IBX(dev_priv) || HAS_PCH_CPT(dev_priv) ||
	    HAS_PCH_LPT(dev_priv))
		ibx_hpd_detection_setup(dev_priv);
	else
		spt_hpd_detection_setup(dev_priv);
}

static void gen5_gt_irq_postinstall(struct drm_device *dev)
{
	struct drm_i915_private *dev_priv = to_i915(dev);
	u32 pm_irqs, gt_irqs;

	pm_irqs = gt_irqs = 0;

	dev_priv->gt_irq_mask = ~0;
	if (HAS_L3_DPF(dev_priv)) {
		/* L3 parity interrupt is always unmasked. */
		dev_priv->gt_irq_mask = ~GT_PARITY_ERROR(dev_priv);
		gt_irqs |= GT_PARITY_ERROR(dev_priv);
	}

	gt_irqs |= GT_RENDER_USER_INTERRUPT;
	if (IS_GEN5(dev_priv)) {
		gt_irqs |= ILK_BSD_USER_INTERRUPT;
	} else {
		gt_irqs |= GT_BLT_USER_INTERRUPT | GT_BSD_USER_INTERRUPT;
	}

	GEN3_IRQ_INIT(GT, dev_priv->gt_irq_mask, gt_irqs);

	if (INTEL_GEN(dev_priv) >= 6) {
		/*
		 * RPS interrupts will get enabled/disabled on demand when RPS
		 * itself is enabled/disabled.
		 */
		if (HAS_VEBOX(dev_priv)) {
			pm_irqs |= PM_VEBOX_USER_INTERRUPT;
			dev_priv->pm_ier |= PM_VEBOX_USER_INTERRUPT;
		}

		dev_priv->pm_imr = 0xffffffff;
		GEN3_IRQ_INIT(GEN6_PM, dev_priv->pm_imr, pm_irqs);
	}
}

static int ironlake_irq_postinstall(struct drm_device *dev)
{
	struct drm_i915_private *dev_priv = to_i915(dev);
	u32 display_mask, extra_mask;

	if (INTEL_GEN(dev_priv) >= 7) {
		display_mask = (DE_MASTER_IRQ_CONTROL | DE_GSE_IVB |
				DE_PCH_EVENT_IVB | DE_AUX_CHANNEL_A_IVB);
		extra_mask = (DE_PIPEC_VBLANK_IVB | DE_PIPEB_VBLANK_IVB |
			      DE_PIPEA_VBLANK_IVB | DE_ERR_INT_IVB |
			      DE_DP_A_HOTPLUG_IVB);
	} else {
		display_mask = (DE_MASTER_IRQ_CONTROL | DE_GSE | DE_PCH_EVENT |
				DE_AUX_CHANNEL_A | DE_PIPEB_CRC_DONE |
				DE_PIPEA_CRC_DONE | DE_POISON);
		extra_mask = (DE_PIPEA_VBLANK | DE_PIPEB_VBLANK | DE_PCU_EVENT |
			      DE_PIPEB_FIFO_UNDERRUN | DE_PIPEA_FIFO_UNDERRUN |
			      DE_DP_A_HOTPLUG);
	}

	if (IS_HASWELL(dev_priv)) {
		gen3_assert_iir_is_zero(dev_priv, EDP_PSR_IIR);
		intel_psr_irq_control(dev_priv, dev_priv->psr.debug);
		display_mask |= DE_EDP_PSR_INT_HSW;
	}

	dev_priv->irq_mask = ~display_mask;

	ibx_irq_pre_postinstall(dev);

	GEN3_IRQ_INIT(DE, dev_priv->irq_mask, display_mask | extra_mask);

	gen5_gt_irq_postinstall(dev);

	ilk_hpd_detection_setup(dev_priv);

	ibx_irq_postinstall(dev);

	if (IS_IRONLAKE_M(dev_priv)) {
		/* Enable PCU event interrupts
		 *
		 * spinlocking not required here for correctness since interrupt
		 * setup is guaranteed to run in single-threaded context. But we
		 * need it to make the assert_spin_locked happy. */
		spin_lock_irq(&dev_priv->irq_lock);
		ilk_enable_display_irq(dev_priv, DE_PCU_EVENT);
		spin_unlock_irq(&dev_priv->irq_lock);
	}

	return 0;
}

void valleyview_enable_display_irqs(struct drm_i915_private *dev_priv)
{
	lockdep_assert_held(&dev_priv->irq_lock);

	if (dev_priv->display_irqs_enabled)
		return;

	dev_priv->display_irqs_enabled = true;

	if (intel_irqs_enabled(dev_priv)) {
		vlv_display_irq_reset(dev_priv);
		vlv_display_irq_postinstall(dev_priv);
	}
}

void valleyview_disable_display_irqs(struct drm_i915_private *dev_priv)
{
	lockdep_assert_held(&dev_priv->irq_lock);

	if (!dev_priv->display_irqs_enabled)
		return;

	dev_priv->display_irqs_enabled = false;

	if (intel_irqs_enabled(dev_priv))
		vlv_display_irq_reset(dev_priv);
}


static int valleyview_irq_postinstall(struct drm_device *dev)
{
	struct drm_i915_private *dev_priv = to_i915(dev);

	gen5_gt_irq_postinstall(dev);

	spin_lock_irq(&dev_priv->irq_lock);
	if (dev_priv->display_irqs_enabled)
		vlv_display_irq_postinstall(dev_priv);
	spin_unlock_irq(&dev_priv->irq_lock);

	I915_WRITE(VLV_MASTER_IER, MASTER_INTERRUPT_ENABLE);
	POSTING_READ(VLV_MASTER_IER);

	return 0;
}

static void gen8_gt_irq_postinstall(struct drm_i915_private *dev_priv)
{
	/* These are interrupts we'll toggle with the ring mask register */
	uint32_t gt_interrupts[] = {
		GT_RENDER_PIPECTL_NOTIFY_INTERRUPT << GEN8_RCS_IRQ_SHIFT |
			GT_RENDER_USER_INTERRUPT << GEN8_RCS_IRQ_SHIFT |
			GT_CONTEXT_SWITCH_INTERRUPT << GEN8_RCS_IRQ_SHIFT |
			GT_RENDER_USER_INTERRUPT << GEN8_BCS_IRQ_SHIFT |
			GT_CONTEXT_SWITCH_INTERRUPT << GEN8_BCS_IRQ_SHIFT,
		GT_RENDER_USER_INTERRUPT << GEN8_VCS1_IRQ_SHIFT |
			GT_CONTEXT_SWITCH_INTERRUPT << GEN8_VCS1_IRQ_SHIFT |
			GT_RENDER_USER_INTERRUPT << GEN8_VCS2_IRQ_SHIFT |
			GT_CONTEXT_SWITCH_INTERRUPT << GEN8_VCS2_IRQ_SHIFT,
		0,
		GT_RENDER_USER_INTERRUPT << GEN8_VECS_IRQ_SHIFT |
			GT_CONTEXT_SWITCH_INTERRUPT << GEN8_VECS_IRQ_SHIFT
		};

	if (HAS_L3_DPF(dev_priv))
		gt_interrupts[0] |= GT_RENDER_L3_PARITY_ERROR_INTERRUPT;

	dev_priv->pm_ier = 0x0;
	dev_priv->pm_imr = ~dev_priv->pm_ier;
	GEN8_IRQ_INIT_NDX(GT, 0, ~gt_interrupts[0], gt_interrupts[0]);
	GEN8_IRQ_INIT_NDX(GT, 1, ~gt_interrupts[1], gt_interrupts[1]);
	/*
	 * RPS interrupts will get enabled/disabled on demand when RPS itself
	 * is enabled/disabled. Same wil be the case for GuC interrupts.
	 */
	GEN8_IRQ_INIT_NDX(GT, 2, dev_priv->pm_imr, dev_priv->pm_ier);
	GEN8_IRQ_INIT_NDX(GT, 3, ~gt_interrupts[3], gt_interrupts[3]);
}

static void gen8_de_irq_postinstall(struct drm_i915_private *dev_priv)
{
	uint32_t de_pipe_masked = GEN8_PIPE_CDCLK_CRC_DONE;
	uint32_t de_pipe_enables;
	u32 de_port_masked = GEN8_AUX_CHANNEL_A;
	u32 de_port_enables;
	u32 de_misc_masked = GEN8_DE_EDP_PSR;
	enum pipe pipe;

	if (INTEL_GEN(dev_priv) <= 10)
		de_misc_masked |= GEN8_DE_MISC_GSE;

	if (INTEL_GEN(dev_priv) >= 9) {
		de_pipe_masked |= GEN9_DE_PIPE_IRQ_FAULT_ERRORS;
		de_port_masked |= GEN9_AUX_CHANNEL_B | GEN9_AUX_CHANNEL_C |
				  GEN9_AUX_CHANNEL_D;
		if (IS_GEN9_LP(dev_priv))
			de_port_masked |= BXT_DE_PORT_GMBUS;
	} else {
		de_pipe_masked |= GEN8_DE_PIPE_IRQ_FAULT_ERRORS;
	}

	if (INTEL_GEN(dev_priv) >= 11)
		de_port_masked |= ICL_AUX_CHANNEL_E;

	if (IS_CNL_WITH_PORT_F(dev_priv) || INTEL_GEN(dev_priv) >= 11)
		de_port_masked |= CNL_AUX_CHANNEL_F;

	de_pipe_enables = de_pipe_masked | GEN8_PIPE_VBLANK |
					   GEN8_PIPE_FIFO_UNDERRUN;

	de_port_enables = de_port_masked;
	if (IS_GEN9_LP(dev_priv))
		de_port_enables |= BXT_DE_PORT_HOTPLUG_MASK;
	else if (IS_BROADWELL(dev_priv))
		de_port_enables |= GEN8_PORT_DP_A_HOTPLUG;

	gen3_assert_iir_is_zero(dev_priv, EDP_PSR_IIR);
	intel_psr_irq_control(dev_priv, dev_priv->psr.debug);

	for_each_pipe(dev_priv, pipe) {
		dev_priv->de_irq_mask[pipe] = ~de_pipe_masked;

		if (intel_display_power_is_enabled(dev_priv,
				POWER_DOMAIN_PIPE(pipe)))
			GEN8_IRQ_INIT_NDX(DE_PIPE, pipe,
					  dev_priv->de_irq_mask[pipe],
					  de_pipe_enables);
	}

	GEN3_IRQ_INIT(GEN8_DE_PORT_, ~de_port_masked, de_port_enables);
	GEN3_IRQ_INIT(GEN8_DE_MISC_, ~de_misc_masked, de_misc_masked);

	if (INTEL_GEN(dev_priv) >= 11) {
		u32 de_hpd_masked = 0;
		u32 de_hpd_enables = GEN11_DE_TC_HOTPLUG_MASK |
				     GEN11_DE_TBT_HOTPLUG_MASK;

		GEN3_IRQ_INIT(GEN11_DE_HPD_, ~de_hpd_masked, de_hpd_enables);
		gen11_hpd_detection_setup(dev_priv);
	} else if (IS_GEN9_LP(dev_priv)) {
		bxt_hpd_detection_setup(dev_priv);
	} else if (IS_BROADWELL(dev_priv)) {
		ilk_hpd_detection_setup(dev_priv);
	}
}

static int gen8_irq_postinstall(struct drm_device *dev)
{
	struct drm_i915_private *dev_priv = to_i915(dev);

	if (HAS_PCH_SPLIT(dev_priv))
		ibx_irq_pre_postinstall(dev);

	gen8_gt_irq_postinstall(dev_priv);
	gen8_de_irq_postinstall(dev_priv);

	if (HAS_PCH_SPLIT(dev_priv))
		ibx_irq_postinstall(dev);

	I915_WRITE(GEN8_MASTER_IRQ, GEN8_MASTER_IRQ_CONTROL);
	POSTING_READ(GEN8_MASTER_IRQ);

	return 0;
}

static void gen11_gt_irq_postinstall(struct drm_i915_private *dev_priv)
{
	const u32 irqs = GT_RENDER_USER_INTERRUPT | GT_CONTEXT_SWITCH_INTERRUPT;

	BUILD_BUG_ON(irqs & 0xffff0000);

	/* Enable RCS, BCS, VCS and VECS class interrupts. */
	I915_WRITE(GEN11_RENDER_COPY_INTR_ENABLE, irqs << 16 | irqs);
	I915_WRITE(GEN11_VCS_VECS_INTR_ENABLE,	  irqs << 16 | irqs);

	/* Unmask irqs on RCS, BCS, VCS and VECS engines. */
	I915_WRITE(GEN11_RCS0_RSVD_INTR_MASK,	~(irqs << 16));
	I915_WRITE(GEN11_BCS_RSVD_INTR_MASK,	~(irqs << 16));
	I915_WRITE(GEN11_VCS0_VCS1_INTR_MASK,	~(irqs | irqs << 16));
	I915_WRITE(GEN11_VCS2_VCS3_INTR_MASK,	~(irqs | irqs << 16));
	I915_WRITE(GEN11_VECS0_VECS1_INTR_MASK,	~(irqs | irqs << 16));

	/*
	 * RPS interrupts will get enabled/disabled on demand when RPS itself
	 * is enabled/disabled.
	 */
	dev_priv->pm_ier = 0x0;
	dev_priv->pm_imr = ~dev_priv->pm_ier;
	I915_WRITE(GEN11_GPM_WGBOXPERF_INTR_ENABLE, 0);
	I915_WRITE(GEN11_GPM_WGBOXPERF_INTR_MASK,  ~0);
}

static void icp_irq_postinstall(struct drm_device *dev)
{
	struct drm_i915_private *dev_priv = to_i915(dev);
	u32 mask = SDE_GMBUS_ICP;

	WARN_ON(I915_READ(SDEIER) != 0);
	I915_WRITE(SDEIER, 0xffffffff);
	POSTING_READ(SDEIER);

	gen3_assert_iir_is_zero(dev_priv, SDEIIR);
	I915_WRITE(SDEIMR, ~mask);

	icp_hpd_detection_setup(dev_priv);
}

static int gen11_irq_postinstall(struct drm_device *dev)
{
	struct drm_i915_private *dev_priv = dev->dev_private;
	u32 gu_misc_masked = GEN11_GU_MISC_GSE;

	if (HAS_PCH_ICP(dev_priv))
		icp_irq_postinstall(dev);

	gen11_gt_irq_postinstall(dev_priv);
	gen8_de_irq_postinstall(dev_priv);

	GEN3_IRQ_INIT(GEN11_GU_MISC_, ~gu_misc_masked, gu_misc_masked);

	I915_WRITE(GEN11_DISPLAY_INT_CTL, GEN11_DISPLAY_IRQ_ENABLE);

	I915_WRITE(GEN11_GFX_MSTR_IRQ, GEN11_MASTER_IRQ);
	POSTING_READ(GEN11_GFX_MSTR_IRQ);

	return 0;
}

static int cherryview_irq_postinstall(struct drm_device *dev)
{
	struct drm_i915_private *dev_priv = to_i915(dev);

	gen8_gt_irq_postinstall(dev_priv);

	spin_lock_irq(&dev_priv->irq_lock);
	if (dev_priv->display_irqs_enabled)
		vlv_display_irq_postinstall(dev_priv);
	spin_unlock_irq(&dev_priv->irq_lock);

	I915_WRITE(GEN8_MASTER_IRQ, GEN8_MASTER_IRQ_CONTROL);
	POSTING_READ(GEN8_MASTER_IRQ);

	return 0;
}

static void i8xx_irq_reset(struct drm_device *dev)
{
	struct drm_i915_private *dev_priv = to_i915(dev);

	i9xx_pipestat_irq_reset(dev_priv);

	I915_WRITE16(HWSTAM, 0xffff);

	GEN2_IRQ_RESET();
}

static int i8xx_irq_postinstall(struct drm_device *dev)
{
	struct drm_i915_private *dev_priv = to_i915(dev);
	u16 enable_mask;

	I915_WRITE16(EMR, ~(I915_ERROR_PAGE_TABLE |
			    I915_ERROR_MEMORY_REFRESH));

	/* Unmask the interrupts that we always want on. */
	dev_priv->irq_mask =
		~(I915_DISPLAY_PIPE_A_EVENT_INTERRUPT |
		  I915_DISPLAY_PIPE_B_EVENT_INTERRUPT |
		  I915_MASTER_ERROR_INTERRUPT);

	enable_mask =
		I915_DISPLAY_PIPE_A_EVENT_INTERRUPT |
		I915_DISPLAY_PIPE_B_EVENT_INTERRUPT |
		I915_MASTER_ERROR_INTERRUPT |
		I915_USER_INTERRUPT;

	GEN2_IRQ_INIT(, dev_priv->irq_mask, enable_mask);

	/* Interrupt setup is already guaranteed to be single-threaded, this is
	 * just to make the assert_spin_locked check happy. */
	spin_lock_irq(&dev_priv->irq_lock);
	i915_enable_pipestat(dev_priv, PIPE_A, PIPE_CRC_DONE_INTERRUPT_STATUS);
	i915_enable_pipestat(dev_priv, PIPE_B, PIPE_CRC_DONE_INTERRUPT_STATUS);
	spin_unlock_irq(&dev_priv->irq_lock);

	return 0;
}

static void i8xx_error_irq_ack(struct drm_i915_private *dev_priv,
			       u16 *eir, u16 *eir_stuck)
{
	u16 emr;

	*eir = I915_READ16(EIR);

	if (*eir)
		I915_WRITE16(EIR, *eir);

	*eir_stuck = I915_READ16(EIR);
	if (*eir_stuck == 0)
		return;

	/*
	 * Toggle all EMR bits to make sure we get an edge
	 * in the ISR master error bit if we don't clear
	 * all the EIR bits. Otherwise the edge triggered
	 * IIR on i965/g4x wouldn't notice that an interrupt
	 * is still pending. Also some EIR bits can't be
	 * cleared except by handling the underlying error
	 * (or by a GPU reset) so we mask any bit that
	 * remains set.
	 */
	emr = I915_READ16(EMR);
	I915_WRITE16(EMR, 0xffff);
	I915_WRITE16(EMR, emr | *eir_stuck);
}

static void i8xx_error_irq_handler(struct drm_i915_private *dev_priv,
				   u16 eir, u16 eir_stuck)
{
	DRM_DEBUG("Master Error: EIR 0x%04x\n", eir);

	if (eir_stuck)
		DRM_DEBUG_DRIVER("EIR stuck: 0x%04x, masked\n", eir_stuck);
}

static void i9xx_error_irq_ack(struct drm_i915_private *dev_priv,
			       u32 *eir, u32 *eir_stuck)
{
	u32 emr;

	*eir = I915_READ(EIR);

	I915_WRITE(EIR, *eir);

	*eir_stuck = I915_READ(EIR);
	if (*eir_stuck == 0)
		return;

	/*
	 * Toggle all EMR bits to make sure we get an edge
	 * in the ISR master error bit if we don't clear
	 * all the EIR bits. Otherwise the edge triggered
	 * IIR on i965/g4x wouldn't notice that an interrupt
	 * is still pending. Also some EIR bits can't be
	 * cleared except by handling the underlying error
	 * (or by a GPU reset) so we mask any bit that
	 * remains set.
	 */
	emr = I915_READ(EMR);
	I915_WRITE(EMR, 0xffffffff);
	I915_WRITE(EMR, emr | *eir_stuck);
}

static void i9xx_error_irq_handler(struct drm_i915_private *dev_priv,
				   u32 eir, u32 eir_stuck)
{
	DRM_DEBUG("Master Error, EIR 0x%08x\n", eir);

	if (eir_stuck)
		DRM_DEBUG_DRIVER("EIR stuck: 0x%08x, masked\n", eir_stuck);
}

static irqreturn_t i8xx_irq_handler(int irq, void *arg)
{
	struct drm_device *dev = arg;
	struct drm_i915_private *dev_priv = to_i915(dev);
	irqreturn_t ret = IRQ_NONE;

	if (!intel_irqs_enabled(dev_priv))
		return IRQ_NONE;

	/* IRQs are synced during runtime_suspend, we don't require a wakeref */
	disable_rpm_wakeref_asserts(dev_priv);

	do {
		u32 pipe_stats[I915_MAX_PIPES] = {};
		u16 eir = 0, eir_stuck = 0;
		u16 iir;

		iir = I915_READ16(IIR);
		if (iir == 0)
			break;

		ret = IRQ_HANDLED;

		/* Call regardless, as some status bits might not be
		 * signalled in iir */
		i9xx_pipestat_irq_ack(dev_priv, iir, pipe_stats);

		if (iir & I915_MASTER_ERROR_INTERRUPT)
			i8xx_error_irq_ack(dev_priv, &eir, &eir_stuck);

		I915_WRITE16(IIR, iir);

		if (iir & I915_USER_INTERRUPT)
			notify_ring(dev_priv->engine[RCS]);

		if (iir & I915_MASTER_ERROR_INTERRUPT)
			i8xx_error_irq_handler(dev_priv, eir, eir_stuck);

		i8xx_pipestat_irq_handler(dev_priv, iir, pipe_stats);
	} while (0);

	enable_rpm_wakeref_asserts(dev_priv);

	return ret;
}

static void i915_irq_reset(struct drm_device *dev)
{
	struct drm_i915_private *dev_priv = to_i915(dev);

	if (I915_HAS_HOTPLUG(dev_priv)) {
		i915_hotplug_interrupt_update(dev_priv, 0xffffffff, 0);
		I915_WRITE(PORT_HOTPLUG_STAT, I915_READ(PORT_HOTPLUG_STAT));
	}

	i9xx_pipestat_irq_reset(dev_priv);

	I915_WRITE(HWSTAM, 0xffffffff);

	GEN3_IRQ_RESET();
}

static int i915_irq_postinstall(struct drm_device *dev)
{
	struct drm_i915_private *dev_priv = to_i915(dev);
	u32 enable_mask;

	I915_WRITE(EMR, ~(I915_ERROR_PAGE_TABLE |
			  I915_ERROR_MEMORY_REFRESH));

	/* Unmask the interrupts that we always want on. */
	dev_priv->irq_mask =
		~(I915_ASLE_INTERRUPT |
		  I915_DISPLAY_PIPE_A_EVENT_INTERRUPT |
		  I915_DISPLAY_PIPE_B_EVENT_INTERRUPT |
		  I915_MASTER_ERROR_INTERRUPT);

	enable_mask =
		I915_ASLE_INTERRUPT |
		I915_DISPLAY_PIPE_A_EVENT_INTERRUPT |
		I915_DISPLAY_PIPE_B_EVENT_INTERRUPT |
		I915_MASTER_ERROR_INTERRUPT |
		I915_USER_INTERRUPT;

	if (I915_HAS_HOTPLUG(dev_priv)) {
		/* Enable in IER... */
		enable_mask |= I915_DISPLAY_PORT_INTERRUPT;
		/* and unmask in IMR */
		dev_priv->irq_mask &= ~I915_DISPLAY_PORT_INTERRUPT;
	}

	GEN3_IRQ_INIT(, dev_priv->irq_mask, enable_mask);

	/* Interrupt setup is already guaranteed to be single-threaded, this is
	 * just to make the assert_spin_locked check happy. */
	spin_lock_irq(&dev_priv->irq_lock);
	i915_enable_pipestat(dev_priv, PIPE_A, PIPE_CRC_DONE_INTERRUPT_STATUS);
	i915_enable_pipestat(dev_priv, PIPE_B, PIPE_CRC_DONE_INTERRUPT_STATUS);
	spin_unlock_irq(&dev_priv->irq_lock);

	i915_enable_asle_pipestat(dev_priv);

	return 0;
}

static irqreturn_t i915_irq_handler(int irq, void *arg)
{
	struct drm_device *dev = arg;
	struct drm_i915_private *dev_priv = to_i915(dev);
	irqreturn_t ret = IRQ_NONE;

	if (!intel_irqs_enabled(dev_priv))
		return IRQ_NONE;

	/* IRQs are synced during runtime_suspend, we don't require a wakeref */
	disable_rpm_wakeref_asserts(dev_priv);

	do {
		u32 pipe_stats[I915_MAX_PIPES] = {};
		u32 eir = 0, eir_stuck = 0;
		u32 hotplug_status = 0;
		u32 iir;

		iir = I915_READ(IIR);
		if (iir == 0)
			break;

		ret = IRQ_HANDLED;

		if (I915_HAS_HOTPLUG(dev_priv) &&
		    iir & I915_DISPLAY_PORT_INTERRUPT)
			hotplug_status = i9xx_hpd_irq_ack(dev_priv);

		/* Call regardless, as some status bits might not be
		 * signalled in iir */
		i9xx_pipestat_irq_ack(dev_priv, iir, pipe_stats);

		if (iir & I915_MASTER_ERROR_INTERRUPT)
			i9xx_error_irq_ack(dev_priv, &eir, &eir_stuck);

		I915_WRITE(IIR, iir);

		if (iir & I915_USER_INTERRUPT)
			notify_ring(dev_priv->engine[RCS]);

		if (iir & I915_MASTER_ERROR_INTERRUPT)
			i9xx_error_irq_handler(dev_priv, eir, eir_stuck);

		if (hotplug_status)
			i9xx_hpd_irq_handler(dev_priv, hotplug_status);

		i915_pipestat_irq_handler(dev_priv, iir, pipe_stats);
	} while (0);

	enable_rpm_wakeref_asserts(dev_priv);

	return ret;
}

static void i965_irq_reset(struct drm_device *dev)
{
	struct drm_i915_private *dev_priv = to_i915(dev);

	i915_hotplug_interrupt_update(dev_priv, 0xffffffff, 0);
	I915_WRITE(PORT_HOTPLUG_STAT, I915_READ(PORT_HOTPLUG_STAT));

	i9xx_pipestat_irq_reset(dev_priv);

	I915_WRITE(HWSTAM, 0xffffffff);

	GEN3_IRQ_RESET();
}

static int i965_irq_postinstall(struct drm_device *dev)
{
	struct drm_i915_private *dev_priv = to_i915(dev);
	u32 enable_mask;
	u32 error_mask;

	/*
	 * Enable some error detection, note the instruction error mask
	 * bit is reserved, so we leave it masked.
	 */
	if (IS_G4X(dev_priv)) {
		error_mask = ~(GM45_ERROR_PAGE_TABLE |
			       GM45_ERROR_MEM_PRIV |
			       GM45_ERROR_CP_PRIV |
			       I915_ERROR_MEMORY_REFRESH);
	} else {
		error_mask = ~(I915_ERROR_PAGE_TABLE |
			       I915_ERROR_MEMORY_REFRESH);
	}
	I915_WRITE(EMR, error_mask);

	/* Unmask the interrupts that we always want on. */
	dev_priv->irq_mask =
		~(I915_ASLE_INTERRUPT |
		  I915_DISPLAY_PORT_INTERRUPT |
		  I915_DISPLAY_PIPE_A_EVENT_INTERRUPT |
		  I915_DISPLAY_PIPE_B_EVENT_INTERRUPT |
		  I915_MASTER_ERROR_INTERRUPT);

	enable_mask =
		I915_ASLE_INTERRUPT |
		I915_DISPLAY_PORT_INTERRUPT |
		I915_DISPLAY_PIPE_A_EVENT_INTERRUPT |
		I915_DISPLAY_PIPE_B_EVENT_INTERRUPT |
		I915_MASTER_ERROR_INTERRUPT |
		I915_USER_INTERRUPT;

	if (IS_G4X(dev_priv))
		enable_mask |= I915_BSD_USER_INTERRUPT;

	GEN3_IRQ_INIT(, dev_priv->irq_mask, enable_mask);

	/* Interrupt setup is already guaranteed to be single-threaded, this is
	 * just to make the assert_spin_locked check happy. */
	spin_lock_irq(&dev_priv->irq_lock);
	i915_enable_pipestat(dev_priv, PIPE_A, PIPE_GMBUS_INTERRUPT_STATUS);
	i915_enable_pipestat(dev_priv, PIPE_A, PIPE_CRC_DONE_INTERRUPT_STATUS);
	i915_enable_pipestat(dev_priv, PIPE_B, PIPE_CRC_DONE_INTERRUPT_STATUS);
	spin_unlock_irq(&dev_priv->irq_lock);

	i915_enable_asle_pipestat(dev_priv);

	return 0;
}

static void i915_hpd_irq_setup(struct drm_i915_private *dev_priv)
{
	u32 hotplug_en;

	lockdep_assert_held(&dev_priv->irq_lock);

	/* Note HDMI and DP share hotplug bits */
	/* enable bits are the same for all generations */
	hotplug_en = intel_hpd_enabled_irqs(dev_priv, hpd_mask_i915);
	/* Programming the CRT detection parameters tends
	   to generate a spurious hotplug event about three
	   seconds later.  So just do it once.
	*/
	if (IS_G4X(dev_priv))
		hotplug_en |= CRT_HOTPLUG_ACTIVATION_PERIOD_64;
	hotplug_en |= CRT_HOTPLUG_VOLTAGE_COMPARE_50;

	/* Ignore TV since it's buggy */
	i915_hotplug_interrupt_update_locked(dev_priv,
					     HOTPLUG_INT_EN_MASK |
					     CRT_HOTPLUG_VOLTAGE_COMPARE_MASK |
					     CRT_HOTPLUG_ACTIVATION_PERIOD_64,
					     hotplug_en);
}

static irqreturn_t i965_irq_handler(int irq, void *arg)
{
	struct drm_device *dev = arg;
	struct drm_i915_private *dev_priv = to_i915(dev);
	irqreturn_t ret = IRQ_NONE;

	if (!intel_irqs_enabled(dev_priv))
		return IRQ_NONE;

	/* IRQs are synced during runtime_suspend, we don't require a wakeref */
	disable_rpm_wakeref_asserts(dev_priv);

	do {
		u32 pipe_stats[I915_MAX_PIPES] = {};
		u32 eir = 0, eir_stuck = 0;
		u32 hotplug_status = 0;
		u32 iir;

		iir = I915_READ(IIR);
		if (iir == 0)
			break;

		ret = IRQ_HANDLED;

		if (iir & I915_DISPLAY_PORT_INTERRUPT)
			hotplug_status = i9xx_hpd_irq_ack(dev_priv);

		/* Call regardless, as some status bits might not be
		 * signalled in iir */
		i9xx_pipestat_irq_ack(dev_priv, iir, pipe_stats);

		if (iir & I915_MASTER_ERROR_INTERRUPT)
			i9xx_error_irq_ack(dev_priv, &eir, &eir_stuck);

		I915_WRITE(IIR, iir);

		if (iir & I915_USER_INTERRUPT)
			notify_ring(dev_priv->engine[RCS]);

		if (iir & I915_BSD_USER_INTERRUPT)
			notify_ring(dev_priv->engine[VCS]);

		if (iir & I915_MASTER_ERROR_INTERRUPT)
			i9xx_error_irq_handler(dev_priv, eir, eir_stuck);

		if (hotplug_status)
			i9xx_hpd_irq_handler(dev_priv, hotplug_status);

		i965_pipestat_irq_handler(dev_priv, iir, pipe_stats);
	} while (0);

	enable_rpm_wakeref_asserts(dev_priv);

	return ret;
}

/**
 * intel_irq_init - initializes irq support
 * @dev_priv: i915 device instance
 *
 * This function initializes all the irq support including work items, timers
 * and all the vtables. It does not setup the interrupt itself though.
 */
void intel_irq_init(struct drm_i915_private *dev_priv)
{
	struct drm_device *dev = &dev_priv->drm;
	struct intel_rps *rps = &dev_priv->gt_pm.rps;
	int i;

	intel_hpd_init_work(dev_priv);

	INIT_WORK(&rps->work, gen6_pm_rps_work);

	INIT_WORK(&dev_priv->l3_parity.error_work, ivybridge_parity_work);
	for (i = 0; i < MAX_L3_SLICES; ++i)
		dev_priv->l3_parity.remap_info[i] = NULL;

	if (HAS_GUC_SCHED(dev_priv))
		dev_priv->pm_guc_events = GEN9_GUC_TO_HOST_INT_EVENT;

	/* Let's track the enabled rps events */
	if (IS_VALLEYVIEW(dev_priv))
		/* WaGsvRC0ResidencyMethod:vlv */
		dev_priv->pm_rps_events = GEN6_PM_RP_UP_EI_EXPIRED;
	else
		dev_priv->pm_rps_events = (GEN6_PM_RP_UP_THRESHOLD |
					   GEN6_PM_RP_DOWN_THRESHOLD |
					   GEN6_PM_RP_DOWN_TIMEOUT);

	rps->pm_intrmsk_mbz = 0;

	/*
	 * SNB,IVB,HSW can while VLV,CHV may hard hang on looping batchbuffer
	 * if GEN6_PM_UP_EI_EXPIRED is masked.
	 *
	 * TODO: verify if this can be reproduced on VLV,CHV.
	 */
	if (INTEL_GEN(dev_priv) <= 7)
		rps->pm_intrmsk_mbz |= GEN6_PM_RP_UP_EI_EXPIRED;

	if (INTEL_GEN(dev_priv) >= 8)
		rps->pm_intrmsk_mbz |= GEN8_PMINTR_DISABLE_REDIRECT_TO_GUC;

	if (IS_GEN2(dev_priv)) {
		/* Gen2 doesn't have a hardware frame counter */
		dev->max_vblank_count = 0;
	} else if (IS_G4X(dev_priv) || INTEL_GEN(dev_priv) >= 5) {
		dev->max_vblank_count = 0xffffffff; /* full 32 bit counter */
		dev->driver->get_vblank_counter = g4x_get_vblank_counter;
	} else {
		dev->driver->get_vblank_counter = i915_get_vblank_counter;
		dev->max_vblank_count = 0xffffff; /* only 24 bits of frame count */
	}

	/*
	 * Opt out of the vblank disable timer on everything except gen2.
	 * Gen2 doesn't have a hardware frame counter and so depends on
	 * vblank interrupts to produce sane vblank seuquence numbers.
	 */
	if (!IS_GEN2(dev_priv))
		dev->vblank_disable_immediate = true;

	/* Most platforms treat the display irq block as an always-on
	 * power domain. vlv/chv can disable it at runtime and need
	 * special care to avoid writing any of the display block registers
	 * outside of the power domain. We defer setting up the display irqs
	 * in this case to the runtime pm.
	 */
	dev_priv->display_irqs_enabled = true;
	if (IS_VALLEYVIEW(dev_priv) || IS_CHERRYVIEW(dev_priv))
		dev_priv->display_irqs_enabled = false;

	dev_priv->hotplug.hpd_storm_threshold = HPD_STORM_DEFAULT_THRESHOLD;

	dev->driver->get_vblank_timestamp = drm_calc_vbltimestamp_from_scanoutpos;
	dev->driver->get_scanout_position = i915_get_crtc_scanoutpos;

	if (IS_CHERRYVIEW(dev_priv)) {
		dev->driver->irq_handler = cherryview_irq_handler;
		dev->driver->irq_preinstall = cherryview_irq_reset;
		dev->driver->irq_postinstall = cherryview_irq_postinstall;
		dev->driver->irq_uninstall = cherryview_irq_reset;
		dev->driver->enable_vblank = i965_enable_vblank;
		dev->driver->disable_vblank = i965_disable_vblank;
		dev_priv->display.hpd_irq_setup = i915_hpd_irq_setup;
	} else if (IS_VALLEYVIEW(dev_priv)) {
		dev->driver->irq_handler = valleyview_irq_handler;
		dev->driver->irq_preinstall = valleyview_irq_reset;
		dev->driver->irq_postinstall = valleyview_irq_postinstall;
		dev->driver->irq_uninstall = valleyview_irq_reset;
		dev->driver->enable_vblank = i965_enable_vblank;
		dev->driver->disable_vblank = i965_disable_vblank;
		dev_priv->display.hpd_irq_setup = i915_hpd_irq_setup;
	} else if (INTEL_GEN(dev_priv) >= 11) {
		dev->driver->irq_handler = gen11_irq_handler;
		dev->driver->irq_preinstall = gen11_irq_reset;
		dev->driver->irq_postinstall = gen11_irq_postinstall;
		dev->driver->irq_uninstall = gen11_irq_reset;
		dev->driver->enable_vblank = gen8_enable_vblank;
		dev->driver->disable_vblank = gen8_disable_vblank;
		dev_priv->display.hpd_irq_setup = gen11_hpd_irq_setup;
	} else if (INTEL_GEN(dev_priv) >= 8) {
		dev->driver->irq_handler = gen8_irq_handler;
		dev->driver->irq_preinstall = gen8_irq_reset;
		dev->driver->irq_postinstall = gen8_irq_postinstall;
		dev->driver->irq_uninstall = gen8_irq_reset;
		dev->driver->enable_vblank = gen8_enable_vblank;
		dev->driver->disable_vblank = gen8_disable_vblank;
		if (IS_GEN9_LP(dev_priv))
			dev_priv->display.hpd_irq_setup = bxt_hpd_irq_setup;
		else if (HAS_PCH_SPT(dev_priv) || HAS_PCH_KBP(dev_priv) ||
			 HAS_PCH_CNP(dev_priv))
			dev_priv->display.hpd_irq_setup = spt_hpd_irq_setup;
		else
			dev_priv->display.hpd_irq_setup = ilk_hpd_irq_setup;
	} else if (HAS_PCH_SPLIT(dev_priv)) {
		dev->driver->irq_handler = ironlake_irq_handler;
		dev->driver->irq_preinstall = ironlake_irq_reset;
		dev->driver->irq_postinstall = ironlake_irq_postinstall;
		dev->driver->irq_uninstall = ironlake_irq_reset;
		dev->driver->enable_vblank = ironlake_enable_vblank;
		dev->driver->disable_vblank = ironlake_disable_vblank;
		dev_priv->display.hpd_irq_setup = ilk_hpd_irq_setup;
	} else {
		if (IS_GEN2(dev_priv)) {
			dev->driver->irq_preinstall = i8xx_irq_reset;
			dev->driver->irq_postinstall = i8xx_irq_postinstall;
			dev->driver->irq_handler = i8xx_irq_handler;
			dev->driver->irq_uninstall = i8xx_irq_reset;
			dev->driver->enable_vblank = i8xx_enable_vblank;
			dev->driver->disable_vblank = i8xx_disable_vblank;
		} else if (IS_GEN3(dev_priv)) {
			dev->driver->irq_preinstall = i915_irq_reset;
			dev->driver->irq_postinstall = i915_irq_postinstall;
			dev->driver->irq_uninstall = i915_irq_reset;
			dev->driver->irq_handler = i915_irq_handler;
			dev->driver->enable_vblank = i8xx_enable_vblank;
			dev->driver->disable_vblank = i8xx_disable_vblank;
		} else {
			dev->driver->irq_preinstall = i965_irq_reset;
			dev->driver->irq_postinstall = i965_irq_postinstall;
			dev->driver->irq_uninstall = i965_irq_reset;
			dev->driver->irq_handler = i965_irq_handler;
			dev->driver->enable_vblank = i965_enable_vblank;
			dev->driver->disable_vblank = i965_disable_vblank;
		}
		if (I915_HAS_HOTPLUG(dev_priv))
			dev_priv->display.hpd_irq_setup = i915_hpd_irq_setup;
	}
}

/**
 * intel_irq_fini - deinitializes IRQ support
 * @i915: i915 device instance
 *
 * This function deinitializes all the IRQ support.
 */
void intel_irq_fini(struct drm_i915_private *i915)
{
	int i;

	for (i = 0; i < MAX_L3_SLICES; ++i)
		kfree(i915->l3_parity.remap_info[i]);
}

/**
 * intel_irq_install - enables the hardware interrupt
 * @dev_priv: i915 device instance
 *
 * This function enables the hardware interrupt handling, but leaves the hotplug
 * handling still disabled. It is called after intel_irq_init().
 *
 * In the driver load and resume code we need working interrupts in a few places
 * but don't want to deal with the hassle of concurrent probe and hotplug
 * workers. Hence the split into this two-stage approach.
 */
int intel_irq_install(struct drm_i915_private *dev_priv)
{
	/*
	 * We enable some interrupt sources in our postinstall hooks, so mark
	 * interrupts as enabled _before_ actually enabling them to avoid
	 * special cases in our ordering checks.
	 */
	dev_priv->runtime_pm.irqs_enabled = true;

	return drm_irq_install(&dev_priv->drm, dev_priv->drm.pdev->irq);
}

/**
 * intel_irq_uninstall - finilizes all irq handling
 * @dev_priv: i915 device instance
 *
 * This stops interrupt and hotplug handling and unregisters and frees all
 * resources acquired in the init functions.
 */
void intel_irq_uninstall(struct drm_i915_private *dev_priv)
{
	drm_irq_uninstall(&dev_priv->drm);
	intel_hpd_cancel_work(dev_priv);
	dev_priv->runtime_pm.irqs_enabled = false;
}

/**
 * intel_runtime_pm_disable_interrupts - runtime interrupt disabling
 * @dev_priv: i915 device instance
 *
 * This function is used to disable interrupts at runtime, both in the runtime
 * pm and the system suspend/resume code.
 */
void intel_runtime_pm_disable_interrupts(struct drm_i915_private *dev_priv)
{
	dev_priv->drm.driver->irq_uninstall(&dev_priv->drm);
	dev_priv->runtime_pm.irqs_enabled = false;
	synchronize_irq(dev_priv->drm.irq);
}

/**
 * intel_runtime_pm_enable_interrupts - runtime interrupt enabling
 * @dev_priv: i915 device instance
 *
 * This function is used to enable interrupts at runtime, both in the runtime
 * pm and the system suspend/resume code.
 */
void intel_runtime_pm_enable_interrupts(struct drm_i915_private *dev_priv)
{
	dev_priv->runtime_pm.irqs_enabled = true;
	dev_priv->drm.driver->irq_preinstall(&dev_priv->drm);
	dev_priv->drm.driver->irq_postinstall(&dev_priv->drm);
}<|MERGE_RESOLUTION|>--- conflicted
+++ resolved
@@ -38,11 +38,8 @@
 #include "i915_drv.h"
 #include "i915_trace.h"
 #include "intel_drv.h"
-<<<<<<< HEAD
+#include "intel_ipts.h"
 #include "intel_psr.h"
-=======
-#include "intel_ipts.h"
->>>>>>> 28553093
 
 /**
  * DOC: interrupt handling
