--- conflicted
+++ resolved
@@ -1531,30 +1531,6 @@
 	int			ret = 0;
 	u32			reg;
 
-<<<<<<< HEAD
-=======
-	irq = platform_get_irq(to_platform_device(dwc->dev), 0);
-	ret = request_threaded_irq(irq, dwc3_interrupt, dwc3_thread_interrupt,
-			IRQF_SHARED | IRQF_ONESHOT, "dwc3", dwc);
-	if (ret) {
-		dev_err(dwc->dev, "failed to request irq #%d --> %d\n",
-				irq, ret);
-		goto err0;
-	}
-
-	spin_lock_irqsave(&dwc->lock, flags);
-
-	if (dwc->gadget_driver) {
-		dev_err(dwc->dev, "%s is already bound to %s\n",
-				dwc->gadget.name,
-				dwc->gadget_driver->driver.name);
-		ret = -EBUSY;
-		goto err1;
-	}
-
-	dwc->gadget_driver	= driver;
-
->>>>>>> 7fc87816
 	reg = dwc3_readl(dwc->regs, DWC3_DCFG);
 	reg &= ~(DWC3_DCFG_SPEED_MASK);
 
@@ -1586,22 +1562,14 @@
 	ret = __dwc3_gadget_ep_enable(dep, &dwc3_gadget_ep0_desc, NULL, false);
 	if (ret) {
 		dev_err(dwc->dev, "failed to enable %s\n", dep->name);
-<<<<<<< HEAD
 		return ret;
-=======
-		goto err2;
->>>>>>> 7fc87816
 	}
 
 	dep = dwc->eps[1];
 	ret = __dwc3_gadget_ep_enable(dep, &dwc3_gadget_ep0_desc, NULL, false);
 	if (ret) {
 		dev_err(dwc->dev, "failed to enable %s\n", dep->name);
-<<<<<<< HEAD
 		goto err0;
-=======
-		goto err3;
->>>>>>> 7fc87816
 	}
 
 	/* begin to receive SETUP packets */
@@ -1609,7 +1577,6 @@
 	dwc3_ep0_out_start(dwc);
 
 	dwc3_gadget_enable_irq(dwc);
-<<<<<<< HEAD
 
 	return 0;
 err0:
@@ -1666,14 +1633,11 @@
 		if (ret)
 			goto err2;
 	}
-=======
->>>>>>> 7fc87816
 
 	spin_unlock_irqrestore(&dwc->lock, flags);
 
 	return 0;
 
-<<<<<<< HEAD
 err2:
 	dwc->gadget_driver = NULL;
 
@@ -1682,18 +1646,6 @@
 
 	if (!dwc->is_otg)
 		free_irq(irq, dwc);
-=======
-err3:
-	__dwc3_gadget_ep_disable(dwc->eps[0]);
-
-err2:
-	dwc->gadget_driver = NULL;
-
-err1:
-	spin_unlock_irqrestore(&dwc->lock, flags);
-
-	free_irq(irq, dwc);
->>>>>>> 7fc87816
 
 err0:
 	return ret;
