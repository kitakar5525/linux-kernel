--- conflicted
+++ resolved
@@ -123,14 +123,11 @@
 	int boostpulse_duration_val;
 	/* End time of boost pulse in ktime converted to usecs */
 	u64 boostpulse_endtime;
-<<<<<<< HEAD
 	/* Duration of a touchboost pulse in usecs */
 	int touchboostpulse_duration_val;
 	/* End time of touchboost pulse in ktime converted to usecs */
 	u64 touchboostpulse_endtime;
-=======
 	bool boosted;
->>>>>>> c5c0aff6
 	/*
 	 * Max additional time to wait in idle, beyond timer_rate, at speeds
 	 * above minimum before wakeup to reduce speed, or -1 if unnecessary.
@@ -463,7 +460,6 @@
 	unsigned int loadadjfreq;
 	unsigned int index;
 	unsigned long flags;
-<<<<<<< HEAD
 	bool boosted;
 	bool io_boosted = 0;
 #ifdef CONFIG_IRQ_TIME_ACCOUNTING
@@ -472,8 +468,6 @@
 	unsigned int irq_load;
 	unsigned int iowait_load;
 #endif /* CONFIG_IRQ_TIME_ACCOUNTING */
-=======
->>>>>>> c5c0aff6
 
 	if (!down_read_trylock(&pcpu->enable_sem))
 		return;
@@ -522,17 +516,10 @@
 
 	do_div(cputime_speedadj, delta_time);
 	loadadjfreq = (unsigned int)cputime_speedadj * 100;
-<<<<<<< HEAD
 	cpu_load = loadadjfreq / cur;
 	boosted = tunables->boost_val || now < tunables->boostpulse_endtime;
 
 	if (cpu_load >= tunables->go_hispeed_load || boosted || io_boosted) {
-=======
-	cpu_load = loadadjfreq / pcpu->target_freq;
-	tunables->boosted = tunables->boost_val || now < tunables->boostpulse_endtime;
-
-	if (cpu_load >= tunables->go_hispeed_load || tunables->boosted) {
->>>>>>> c5c0aff6
 		if (pcpu->target_freq < tunables->hispeed_freq) {
 			new_freq = tunables->hispeed_freq;
 		} else {
@@ -756,7 +743,6 @@
 
 	for_each_online_cpu(i) {
 		pcpu = &per_cpu(cpuinfo, i);
-<<<<<<< HEAD
 
 		if (!down_read_trylock(&pcpu->enable_sem))
 			continue;
@@ -767,10 +753,6 @@
 		}
 
 		tunables = pcpu->policy->governor_data;
-=======
-		if (tunables != pcpu->policy->governor_data)
-			continue;
->>>>>>> c5c0aff6
 
 		spin_lock_irqsave(&speedchange_cpumask_lock, flags);
 		if (pcpu->target_freq < tunables->hispeed_freq) {
