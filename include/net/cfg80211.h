#ifndef __NET_CFG80211_H
#define __NET_CFG80211_H
/*
 * 802.11 device and configuration interface
 *
 * Copyright 2006-2010	Johannes Berg <johannes@sipsolutions.net>
 *
 * This program is free software; you can redistribute it and/or modify
 * it under the terms of the GNU General Public License version 2 as
 * published by the Free Software Foundation.
 */

#include <linux/netdevice.h>
#include <linux/debugfs.h>
#include <linux/list.h>
#include <linux/bug.h>
#include <linux/netlink.h>
#include <linux/skbuff.h>
#include <linux/nl80211.h>
#include <linux/if_ether.h>
#include <linux/ieee80211.h>
#include <linux/net.h>
#include <net/regulatory.h>

/**
 * DOC: Introduction
 *
 * cfg80211 is the configuration API for 802.11 devices in Linux. It bridges
 * userspace and drivers, and offers some utility functionality associated
 * with 802.11. cfg80211 must, directly or indirectly via mac80211, be used
 * by all modern wireless drivers in Linux, so that they offer a consistent
 * API through nl80211. For backward compatibility, cfg80211 also offers
 * wireless extensions to userspace, but hides them from drivers completely.
 *
 * Additionally, cfg80211 contains code to help enforce regulatory spectrum
 * use restrictions.
 */


/**
 * DOC: Device registration
 *
 * In order for a driver to use cfg80211, it must register the hardware device
 * with cfg80211. This happens through a number of hardware capability structs
 * described below.
 *
 * The fundamental structure for each device is the 'wiphy', of which each
 * instance describes a physical wireless device connected to the system. Each
 * such wiphy can have zero, one, or many virtual interfaces associated with
 * it, which need to be identified as such by pointing the network interface's
 * @ieee80211_ptr pointer to a &struct wireless_dev which further describes
 * the wireless part of the interface, normally this struct is embedded in the
 * network interface's private data area. Drivers can optionally allow creating
 * or destroying virtual interfaces on the fly, but without at least one or the
 * ability to create some the wireless device isn't useful.
 *
 * Each wiphy structure contains device capability information, and also has
 * a pointer to the various operations the driver offers. The definitions and
 * structures here describe these capabilities in detail.
 */

struct wiphy;

/*
 * wireless hardware capability structures
 */

/**
 * enum ieee80211_band - supported frequency bands
 *
 * The bands are assigned this way because the supported
 * bitrates differ in these bands.
 *
 * @IEEE80211_BAND_2GHZ: 2.4GHz ISM band
 * @IEEE80211_BAND_5GHZ: around 5GHz band (4.9-5.7)
 * @IEEE80211_BAND_60GHZ: around 60 GHz band (58.32 - 64.80 GHz)
 * @IEEE80211_NUM_BANDS: number of defined bands
 */
enum ieee80211_band {
	IEEE80211_BAND_2GHZ = NL80211_BAND_2GHZ,
	IEEE80211_BAND_5GHZ = NL80211_BAND_5GHZ,
	IEEE80211_BAND_60GHZ = NL80211_BAND_60GHZ,

	/* keep last */
	IEEE80211_NUM_BANDS
};

/**
 * enum ieee80211_channel_flags - channel flags
 *
 * Channel flags set by the regulatory control code.
 *
 * @IEEE80211_CHAN_DISABLED: This channel is disabled.
 * @IEEE80211_CHAN_PASSIVE_SCAN: Only passive scanning is permitted
 *	on this channel.
 * @IEEE80211_CHAN_NO_IBSS: IBSS is not allowed on this channel.
 * @IEEE80211_CHAN_RADAR: Radar detection is required on this channel.
 * @IEEE80211_CHAN_NO_HT40PLUS: extension channel above this channel
 * 	is not permitted.
 * @IEEE80211_CHAN_NO_HT40MINUS: extension channel below this channel
 * 	is not permitted.
 * @IEEE80211_CHAN_NO_OFDM: OFDM is not allowed on this channel.
 * @IEEE80211_CHAN_NO_80MHZ: If the driver supports 80 MHz on the band,
 *	this flag indicates that an 80 MHz channel cannot use this
 *	channel as the control or any of the secondary channels.
 *	This may be due to the driver or due to regulatory bandwidth
 *	restrictions.
 * @IEEE80211_CHAN_NO_160MHZ: If the driver supports 160 MHz on the band,
 *	this flag indicates that an 160 MHz channel cannot use this
 *	channel as the control or any of the secondary channels.
 *	This may be due to the driver or due to regulatory bandwidth
 *	restrictions.
 */
enum ieee80211_channel_flags {
	IEEE80211_CHAN_DISABLED		= 1<<0,
	IEEE80211_CHAN_PASSIVE_SCAN	= 1<<1,
	IEEE80211_CHAN_NO_IBSS		= 1<<2,
	IEEE80211_CHAN_RADAR		= 1<<3,
	IEEE80211_CHAN_NO_HT40PLUS	= 1<<4,
	IEEE80211_CHAN_NO_HT40MINUS	= 1<<5,
	IEEE80211_CHAN_NO_OFDM		= 1<<6,
	IEEE80211_CHAN_NO_80MHZ		= 1<<7,
	IEEE80211_CHAN_NO_160MHZ	= 1<<8,
};

#define IEEE80211_CHAN_NO_HT40 \
	(IEEE80211_CHAN_NO_HT40PLUS | IEEE80211_CHAN_NO_HT40MINUS)

#define IEEE80211_DFS_MIN_CAC_TIME_MS		60000
#define IEEE80211_DFS_MIN_NOP_TIME_MS		(30 * 60 * 1000)

/**
 * struct ieee80211_channel - channel definition
 *
 * This structure describes a single channel for use
 * with cfg80211.
 *
 * @center_freq: center frequency in MHz
 * @hw_value: hardware-specific value for the channel
 * @flags: channel flags from &enum ieee80211_channel_flags.
 * @orig_flags: channel flags at registration time, used by regulatory
 *	code to support devices with additional restrictions
 * @band: band this channel belongs to.
 * @max_antenna_gain: maximum antenna gain in dBi
 * @max_power: maximum transmission power (in dBm)
 * @max_reg_power: maximum regulatory transmission power (in dBm)
 * @beacon_found: helper to regulatory code to indicate when a beacon
 *	has been found on this channel. Use regulatory_hint_found_beacon()
 *	to enable this, this is useful only on 5 GHz band.
 * @orig_mag: internal use
 * @orig_mpwr: internal use
 * @dfs_state: current state of this channel. Only relevant if radar is required
 *	on this channel.
 * @dfs_state_entered: timestamp (jiffies) when the dfs state was entered.
 */
struct ieee80211_channel {
	enum ieee80211_band band;
	u16 center_freq;
	u16 hw_value;
	u32 flags;
	int max_antenna_gain;
	int max_power;
	int max_reg_power;
	bool beacon_found;
	u32 orig_flags;
	int orig_mag, orig_mpwr;
	enum nl80211_dfs_state dfs_state;
	unsigned long dfs_state_entered;
};

/**
 * enum ieee80211_rate_flags - rate flags
 *
 * Hardware/specification flags for rates. These are structured
 * in a way that allows using the same bitrate structure for
 * different bands/PHY modes.
 *
 * @IEEE80211_RATE_SHORT_PREAMBLE: Hardware can send with short
 *	preamble on this bitrate; only relevant in 2.4GHz band and
 *	with CCK rates.
 * @IEEE80211_RATE_MANDATORY_A: This bitrate is a mandatory rate
 *	when used with 802.11a (on the 5 GHz band); filled by the
 *	core code when registering the wiphy.
 * @IEEE80211_RATE_MANDATORY_B: This bitrate is a mandatory rate
 *	when used with 802.11b (on the 2.4 GHz band); filled by the
 *	core code when registering the wiphy.
 * @IEEE80211_RATE_MANDATORY_G: This bitrate is a mandatory rate
 *	when used with 802.11g (on the 2.4 GHz band); filled by the
 *	core code when registering the wiphy.
 * @IEEE80211_RATE_ERP_G: This is an ERP rate in 802.11g mode.
 */
enum ieee80211_rate_flags {
	IEEE80211_RATE_SHORT_PREAMBLE	= 1<<0,
	IEEE80211_RATE_MANDATORY_A	= 1<<1,
	IEEE80211_RATE_MANDATORY_B	= 1<<2,
	IEEE80211_RATE_MANDATORY_G	= 1<<3,
	IEEE80211_RATE_ERP_G		= 1<<4,
};

/**
 * struct ieee80211_rate - bitrate definition
 *
 * This structure describes a bitrate that an 802.11 PHY can
 * operate with. The two values @hw_value and @hw_value_short
 * are only for driver use when pointers to this structure are
 * passed around.
 *
 * @flags: rate-specific flags
 * @bitrate: bitrate in units of 100 Kbps
 * @hw_value: driver/hardware value for this rate
 * @hw_value_short: driver/hardware value for this rate when
 *	short preamble is used
 */
struct ieee80211_rate {
	u32 flags;
	u16 bitrate;
	u16 hw_value, hw_value_short;
};

/**
 * struct ieee80211_sta_ht_cap - STA's HT capabilities
 *
 * This structure describes most essential parameters needed
 * to describe 802.11n HT capabilities for an STA.
 *
 * @ht_supported: is HT supported by the STA
 * @cap: HT capabilities map as described in 802.11n spec
 * @ampdu_factor: Maximum A-MPDU length factor
 * @ampdu_density: Minimum A-MPDU spacing
 * @mcs: Supported MCS rates
 */
struct ieee80211_sta_ht_cap {
	u16 cap; /* use IEEE80211_HT_CAP_ */
	bool ht_supported;
	u8 ampdu_factor;
	u8 ampdu_density;
	struct ieee80211_mcs_info mcs;
};

/**
 * struct ieee80211_sta_vht_cap - STA's VHT capabilities
 *
 * This structure describes most essential parameters needed
 * to describe 802.11ac VHT capabilities for an STA.
 *
 * @vht_supported: is VHT supported by the STA
 * @cap: VHT capabilities map as described in 802.11ac spec
 * @vht_mcs: Supported VHT MCS rates
 */
struct ieee80211_sta_vht_cap {
	bool vht_supported;
	u32 cap; /* use IEEE80211_VHT_CAP_ */
	struct ieee80211_vht_mcs_info vht_mcs;
};

/**
 * struct ieee80211_supported_band - frequency band definition
 *
 * This structure describes a frequency band a wiphy
 * is able to operate in.
 *
 * @channels: Array of channels the hardware can operate in
 *	in this band.
 * @band: the band this structure represents
 * @n_channels: Number of channels in @channels
 * @bitrates: Array of bitrates the hardware can operate with
 *	in this band. Must be sorted to give a valid "supported
 *	rates" IE, i.e. CCK rates first, then OFDM.
 * @n_bitrates: Number of bitrates in @bitrates
 * @ht_cap: HT capabilities in this band
 * @vht_cap: VHT capabilities in this band
 */
struct ieee80211_supported_band {
	struct ieee80211_channel *channels;
	struct ieee80211_rate *bitrates;
	enum ieee80211_band band;
	int n_channels;
	int n_bitrates;
	struct ieee80211_sta_ht_cap ht_cap;
	struct ieee80211_sta_vht_cap vht_cap;
};

/*
 * Wireless hardware/device configuration structures and methods
 */

/**
 * DOC: Actions and configuration
 *
 * Each wireless device and each virtual interface offer a set of configuration
 * operations and other actions that are invoked by userspace. Each of these
 * actions is described in the operations structure, and the parameters these
 * operations use are described separately.
 *
 * Additionally, some operations are asynchronous and expect to get status
 * information via some functions that drivers need to call.
 *
 * Scanning and BSS list handling with its associated functionality is described
 * in a separate chapter.
 */

/**
 * struct vif_params - describes virtual interface parameters
 * @use_4addr: use 4-address frames
 * @macaddr: address to use for this virtual interface. This will only
 * 	be used for non-netdevice interfaces. If this parameter is set
 * 	to zero address the driver may determine the address as needed.
 */
struct vif_params {
       int use_4addr;
       u8 macaddr[ETH_ALEN];
};

/**
 * struct key_params - key information
 *
 * Information about a key
 *
 * @key: key material
 * @key_len: length of key material
 * @cipher: cipher suite selector
 * @seq: sequence counter (IV/PN) for TKIP and CCMP keys, only used
 *	with the get_key() callback, must be in little endian,
 *	length given by @seq_len.
 * @seq_len: length of @seq.
 */
struct key_params {
	u8 *key;
	u8 *seq;
	int key_len;
	int seq_len;
	u32 cipher;
};

/**
 * struct cfg80211_chan_def - channel definition
 * @chan: the (control) channel
 * @width: channel width
 * @center_freq1: center frequency of first segment
 * @center_freq2: center frequency of second segment
 *	(only with 80+80 MHz)
 */
struct cfg80211_chan_def {
	struct ieee80211_channel *chan;
	enum nl80211_chan_width width;
	u32 center_freq1;
	u32 center_freq2;
};

/**
 * cfg80211_get_chandef_type - return old channel type from chandef
 * @chandef: the channel definition
 *
 * Return: The old channel type (NOHT, HT20, HT40+/-) from a given
 * chandef, which must have a bandwidth allowing this conversion.
 */
static inline enum nl80211_channel_type
cfg80211_get_chandef_type(const struct cfg80211_chan_def *chandef)
{
	switch (chandef->width) {
	case NL80211_CHAN_WIDTH_20_NOHT:
		return NL80211_CHAN_NO_HT;
	case NL80211_CHAN_WIDTH_20:
		return NL80211_CHAN_HT20;
	case NL80211_CHAN_WIDTH_40:
		if (chandef->center_freq1 > chandef->chan->center_freq)
			return NL80211_CHAN_HT40PLUS;
		return NL80211_CHAN_HT40MINUS;
	default:
		WARN_ON(1);
		return NL80211_CHAN_NO_HT;
	}
}

/**
 * cfg80211_chandef_create - create channel definition using channel type
 * @chandef: the channel definition struct to fill
 * @channel: the control channel
 * @chantype: the channel type
 *
 * Given a channel type, create a channel definition.
 */
void cfg80211_chandef_create(struct cfg80211_chan_def *chandef,
			     struct ieee80211_channel *channel,
			     enum nl80211_channel_type chantype);

/**
 * cfg80211_chandef_identical - check if two channel definitions are identical
 * @chandef1: first channel definition
 * @chandef2: second channel definition
 *
 * Return: %true if the channels defined by the channel definitions are
 * identical, %false otherwise.
 */
static inline bool
cfg80211_chandef_identical(const struct cfg80211_chan_def *chandef1,
			   const struct cfg80211_chan_def *chandef2)
{
	return (chandef1->chan == chandef2->chan &&
		chandef1->width == chandef2->width &&
		chandef1->center_freq1 == chandef2->center_freq1 &&
		chandef1->center_freq2 == chandef2->center_freq2);
}

/**
 * cfg80211_chandef_compatible - check if two channel definitions are compatible
 * @chandef1: first channel definition
 * @chandef2: second channel definition
 *
 * Return: %NULL if the given channel definitions are incompatible,
 * chandef1 or chandef2 otherwise.
 */
const struct cfg80211_chan_def *
cfg80211_chandef_compatible(const struct cfg80211_chan_def *chandef1,
			    const struct cfg80211_chan_def *chandef2);

/**
 * cfg80211_chandef_valid - check if a channel definition is valid
 * @chandef: the channel definition to check
 * Return: %true if the channel definition is valid. %false otherwise.
 */
bool cfg80211_chandef_valid(const struct cfg80211_chan_def *chandef);

/**
 * cfg80211_chandef_usable - check if secondary channels can be used
 * @wiphy: the wiphy to validate against
 * @chandef: the channel definition to check
 * @prohibited_flags: the regulatory channel flags that must not be set
 * Return: %true if secondary channels are usable. %false otherwise.
 */
bool cfg80211_chandef_usable(struct wiphy *wiphy,
			     const struct cfg80211_chan_def *chandef,
			     u32 prohibited_flags);

/**
 * enum survey_info_flags - survey information flags
 *
 * @SURVEY_INFO_NOISE_DBM: noise (in dBm) was filled in
 * @SURVEY_INFO_IN_USE: channel is currently being used
 * @SURVEY_INFO_CHANNEL_TIME: channel active time (in ms) was filled in
 * @SURVEY_INFO_CHANNEL_TIME_BUSY: channel busy time was filled in
 * @SURVEY_INFO_CHANNEL_TIME_EXT_BUSY: extension channel busy time was filled in
 * @SURVEY_INFO_CHANNEL_TIME_RX: channel receive time was filled in
 * @SURVEY_INFO_CHANNEL_TIME_TX: channel transmit time was filled in
 *
 * Used by the driver to indicate which info in &struct survey_info
 * it has filled in during the get_survey().
 */
enum survey_info_flags {
	SURVEY_INFO_NOISE_DBM = 1<<0,
	SURVEY_INFO_IN_USE = 1<<1,
	SURVEY_INFO_CHANNEL_TIME = 1<<2,
	SURVEY_INFO_CHANNEL_TIME_BUSY = 1<<3,
	SURVEY_INFO_CHANNEL_TIME_EXT_BUSY = 1<<4,
	SURVEY_INFO_CHANNEL_TIME_RX = 1<<5,
	SURVEY_INFO_CHANNEL_TIME_TX = 1<<6,
};

/**
 * struct survey_info - channel survey response
 *
 * @channel: the channel this survey record reports, mandatory
 * @filled: bitflag of flags from &enum survey_info_flags
 * @noise: channel noise in dBm. This and all following fields are
 *     optional
 * @channel_time: amount of time in ms the radio spent on the channel
 * @channel_time_busy: amount of time the primary channel was sensed busy
 * @channel_time_ext_busy: amount of time the extension channel was sensed busy
 * @channel_time_rx: amount of time the radio spent receiving data
 * @channel_time_tx: amount of time the radio spent transmitting data
 *
 * Used by dump_survey() to report back per-channel survey information.
 *
 * This structure can later be expanded with things like
 * channel duty cycle etc.
 */
struct survey_info {
	struct ieee80211_channel *channel;
	u64 channel_time;
	u64 channel_time_busy;
	u64 channel_time_ext_busy;
	u64 channel_time_rx;
	u64 channel_time_tx;
	u32 filled;
	s8 noise;
};

/**
 * struct cfg80211_crypto_settings - Crypto settings
 * @wpa_versions: indicates which, if any, WPA versions are enabled
 *	(from enum nl80211_wpa_versions)
 * @cipher_group: group key cipher suite (or 0 if unset)
 * @n_ciphers_pairwise: number of AP supported unicast ciphers
 * @ciphers_pairwise: unicast key cipher suites
 * @n_akm_suites: number of AKM suites
 * @akm_suites: AKM suites
 * @control_port: Whether user space controls IEEE 802.1X port, i.e.,
 *	sets/clears %NL80211_STA_FLAG_AUTHORIZED. If true, the driver is
 *	required to assume that the port is unauthorized until authorized by
 *	user space. Otherwise, port is marked authorized by default.
 * @control_port_ethertype: the control port protocol that should be
 *	allowed through even on unauthorized ports
 * @control_port_no_encrypt: TRUE to prevent encryption of control port
 *	protocol frames.
 */
struct cfg80211_crypto_settings {
	u32 wpa_versions;
	u32 cipher_group;
	int n_ciphers_pairwise;
	u32 ciphers_pairwise[NL80211_MAX_NR_CIPHER_SUITES];
	int n_akm_suites;
	u32 akm_suites[NL80211_MAX_NR_AKM_SUITES];
	bool control_port;
	__be16 control_port_ethertype;
	bool control_port_no_encrypt;
};

/**
 * struct cfg80211_beacon_data - beacon data
 * @head: head portion of beacon (before TIM IE)
 *     or %NULL if not changed
 * @tail: tail portion of beacon (after TIM IE)
 *     or %NULL if not changed
 * @head_len: length of @head
 * @tail_len: length of @tail
 * @beacon_ies: extra information element(s) to add into Beacon frames or %NULL
 * @beacon_ies_len: length of beacon_ies in octets
 * @proberesp_ies: extra information element(s) to add into Probe Response
 *	frames or %NULL
 * @proberesp_ies_len: length of proberesp_ies in octets
 * @assocresp_ies: extra information element(s) to add into (Re)Association
 *	Response frames or %NULL
 * @assocresp_ies_len: length of assocresp_ies in octets
 * @probe_resp_len: length of probe response template (@probe_resp)
 * @probe_resp: probe response template (AP mode only)
 */
struct cfg80211_beacon_data {
	const u8 *head, *tail;
	const u8 *beacon_ies;
	const u8 *proberesp_ies;
	const u8 *assocresp_ies;
	const u8 *probe_resp;

	size_t head_len, tail_len;
	size_t beacon_ies_len;
	size_t proberesp_ies_len;
	size_t assocresp_ies_len;
	size_t probe_resp_len;
};

struct mac_address {
	u8 addr[ETH_ALEN];
};

/**
 * struct cfg80211_acl_data - Access control list data
 *
 * @acl_policy: ACL policy to be applied on the station's
 *	entry specified by mac_addr
 * @n_acl_entries: Number of MAC address entries passed
 * @mac_addrs: List of MAC addresses of stations to be used for ACL
 */
struct cfg80211_acl_data {
	enum nl80211_acl_policy acl_policy;
	int n_acl_entries;

	/* Keep it last */
	struct mac_address mac_addrs[];
};

/**
 * struct cfg80211_ap_settings - AP configuration
 *
 * Used to configure an AP interface.
 *
 * @chandef: defines the channel to use
 * @beacon: beacon data
 * @beacon_interval: beacon interval
 * @dtim_period: DTIM period
 * @ssid: SSID to be used in the BSS (note: may be %NULL if not provided from
 *	user space)
 * @ssid_len: length of @ssid
 * @hidden_ssid: whether to hide the SSID in Beacon/Probe Response frames
 * @crypto: crypto settings
 * @privacy: the BSS uses privacy
 * @auth_type: Authentication type (algorithm)
 * @inactivity_timeout: time in seconds to determine station's inactivity.
 * @p2p_ctwindow: P2P CT Window
 * @p2p_opp_ps: P2P opportunistic PS
 * @acl: ACL configuration used by the drivers which has support for
 *	MAC address based access control
 * @radar_required: set if radar detection is required
 */
struct cfg80211_ap_settings {
	struct cfg80211_chan_def chandef;

	struct cfg80211_beacon_data beacon;

	int beacon_interval, dtim_period;
	const u8 *ssid;
	size_t ssid_len;
	enum nl80211_hidden_ssid hidden_ssid;
	struct cfg80211_crypto_settings crypto;
	bool privacy;
	enum nl80211_auth_type auth_type;
	int inactivity_timeout;
	u8 p2p_ctwindow;
	bool p2p_opp_ps;
	const struct cfg80211_acl_data *acl;
	bool radar_required;
};

/**
 * enum station_parameters_apply_mask - station parameter values to apply
 * @STATION_PARAM_APPLY_UAPSD: apply new uAPSD parameters (uapsd_queues, max_sp)
 * @STATION_PARAM_APPLY_CAPABILITY: apply new capability
 * @STATION_PARAM_APPLY_PLINK_STATE: apply new plink state
 *
 * Not all station parameters have in-band "no change" signalling,
 * for those that don't these flags will are used.
 */
enum station_parameters_apply_mask {
	STATION_PARAM_APPLY_UAPSD = BIT(0),
	STATION_PARAM_APPLY_CAPABILITY = BIT(1),
	STATION_PARAM_APPLY_PLINK_STATE = BIT(2),
};

/**
 * struct station_parameters - station parameters
 *
 * Used to change and create a new station.
 *
 * @vlan: vlan interface station should belong to
 * @supported_rates: supported rates in IEEE 802.11 format
 *	(or NULL for no change)
 * @supported_rates_len: number of supported rates
 * @sta_flags_mask: station flags that changed
 *	(bitmask of BIT(NL80211_STA_FLAG_...))
 * @sta_flags_set: station flags values
 *	(bitmask of BIT(NL80211_STA_FLAG_...))
 * @listen_interval: listen interval or -1 for no change
 * @aid: AID or zero for no change
 * @plink_action: plink action to take
 * @plink_state: set the peer link state for a station
 * @ht_capa: HT capabilities of station
 * @vht_capa: VHT capabilities of station
 * @uapsd_queues: bitmap of queues configured for uapsd. same format
 *	as the AC bitmap in the QoS info field
 * @max_sp: max Service Period. same format as the MAX_SP in the
 *	QoS info field (but already shifted down)
 * @sta_modify_mask: bitmap indicating which parameters changed
 *	(for those that don't have a natural "no change" value),
 *	see &enum station_parameters_apply_mask
 * @local_pm: local link-specific mesh power save mode (no change when set
 *	to unknown)
 * @capability: station capability
 * @ext_capab: extended capabilities of the station
 * @ext_capab_len: number of extended capabilities
 */
struct station_parameters {
	const u8 *supported_rates;
	struct net_device *vlan;
	u32 sta_flags_mask, sta_flags_set;
	u32 sta_modify_mask;
	int listen_interval;
	u16 aid;
	u8 supported_rates_len;
	u8 plink_action;
	u8 plink_state;
	const struct ieee80211_ht_cap *ht_capa;
	const struct ieee80211_vht_cap *vht_capa;
	u8 uapsd_queues;
	u8 max_sp;
	enum nl80211_mesh_power_mode local_pm;
	u16 capability;
	const u8 *ext_capab;
	u8 ext_capab_len;
};

/**
 * enum cfg80211_station_type - the type of station being modified
 * @CFG80211_STA_AP_CLIENT: client of an AP interface
 * @CFG80211_STA_AP_MLME_CLIENT: client of an AP interface that has
 *	the AP MLME in the device
 * @CFG80211_STA_AP_STA: AP station on managed interface
 * @CFG80211_STA_IBSS: IBSS station
 * @CFG80211_STA_TDLS_PEER_SETUP: TDLS peer on managed interface (dummy entry
 *	while TDLS setup is in progress, it moves out of this state when
 *	being marked authorized; use this only if TDLS with external setup is
 *	supported/used)
 * @CFG80211_STA_TDLS_PEER_ACTIVE: TDLS peer on managed interface (active
 *	entry that is operating, has been marked authorized by userspace)
 * @CFG80211_STA_MESH_PEER_KERNEL: peer on mesh interface (kernel managed)
 * @CFG80211_STA_MESH_PEER_USER: peer on mesh interface (user managed)
 */
enum cfg80211_station_type {
	CFG80211_STA_AP_CLIENT,
	CFG80211_STA_AP_MLME_CLIENT,
	CFG80211_STA_AP_STA,
	CFG80211_STA_IBSS,
	CFG80211_STA_TDLS_PEER_SETUP,
	CFG80211_STA_TDLS_PEER_ACTIVE,
	CFG80211_STA_MESH_PEER_KERNEL,
	CFG80211_STA_MESH_PEER_USER,
};

/**
 * cfg80211_check_station_change - validate parameter changes
 * @wiphy: the wiphy this operates on
 * @params: the new parameters for a station
 * @statype: the type of station being modified
 *
 * Utility function for the @change_station driver method. Call this function
 * with the appropriate station type looking up the station (and checking that
 * it exists). It will verify whether the station change is acceptable, and if
 * not will return an error code. Note that it may modify the parameters for
 * backward compatibility reasons, so don't use them before calling this.
 */
int cfg80211_check_station_change(struct wiphy *wiphy,
				  struct station_parameters *params,
				  enum cfg80211_station_type statype);

/**
 * enum station_info_flags - station information flags
 *
 * Used by the driver to indicate which info in &struct station_info
 * it has filled in during get_station() or dump_station().
 *
 * @STATION_INFO_INACTIVE_TIME: @inactive_time filled
 * @STATION_INFO_RX_BYTES: @rx_bytes filled
 * @STATION_INFO_TX_BYTES: @tx_bytes filled
 * @STATION_INFO_RX_BYTES64: @rx_bytes filled with 64-bit value
 * @STATION_INFO_TX_BYTES64: @tx_bytes filled with 64-bit value
 * @STATION_INFO_LLID: @llid filled
 * @STATION_INFO_PLID: @plid filled
 * @STATION_INFO_PLINK_STATE: @plink_state filled
 * @STATION_INFO_SIGNAL: @signal filled
 * @STATION_INFO_TX_BITRATE: @txrate fields are filled
 *  (tx_bitrate, tx_bitrate_flags and tx_bitrate_mcs)
 * @STATION_INFO_RX_PACKETS: @rx_packets filled with 32-bit value
 * @STATION_INFO_TX_PACKETS: @tx_packets filled with 32-bit value
 * @STATION_INFO_TX_RETRIES: @tx_retries filled
 * @STATION_INFO_TX_FAILED: @tx_failed filled
 * @STATION_INFO_RX_DROP_MISC: @rx_dropped_misc filled
 * @STATION_INFO_SIGNAL_AVG: @signal_avg filled
 * @STATION_INFO_RX_BITRATE: @rxrate fields are filled
 * @STATION_INFO_BSS_PARAM: @bss_param filled
 * @STATION_INFO_CONNECTED_TIME: @connected_time filled
 * @STATION_INFO_ASSOC_REQ_IES: @assoc_req_ies filled
 * @STATION_INFO_STA_FLAGS: @sta_flags filled
 * @STATION_INFO_BEACON_LOSS_COUNT: @beacon_loss_count filled
 * @STATION_INFO_T_OFFSET: @t_offset filled
 * @STATION_INFO_LOCAL_PM: @local_pm filled
 * @STATION_INFO_PEER_PM: @peer_pm filled
 * @STATION_INFO_NONPEER_PM: @nonpeer_pm filled
 */
enum station_info_flags {
	STATION_INFO_INACTIVE_TIME	= 1<<0,
	STATION_INFO_RX_BYTES		= 1<<1,
	STATION_INFO_TX_BYTES		= 1<<2,
	STATION_INFO_LLID		= 1<<3,
	STATION_INFO_PLID		= 1<<4,
	STATION_INFO_PLINK_STATE	= 1<<5,
	STATION_INFO_SIGNAL		= 1<<6,
	STATION_INFO_TX_BITRATE		= 1<<7,
	STATION_INFO_RX_PACKETS		= 1<<8,
	STATION_INFO_TX_PACKETS		= 1<<9,
	STATION_INFO_TX_RETRIES		= 1<<10,
	STATION_INFO_TX_FAILED		= 1<<11,
	STATION_INFO_RX_DROP_MISC	= 1<<12,
	STATION_INFO_SIGNAL_AVG		= 1<<13,
	STATION_INFO_RX_BITRATE		= 1<<14,
	STATION_INFO_BSS_PARAM          = 1<<15,
	STATION_INFO_CONNECTED_TIME	= 1<<16,
	STATION_INFO_ASSOC_REQ_IES	= 1<<17,
	STATION_INFO_STA_FLAGS		= 1<<18,
	STATION_INFO_BEACON_LOSS_COUNT	= 1<<19,
	STATION_INFO_T_OFFSET		= 1<<20,
	STATION_INFO_LOCAL_PM		= 1<<21,
	STATION_INFO_PEER_PM		= 1<<22,
	STATION_INFO_NONPEER_PM		= 1<<23,
	STATION_INFO_RX_BYTES64		= 1<<24,
	STATION_INFO_TX_BYTES64		= 1<<25,
};

/**
 * enum station_info_rate_flags - bitrate info flags
 *
 * Used by the driver to indicate the specific rate transmission
 * type for 802.11n transmissions.
 *
 * @RATE_INFO_FLAGS_MCS: mcs field filled with HT MCS
 * @RATE_INFO_FLAGS_VHT_MCS: mcs field filled with VHT MCS
 * @RATE_INFO_FLAGS_40_MHZ_WIDTH: 40 MHz width transmission
 * @RATE_INFO_FLAGS_80_MHZ_WIDTH: 80 MHz width transmission
 * @RATE_INFO_FLAGS_80P80_MHZ_WIDTH: 80+80 MHz width transmission
 * @RATE_INFO_FLAGS_160_MHZ_WIDTH: 160 MHz width transmission
 * @RATE_INFO_FLAGS_SHORT_GI: 400ns guard interval
 * @RATE_INFO_FLAGS_60G: 60GHz MCS
 */
enum rate_info_flags {
	RATE_INFO_FLAGS_MCS			= BIT(0),
	RATE_INFO_FLAGS_VHT_MCS			= BIT(1),
	RATE_INFO_FLAGS_40_MHZ_WIDTH		= BIT(2),
	RATE_INFO_FLAGS_80_MHZ_WIDTH		= BIT(3),
	RATE_INFO_FLAGS_80P80_MHZ_WIDTH		= BIT(4),
	RATE_INFO_FLAGS_160_MHZ_WIDTH		= BIT(5),
	RATE_INFO_FLAGS_SHORT_GI		= BIT(6),
	RATE_INFO_FLAGS_60G			= BIT(7),
};

/**
 * struct rate_info - bitrate information
 *
 * Information about a receiving or transmitting bitrate
 *
 * @flags: bitflag of flags from &enum rate_info_flags
 * @mcs: mcs index if struct describes a 802.11n bitrate
 * @legacy: bitrate in 100kbit/s for 802.11abg
 * @nss: number of streams (VHT only)
 */
struct rate_info {
	u8 flags;
	u8 mcs;
	u16 legacy;
	u8 nss;
};

/**
 * enum station_info_rate_flags - bitrate info flags
 *
 * Used by the driver to indicate the specific rate transmission
 * type for 802.11n transmissions.
 *
 * @BSS_PARAM_FLAGS_CTS_PROT: whether CTS protection is enabled
 * @BSS_PARAM_FLAGS_SHORT_PREAMBLE: whether short preamble is enabled
 * @BSS_PARAM_FLAGS_SHORT_SLOT_TIME: whether short slot time is enabled
 */
enum bss_param_flags {
	BSS_PARAM_FLAGS_CTS_PROT	= 1<<0,
	BSS_PARAM_FLAGS_SHORT_PREAMBLE	= 1<<1,
	BSS_PARAM_FLAGS_SHORT_SLOT_TIME	= 1<<2,
};

/**
 * struct sta_bss_parameters - BSS parameters for the attached station
 *
 * Information about the currently associated BSS
 *
 * @flags: bitflag of flags from &enum bss_param_flags
 * @dtim_period: DTIM period for the BSS
 * @beacon_interval: beacon interval
 */
struct sta_bss_parameters {
	u8 flags;
	u8 dtim_period;
	u16 beacon_interval;
};

/**
 * struct station_info - station information
 *
 * Station information filled by driver for get_station() and dump_station.
 *
 * @filled: bitflag of flags from &enum station_info_flags
 * @connected_time: time(in secs) since a station is last connected
 * @inactive_time: time since last station activity (tx/rx) in milliseconds
 * @rx_bytes: bytes received from this station
 * @tx_bytes: bytes transmitted to this station
 * @llid: mesh local link id
 * @plid: mesh peer link id
 * @plink_state: mesh peer link state
 * @signal: The signal strength, type depends on the wiphy's signal_type.
 *	For CFG80211_SIGNAL_TYPE_MBM, value is expressed in _dBm_.
 * @signal_avg: Average signal strength, type depends on the wiphy's signal_type.
 *	For CFG80211_SIGNAL_TYPE_MBM, value is expressed in _dBm_.
 * @txrate: current unicast bitrate from this station
 * @rxrate: current unicast bitrate to this station
 * @rx_packets: packets received from this station
 * @tx_packets: packets transmitted to this station
 * @tx_retries: cumulative retry counts
 * @tx_failed: number of failed transmissions (retries exceeded, no ACK)
 * @rx_dropped_misc:  Dropped for un-specified reason.
 * @bss_param: current BSS parameters
 * @generation: generation number for nl80211 dumps.
 *	This number should increase every time the list of stations
 *	changes, i.e. when a station is added or removed, so that
 *	userspace can tell whether it got a consistent snapshot.
 * @assoc_req_ies: IEs from (Re)Association Request.
 *	This is used only when in AP mode with drivers that do not use
 *	user space MLME/SME implementation. The information is provided for
 *	the cfg80211_new_sta() calls to notify user space of the IEs.
 * @assoc_req_ies_len: Length of assoc_req_ies buffer in octets.
 * @sta_flags: station flags mask & values
 * @beacon_loss_count: Number of times beacon loss event has triggered.
 * @t_offset: Time offset of the station relative to this host.
 * @local_pm: local mesh STA power save mode
 * @peer_pm: peer mesh STA power save mode
 * @nonpeer_pm: non-peer mesh STA power save mode
 */
struct station_info {
	u32 filled;
	u32 connected_time;
	u32 inactive_time;
	u64 rx_bytes;
	u64 tx_bytes;
	u16 llid;
	u16 plid;
	u8 plink_state;
	s8 signal;
	s8 signal_avg;
	struct rate_info txrate;
	struct rate_info rxrate;
	u32 rx_packets;
	u32 tx_packets;
	u32 tx_retries;
	u32 tx_failed;
	u32 rx_dropped_misc;
	struct sta_bss_parameters bss_param;
	struct nl80211_sta_flag_update sta_flags;

	int generation;

	const u8 *assoc_req_ies;
	size_t assoc_req_ies_len;

	u32 beacon_loss_count;
	s64 t_offset;
	enum nl80211_mesh_power_mode local_pm;
	enum nl80211_mesh_power_mode peer_pm;
	enum nl80211_mesh_power_mode nonpeer_pm;

	/*
	 * Note: Add a new enum station_info_flags value for each new field and
	 * use it to check which fields are initialized.
	 */
};

/**
 * enum monitor_flags - monitor flags
 *
 * Monitor interface configuration flags. Note that these must be the bits
 * according to the nl80211 flags.
 *
 * @MONITOR_FLAG_FCSFAIL: pass frames with bad FCS
 * @MONITOR_FLAG_PLCPFAIL: pass frames with bad PLCP
 * @MONITOR_FLAG_CONTROL: pass control frames
 * @MONITOR_FLAG_OTHER_BSS: disable BSSID filtering
 * @MONITOR_FLAG_COOK_FRAMES: report frames after processing
 */
enum monitor_flags {
	MONITOR_FLAG_FCSFAIL		= 1<<NL80211_MNTR_FLAG_FCSFAIL,
	MONITOR_FLAG_PLCPFAIL		= 1<<NL80211_MNTR_FLAG_PLCPFAIL,
	MONITOR_FLAG_CONTROL		= 1<<NL80211_MNTR_FLAG_CONTROL,
	MONITOR_FLAG_OTHER_BSS		= 1<<NL80211_MNTR_FLAG_OTHER_BSS,
	MONITOR_FLAG_COOK_FRAMES	= 1<<NL80211_MNTR_FLAG_COOK_FRAMES,
};

/**
 * enum mpath_info_flags -  mesh path information flags
 *
 * Used by the driver to indicate which info in &struct mpath_info it has filled
 * in during get_station() or dump_station().
 *
 * @MPATH_INFO_FRAME_QLEN: @frame_qlen filled
 * @MPATH_INFO_SN: @sn filled
 * @MPATH_INFO_METRIC: @metric filled
 * @MPATH_INFO_EXPTIME: @exptime filled
 * @MPATH_INFO_DISCOVERY_TIMEOUT: @discovery_timeout filled
 * @MPATH_INFO_DISCOVERY_RETRIES: @discovery_retries filled
 * @MPATH_INFO_FLAGS: @flags filled
 */
enum mpath_info_flags {
	MPATH_INFO_FRAME_QLEN		= BIT(0),
	MPATH_INFO_SN			= BIT(1),
	MPATH_INFO_METRIC		= BIT(2),
	MPATH_INFO_EXPTIME		= BIT(3),
	MPATH_INFO_DISCOVERY_TIMEOUT	= BIT(4),
	MPATH_INFO_DISCOVERY_RETRIES	= BIT(5),
	MPATH_INFO_FLAGS		= BIT(6),
};

/**
 * struct mpath_info - mesh path information
 *
 * Mesh path information filled by driver for get_mpath() and dump_mpath().
 *
 * @filled: bitfield of flags from &enum mpath_info_flags
 * @frame_qlen: number of queued frames for this destination
 * @sn: target sequence number
 * @metric: metric (cost) of this mesh path
 * @exptime: expiration time for the mesh path from now, in msecs
 * @flags: mesh path flags
 * @discovery_timeout: total mesh path discovery timeout, in msecs
 * @discovery_retries: mesh path discovery retries
 * @generation: generation number for nl80211 dumps.
 *	This number should increase every time the list of mesh paths
 *	changes, i.e. when a station is added or removed, so that
 *	userspace can tell whether it got a consistent snapshot.
 */
struct mpath_info {
	u32 filled;
	u32 frame_qlen;
	u32 sn;
	u32 metric;
	u32 exptime;
	u32 discovery_timeout;
	u8 discovery_retries;
	u8 flags;

	int generation;
};

/**
 * struct bss_parameters - BSS parameters
 *
 * Used to change BSS parameters (mainly for AP mode).
 *
 * @use_cts_prot: Whether to use CTS protection
 *	(0 = no, 1 = yes, -1 = do not change)
 * @use_short_preamble: Whether the use of short preambles is allowed
 *	(0 = no, 1 = yes, -1 = do not change)
 * @use_short_slot_time: Whether the use of short slot time is allowed
 *	(0 = no, 1 = yes, -1 = do not change)
 * @basic_rates: basic rates in IEEE 802.11 format
 *	(or NULL for no change)
 * @basic_rates_len: number of basic rates
 * @ap_isolate: do not forward packets between connected stations
 * @ht_opmode: HT Operation mode
 * 	(u16 = opmode, -1 = do not change)
 * @p2p_ctwindow: P2P CT Window (-1 = no change)
 * @p2p_opp_ps: P2P opportunistic PS (-1 = no change)
 */
struct bss_parameters {
	int use_cts_prot;
	int use_short_preamble;
	int use_short_slot_time;
	u8 *basic_rates;
	u8 basic_rates_len;
	int ap_isolate;
	int ht_opmode;
	s8 p2p_ctwindow, p2p_opp_ps;
};

/**
 * struct mesh_config - 802.11s mesh configuration
 *
 * These parameters can be changed while the mesh is active.
 *
 * @dot11MeshRetryTimeout: the initial retry timeout in millisecond units used
 *	by the Mesh Peering Open message
 * @dot11MeshConfirmTimeout: the initial retry timeout in millisecond units
 *	used by the Mesh Peering Open message
 * @dot11MeshHoldingTimeout: the confirm timeout in millisecond units used by
 *	the mesh peering management to close a mesh peering
 * @dot11MeshMaxPeerLinks: the maximum number of peer links allowed on this
 *	mesh interface
 * @dot11MeshMaxRetries: the maximum number of peer link open retries that can
 *	be sent to establish a new peer link instance in a mesh
 * @dot11MeshTTL: the value of TTL field set at a source mesh STA
 * @element_ttl: the value of TTL field set at a mesh STA for path selection
 *	elements
 * @auto_open_plinks: whether we should automatically open peer links when we
 *	detect compatible mesh peers
 * @dot11MeshNbrOffsetMaxNeighbor: the maximum number of neighbors to
 *	synchronize to for 11s default synchronization method
 * @dot11MeshHWMPmaxPREQretries: the number of action frames containing a PREQ
 *	that an originator mesh STA can send to a particular path target
 * @path_refresh_time: how frequently to refresh mesh paths in milliseconds
 * @min_discovery_timeout: the minimum length of time to wait until giving up on
 *	a path discovery in milliseconds
 * @dot11MeshHWMPactivePathTimeout: the time (in TUs) for which mesh STAs
 *	receiving a PREQ shall consider the forwarding information from the
 *	root to be valid. (TU = time unit)
 * @dot11MeshHWMPpreqMinInterval: the minimum interval of time (in TUs) during
 *	which a mesh STA can send only one action frame containing a PREQ
 *	element
 * @dot11MeshHWMPperrMinInterval: the minimum interval of time (in TUs) during
 *	which a mesh STA can send only one Action frame containing a PERR
 *	element
 * @dot11MeshHWMPnetDiameterTraversalTime: the interval of time (in TUs) that
 *	it takes for an HWMP information element to propagate across the mesh
 * @dot11MeshHWMPRootMode: the configuration of a mesh STA as root mesh STA
 * @dot11MeshHWMPRannInterval: the interval of time (in TUs) between root
 *	announcements are transmitted
 * @dot11MeshGateAnnouncementProtocol: whether to advertise that this mesh
 *	station has access to a broader network beyond the MBSS. (This is
 *	missnamed in draft 12.0: dot11MeshGateAnnouncementProtocol set to true
 *	only means that the station will announce others it's a mesh gate, but
 *	not necessarily using the gate announcement protocol. Still keeping the
 *	same nomenclature to be in sync with the spec)
 * @dot11MeshForwarding: whether the Mesh STA is forwarding or non-forwarding
 *	entity (default is TRUE - forwarding entity)
 * @rssi_threshold: the threshold for average signal strength of candidate
 *	station to establish a peer link
 * @ht_opmode: mesh HT protection mode
 *
 * @dot11MeshHWMPactivePathToRootTimeout: The time (in TUs) for which mesh STAs
 *	receiving a proactive PREQ shall consider the forwarding information to
 *	the root mesh STA to be valid.
 *
 * @dot11MeshHWMProotInterval: The interval of time (in TUs) between proactive
 *	PREQs are transmitted.
 * @dot11MeshHWMPconfirmationInterval: The minimum interval of time (in TUs)
 *	during which a mesh STA can send only one Action frame containing
 *	a PREQ element for root path confirmation.
 * @power_mode: The default mesh power save mode which will be the initial
 *	setting for new peer links.
 * @dot11MeshAwakeWindowDuration: The duration in TUs the STA will remain awake
 *	after transmitting its beacon.
 */
struct mesh_config {
	u16 dot11MeshRetryTimeout;
	u16 dot11MeshConfirmTimeout;
	u16 dot11MeshHoldingTimeout;
	u16 dot11MeshMaxPeerLinks;
	u8 dot11MeshMaxRetries;
	u8 dot11MeshTTL;
	u8 element_ttl;
	bool auto_open_plinks;
	u32 dot11MeshNbrOffsetMaxNeighbor;
	u8 dot11MeshHWMPmaxPREQretries;
	u32 path_refresh_time;
	u16 min_discovery_timeout;
	u32 dot11MeshHWMPactivePathTimeout;
	u16 dot11MeshHWMPpreqMinInterval;
	u16 dot11MeshHWMPperrMinInterval;
	u16 dot11MeshHWMPnetDiameterTraversalTime;
	u8 dot11MeshHWMPRootMode;
	u16 dot11MeshHWMPRannInterval;
	bool dot11MeshGateAnnouncementProtocol;
	bool dot11MeshForwarding;
	s32 rssi_threshold;
	u16 ht_opmode;
	u32 dot11MeshHWMPactivePathToRootTimeout;
	u16 dot11MeshHWMProotInterval;
	u16 dot11MeshHWMPconfirmationInterval;
	enum nl80211_mesh_power_mode power_mode;
	u16 dot11MeshAwakeWindowDuration;
};

/**
 * struct mesh_setup - 802.11s mesh setup configuration
 * @chandef: defines the channel to use
 * @mesh_id: the mesh ID
 * @mesh_id_len: length of the mesh ID, at least 1 and at most 32 bytes
 * @sync_method: which synchronization method to use
 * @path_sel_proto: which path selection protocol to use
 * @path_metric: which metric to use
 * @ie: vendor information elements (optional)
 * @ie_len: length of vendor information elements
 * @is_authenticated: this mesh requires authentication
 * @is_secure: this mesh uses security
 * @user_mpm: userspace handles all MPM functions
 * @dtim_period: DTIM period to use
 * @beacon_interval: beacon interval to use
 * @mcast_rate: multicat rate for Mesh Node [6Mbps is the default for 802.11a]
 *
 * These parameters are fixed when the mesh is created.
 */
struct mesh_setup {
	struct cfg80211_chan_def chandef;
	const u8 *mesh_id;
	u8 mesh_id_len;
	u8 sync_method;
	u8 path_sel_proto;
	u8 path_metric;
	const u8 *ie;
	u8 ie_len;
	bool is_authenticated;
	bool is_secure;
	bool user_mpm;
	u8 dtim_period;
	u16 beacon_interval;
	int mcast_rate[IEEE80211_NUM_BANDS];
};

/**
 * struct ieee80211_txq_params - TX queue parameters
 * @ac: AC identifier
 * @txop: Maximum burst time in units of 32 usecs, 0 meaning disabled
 * @cwmin: Minimum contention window [a value of the form 2^n-1 in the range
 *	1..32767]
 * @cwmax: Maximum contention window [a value of the form 2^n-1 in the range
 *	1..32767]
 * @aifs: Arbitration interframe space [0..255]
 */
struct ieee80211_txq_params {
	enum nl80211_ac ac;
	u16 txop;
	u16 cwmin;
	u16 cwmax;
	u8 aifs;
};

/**
 * DOC: Scanning and BSS list handling
 *
 * The scanning process itself is fairly simple, but cfg80211 offers quite
 * a bit of helper functionality. To start a scan, the scan operation will
 * be invoked with a scan definition. This scan definition contains the
 * channels to scan, and the SSIDs to send probe requests for (including the
 * wildcard, if desired). A passive scan is indicated by having no SSIDs to
 * probe. Additionally, a scan request may contain extra information elements
 * that should be added to the probe request. The IEs are guaranteed to be
 * well-formed, and will not exceed the maximum length the driver advertised
 * in the wiphy structure.
 *
 * When scanning finds a BSS, cfg80211 needs to be notified of that, because
 * it is responsible for maintaining the BSS list; the driver should not
 * maintain a list itself. For this notification, various functions exist.
 *
 * Since drivers do not maintain a BSS list, there are also a number of
 * functions to search for a BSS and obtain information about it from the
 * BSS structure cfg80211 maintains. The BSS list is also made available
 * to userspace.
 */

/**
 * struct cfg80211_ssid - SSID description
 * @ssid: the SSID
 * @ssid_len: length of the ssid
 */
struct cfg80211_ssid {
	u8 ssid[IEEE80211_MAX_SSID_LEN];
	u8 ssid_len;
};

/**
 * struct cfg80211_scan_request - scan request description
 *
 * @ssids: SSIDs to scan for (active scan only)
 * @n_ssids: number of SSIDs
 * @channels: channels to scan on.
 * @n_channels: total number of channels to scan
 * @ie: optional information element(s) to add into Probe Request or %NULL
 * @ie_len: length of ie in octets
 * @flags: bit field of flags controlling operation
 * @rates: bitmap of rates to advertise for each band
 * @wiphy: the wiphy this was for
 * @scan_start: time (in jiffies) when the scan started
 * @wdev: the wireless device to scan for
 * @aborted: (internal) scan request was notified as aborted
 * @no_cck: used to send probe requests at non CCK rate in 2GHz band
 */
struct cfg80211_scan_request {
	struct cfg80211_ssid *ssids;
	int n_ssids;
	u32 n_channels;
	const u8 *ie;
	size_t ie_len;
	u32 flags;

	u32 rates[IEEE80211_NUM_BANDS];

	struct wireless_dev *wdev;

	/* internal */
	struct wiphy *wiphy;
	unsigned long scan_start;
	bool aborted;
	bool no_cck;

	/* keep last */
	struct ieee80211_channel *channels[0];
};

/**
 * struct cfg80211_match_set - sets of attributes to match
 *
 * @ssid: SSID to be matched
 */
struct cfg80211_match_set {
	struct cfg80211_ssid ssid;
};

/**
 * struct cfg80211_sched_scan_request - scheduled scan request description
 *
 * @ssids: SSIDs to scan for (passed in the probe_reqs in active scans)
 * @n_ssids: number of SSIDs
 * @n_channels: total number of channels to scan
 * @interval: interval between each scheduled scan cycle
 * @ie: optional information element(s) to add into Probe Request or %NULL
 * @ie_len: length of ie in octets
 * @flags: bit field of flags controlling operation
 * @match_sets: sets of parameters to be matched for a scan result
 * 	entry to be considered valid and to be passed to the host
 * 	(others are filtered out).
 *	If ommited, all results are passed.
 * @n_match_sets: number of match sets
 * @wiphy: the wiphy this was for
 * @dev: the interface
 * @scan_start: start time of the scheduled scan
 * @channels: channels to scan
 * @rssi_thold: don't report scan results below this threshold (in s32 dBm)
 */
struct cfg80211_sched_scan_request {
	struct cfg80211_ssid *ssids;
	int n_ssids;
	u32 n_channels;
	u32 interval;
	const u8 *ie;
	size_t ie_len;
	u32 flags;
	struct cfg80211_match_set *match_sets;
	int n_match_sets;
	s32 rssi_thold;

	/* internal */
	struct wiphy *wiphy;
	struct net_device *dev;
	unsigned long scan_start;

	/* keep last */
	struct ieee80211_channel *channels[0];
};

/**
 * enum cfg80211_signal_type - signal type
 *
 * @CFG80211_SIGNAL_TYPE_NONE: no signal strength information available
 * @CFG80211_SIGNAL_TYPE_MBM: signal strength in mBm (100*dBm)
 * @CFG80211_SIGNAL_TYPE_UNSPEC: signal strength, increasing from 0 through 100
 */
enum cfg80211_signal_type {
	CFG80211_SIGNAL_TYPE_NONE,
	CFG80211_SIGNAL_TYPE_MBM,
	CFG80211_SIGNAL_TYPE_UNSPEC,
};

/**
 * struct cfg80211_bss_ie_data - BSS entry IE data
 * @tsf: TSF contained in the frame that carried these IEs
 * @rcu_head: internal use, for freeing
 * @len: length of the IEs
 * @data: IE data
 */
struct cfg80211_bss_ies {
	u64 tsf;
	struct rcu_head rcu_head;
	int len;
	u8 data[];
};

/**
 * struct cfg80211_bss - BSS description
 *
 * This structure describes a BSS (which may also be a mesh network)
 * for use in scan results and similar.
 *
 * @channel: channel this BSS is on
 * @bssid: BSSID of the BSS
 * @beacon_interval: the beacon interval as from the frame
 * @capability: the capability field in host byte order
 * @ies: the information elements (Note that there is no guarantee that these
 *	are well-formed!); this is a pointer to either the beacon_ies or
 *	proberesp_ies depending on whether Probe Response frame has been
 *	received. It is always non-%NULL.
 * @beacon_ies: the information elements from the last Beacon frame
 *	(implementation note: if @hidden_beacon_bss is set this struct doesn't
 *	own the beacon_ies, but they're just pointers to the ones from the
 *	@hidden_beacon_bss struct)
 * @proberesp_ies: the information elements from the last Probe Response frame
 * @hidden_beacon_bss: in case this BSS struct represents a probe response from
 *	a BSS that hides the SSID in its beacon, this points to the BSS struct
 *	that holds the beacon data. @beacon_ies is still valid, of course, and
 *	points to the same data as hidden_beacon_bss->beacon_ies in that case.
 * @signal: signal strength value (type depends on the wiphy's signal_type)
 * @priv: private area for driver use, has at least wiphy->bss_priv_size bytes
 */
struct cfg80211_bss {
	struct ieee80211_channel *channel;

	const struct cfg80211_bss_ies __rcu *ies;
	const struct cfg80211_bss_ies __rcu *beacon_ies;
	const struct cfg80211_bss_ies __rcu *proberesp_ies;

	struct cfg80211_bss *hidden_beacon_bss;

	s32 signal;

	u16 beacon_interval;
	u16 capability;

	u8 bssid[ETH_ALEN];

	u8 priv[0] __aligned(sizeof(void *));
};

/**
 * ieee80211_bss_get_ie - find IE with given ID
 * @bss: the bss to search
 * @ie: the IE ID
 *
 * Note that the return value is an RCU-protected pointer, so
 * rcu_read_lock() must be held when calling this function.
 * Return: %NULL if not found.
 */
const u8 *ieee80211_bss_get_ie(struct cfg80211_bss *bss, u8 ie);


/**
 * struct cfg80211_auth_request - Authentication request data
 *
 * This structure provides information needed to complete IEEE 802.11
 * authentication.
 *
 * @bss: The BSS to authenticate with.
 * @auth_type: Authentication type (algorithm)
 * @ie: Extra IEs to add to Authentication frame or %NULL
 * @ie_len: Length of ie buffer in octets
 * @key_len: length of WEP key for shared key authentication
 * @key_idx: index of WEP key for shared key authentication
 * @key: WEP key for shared key authentication
 * @sae_data: Non-IE data to use with SAE or %NULL. This starts with
 *	Authentication transaction sequence number field.
 * @sae_data_len: Length of sae_data buffer in octets
 */
struct cfg80211_auth_request {
	struct cfg80211_bss *bss;
	const u8 *ie;
	size_t ie_len;
	enum nl80211_auth_type auth_type;
	const u8 *key;
	u8 key_len, key_idx;
	const u8 *sae_data;
	size_t sae_data_len;
};

/**
 * enum cfg80211_assoc_req_flags - Over-ride default behaviour in association.
 *
 * @ASSOC_REQ_DISABLE_HT:  Disable HT (802.11n)
 * @ASSOC_REQ_DISABLE_VHT:  Disable VHT
 */
enum cfg80211_assoc_req_flags {
	ASSOC_REQ_DISABLE_HT		= BIT(0),
	ASSOC_REQ_DISABLE_VHT		= BIT(1),
};

/**
 * struct cfg80211_assoc_request - (Re)Association request data
 *
 * This structure provides information needed to complete IEEE 802.11
 * (re)association.
 * @bss: The BSS to associate with. If the call is successful the driver
 *	is given a reference that it must release, normally via a call to
 *	cfg80211_send_rx_assoc(), or, if association timed out, with a
 *	call to cfg80211_put_bss() (in addition to calling
 *	cfg80211_send_assoc_timeout())
 * @ie: Extra IEs to add to (Re)Association Request frame or %NULL
 * @ie_len: Length of ie buffer in octets
 * @use_mfp: Use management frame protection (IEEE 802.11w) in this association
 * @crypto: crypto settings
 * @prev_bssid: previous BSSID, if not %NULL use reassociate frame
 * @flags:  See &enum cfg80211_assoc_req_flags
 * @ht_capa:  HT Capabilities over-rides.  Values set in ht_capa_mask
 *   will be used in ht_capa.  Un-supported values will be ignored.
 * @ht_capa_mask:  The bits of ht_capa which are to be used.
 * @vht_capa: VHT capability override
 * @vht_capa_mask: VHT capability mask indicating which fields to use
 */
struct cfg80211_assoc_request {
	struct cfg80211_bss *bss;
	const u8 *ie, *prev_bssid;
	size_t ie_len;
	struct cfg80211_crypto_settings crypto;
	bool use_mfp;
	u32 flags;
	struct ieee80211_ht_cap ht_capa;
	struct ieee80211_ht_cap ht_capa_mask;
	struct ieee80211_vht_cap vht_capa, vht_capa_mask;
};

/**
 * struct cfg80211_deauth_request - Deauthentication request data
 *
 * This structure provides information needed to complete IEEE 802.11
 * deauthentication.
 *
 * @bssid: the BSSID of the BSS to deauthenticate from
 * @ie: Extra IEs to add to Deauthentication frame or %NULL
 * @ie_len: Length of ie buffer in octets
 * @reason_code: The reason code for the deauthentication
 * @local_state_change: if set, change local state only and
 *	do not set a deauth frame
 */
struct cfg80211_deauth_request {
	const u8 *bssid;
	const u8 *ie;
	size_t ie_len;
	u16 reason_code;
	bool local_state_change;
};

/**
 * struct cfg80211_disassoc_request - Disassociation request data
 *
 * This structure provides information needed to complete IEEE 802.11
 * disassocation.
 *
 * @bss: the BSS to disassociate from
 * @ie: Extra IEs to add to Disassociation frame or %NULL
 * @ie_len: Length of ie buffer in octets
 * @reason_code: The reason code for the disassociation
 * @local_state_change: This is a request for a local state only, i.e., no
 *	Disassociation frame is to be transmitted.
 */
struct cfg80211_disassoc_request {
	struct cfg80211_bss *bss;
	const u8 *ie;
	size_t ie_len;
	u16 reason_code;
	bool local_state_change;
};

/**
 * struct cfg80211_ibss_params - IBSS parameters
 *
 * This structure defines the IBSS parameters for the join_ibss()
 * method.
 *
 * @ssid: The SSID, will always be non-null.
 * @ssid_len: The length of the SSID, will always be non-zero.
 * @bssid: Fixed BSSID requested, maybe be %NULL, if set do not
 *	search for IBSSs with a different BSSID.
 * @chandef: defines the channel to use if no other IBSS to join can be found
 * @channel_fixed: The channel should be fixed -- do not search for
 *	IBSSs to join on other channels.
 * @ie: information element(s) to include in the beacon
 * @ie_len: length of that
 * @beacon_interval: beacon interval to use
 * @privacy: this is a protected network, keys will be configured
 *	after joining
 * @control_port: whether user space controls IEEE 802.1X port, i.e.,
 *	sets/clears %NL80211_STA_FLAG_AUTHORIZED. If true, the driver is
 *	required to assume that the port is unauthorized until authorized by
 *	user space. Otherwise, port is marked authorized by default.
 * @basic_rates: bitmap of basic rates to use when creating the IBSS
 * @mcast_rate: per-band multicast rate index + 1 (0: disabled)
 */
struct cfg80211_ibss_params {
	u8 *ssid;
	u8 *bssid;
	struct cfg80211_chan_def chandef;
	u8 *ie;
	u8 ssid_len, ie_len;
	u16 beacon_interval;
	u32 basic_rates;
	bool channel_fixed;
	bool privacy;
	bool control_port;
	int mcast_rate[IEEE80211_NUM_BANDS];
};

/**
 * struct cfg80211_connect_params - Connection parameters
 *
 * This structure provides information needed to complete IEEE 802.11
 * authentication and association.
 *
 * @channel: The channel to use or %NULL if not specified (auto-select based
 *	on scan results)
 * @bssid: The AP BSSID or %NULL if not specified (auto-select based on scan
 *	results)
 * @ssid: SSID
 * @ssid_len: Length of ssid in octets
 * @auth_type: Authentication type (algorithm)
 * @ie: IEs for association request
 * @ie_len: Length of assoc_ie in octets
 * @privacy: indicates whether privacy-enabled APs should be used
 * @mfp: indicate whether management frame protection is used
 * @crypto: crypto settings
 * @key_len: length of WEP key for shared key authentication
 * @key_idx: index of WEP key for shared key authentication
 * @key: WEP key for shared key authentication
 * @flags:  See &enum cfg80211_assoc_req_flags
 * @bg_scan_period:  Background scan period in seconds
 *   or -1 to indicate that default value is to be used.
 * @ht_capa:  HT Capabilities over-rides.  Values set in ht_capa_mask
 *   will be used in ht_capa.  Un-supported values will be ignored.
 * @ht_capa_mask:  The bits of ht_capa which are to be used.
 * @vht_capa:  VHT Capability overrides
 * @vht_capa_mask: The bits of vht_capa which are to be used.
 */
struct cfg80211_connect_params {
	struct ieee80211_channel *channel;
	u8 *bssid;
	u8 *ssid;
	size_t ssid_len;
	enum nl80211_auth_type auth_type;
	u8 *ie;
	size_t ie_len;
	bool privacy;
	enum nl80211_mfp mfp;
	struct cfg80211_crypto_settings crypto;
	const u8 *key;
	u8 key_len, key_idx;
	u32 flags;
	int bg_scan_period;
	struct ieee80211_ht_cap ht_capa;
	struct ieee80211_ht_cap ht_capa_mask;
	struct ieee80211_vht_cap vht_capa;
	struct ieee80211_vht_cap vht_capa_mask;
};

/**
 * enum wiphy_params_flags - set_wiphy_params bitfield values
 * @WIPHY_PARAM_RETRY_SHORT: wiphy->retry_short has changed
 * @WIPHY_PARAM_RETRY_LONG: wiphy->retry_long has changed
 * @WIPHY_PARAM_FRAG_THRESHOLD: wiphy->frag_threshold has changed
 * @WIPHY_PARAM_RTS_THRESHOLD: wiphy->rts_threshold has changed
 * @WIPHY_PARAM_COVERAGE_CLASS: coverage class changed
 */
enum wiphy_params_flags {
	WIPHY_PARAM_RETRY_SHORT		= 1 << 0,
	WIPHY_PARAM_RETRY_LONG		= 1 << 1,
	WIPHY_PARAM_FRAG_THRESHOLD	= 1 << 2,
	WIPHY_PARAM_RTS_THRESHOLD	= 1 << 3,
	WIPHY_PARAM_COVERAGE_CLASS	= 1 << 4,
};

/*
 * cfg80211_bitrate_mask - masks for bitrate control
 */
struct cfg80211_bitrate_mask {
	struct {
		u32 legacy;
		u8 mcs[IEEE80211_HT_MCS_MASK_LEN];
	} control[IEEE80211_NUM_BANDS];
};
/**
 * struct cfg80211_pmksa - PMK Security Association
 *
 * This structure is passed to the set/del_pmksa() method for PMKSA
 * caching.
 *
 * @bssid: The AP's BSSID.
 * @pmkid: The PMK material itself.
 */
struct cfg80211_pmksa {
	u8 *bssid;
	u8 *pmkid;
};

/**
 * struct cfg80211_wowlan_trig_pkt_pattern - packet pattern
 * @mask: bitmask where to match pattern and where to ignore bytes,
 *	one bit per byte, in same format as nl80211
 * @pattern: bytes to match where bitmask is 1
 * @pattern_len: length of pattern (in bytes)
 * @pkt_offset: packet offset (in bytes)
 *
 * Internal note: @mask and @pattern are allocated in one chunk of
 * memory, free @mask only!
 */
struct cfg80211_wowlan_trig_pkt_pattern {
	u8 *mask, *pattern;
	int pattern_len;
	int pkt_offset;
};

/**
 * struct cfg80211_wowlan_tcp - TCP connection parameters
 *
 * @sock: (internal) socket for source port allocation
 * @src: source IP address
 * @dst: destination IP address
 * @dst_mac: destination MAC address
 * @src_port: source port
 * @dst_port: destination port
 * @payload_len: data payload length
 * @payload: data payload buffer
 * @payload_seq: payload sequence stamping configuration
 * @data_interval: interval at which to send data packets
 * @wake_len: wakeup payload match length
 * @wake_data: wakeup payload match data
 * @wake_mask: wakeup payload match mask
 * @tokens_size: length of the tokens buffer
 * @payload_tok: payload token usage configuration
 */
struct cfg80211_wowlan_tcp {
	struct socket *sock;
	__be32 src, dst;
	u16 src_port, dst_port;
	u8 dst_mac[ETH_ALEN];
	int payload_len;
	const u8 *payload;
	struct nl80211_wowlan_tcp_data_seq payload_seq;
	u32 data_interval;
	u32 wake_len;
	const u8 *wake_data, *wake_mask;
	u32 tokens_size;
	/* must be last, variable member */
	struct nl80211_wowlan_tcp_data_token payload_tok;
};

/**
 * struct cfg80211_wowlan - Wake on Wireless-LAN support info
 *
 * This structure defines the enabled WoWLAN triggers for the device.
 * @any: wake up on any activity -- special trigger if device continues
 *	operating as normal during suspend
 * @disconnect: wake up if getting disconnected
 * @magic_pkt: wake up on receiving magic packet
 * @patterns: wake up on receiving packet matching a pattern
 * @n_patterns: number of patterns
 * @gtk_rekey_failure: wake up on GTK rekey failure
 * @eap_identity_req: wake up on EAP identity request packet
 * @four_way_handshake: wake up on 4-way handshake
 * @rfkill_release: wake up when rfkill is released
 * @tcp: TCP connection establishment/wakeup parameters, see nl80211.h.
 *	NULL if not configured.
 */
struct cfg80211_wowlan {
	bool any, disconnect, magic_pkt, gtk_rekey_failure,
	     eap_identity_req, four_way_handshake,
	     rfkill_release;
	struct cfg80211_wowlan_trig_pkt_pattern *patterns;
	struct cfg80211_wowlan_tcp *tcp;
	int n_patterns;
};

/**
 * struct cfg80211_wowlan_wakeup - wakeup report
 * @disconnect: woke up by getting disconnected
 * @magic_pkt: woke up by receiving magic packet
 * @gtk_rekey_failure: woke up by GTK rekey failure
 * @eap_identity_req: woke up by EAP identity request packet
 * @four_way_handshake: woke up by 4-way handshake
 * @rfkill_release: woke up by rfkill being released
 * @pattern_idx: pattern that caused wakeup, -1 if not due to pattern
 * @packet_present_len: copied wakeup packet data
 * @packet_len: original wakeup packet length
 * @packet: The packet causing the wakeup, if any.
 * @packet_80211:  For pattern match, magic packet and other data
 *	frame triggers an 802.3 frame should be reported, for
 *	disconnect due to deauth 802.11 frame. This indicates which
 *	it is.
 * @tcp_match: TCP wakeup packet received
 * @tcp_connlost: TCP connection lost or failed to establish
 * @tcp_nomoretokens: TCP data ran out of tokens
 */
struct cfg80211_wowlan_wakeup {
	bool disconnect, magic_pkt, gtk_rekey_failure,
	     eap_identity_req, four_way_handshake,
	     rfkill_release, packet_80211,
	     tcp_match, tcp_connlost, tcp_nomoretokens;
	s32 pattern_idx;
	u32 packet_present_len, packet_len;
	const void *packet;
};

/**
 * struct cfg80211_gtk_rekey_data - rekey data
 * @kek: key encryption key
 * @kck: key confirmation key
 * @replay_ctr: replay counter
 */
struct cfg80211_gtk_rekey_data {
	u8 kek[NL80211_KEK_LEN];
	u8 kck[NL80211_KCK_LEN];
	u8 replay_ctr[NL80211_REPLAY_CTR_LEN];
};

/**
 * struct cfg80211_update_ft_ies_params - FT IE Information
 *
 * This structure provides information needed to update the fast transition IE
 *
 * @md: The Mobility Domain ID, 2 Octet value
 * @ie: Fast Transition IEs
 * @ie_len: Length of ft_ie in octets
 */
struct cfg80211_update_ft_ies_params {
	u16 md;
	const u8 *ie;
	size_t ie_len;
};

/**
 * struct cfg80211_ops - backend description for wireless configuration
 *
 * This struct is registered by fullmac card drivers and/or wireless stacks
 * in order to handle configuration requests on their interfaces.
 *
 * All callbacks except where otherwise noted should return 0
 * on success or a negative error code.
 *
 * All operations are currently invoked under rtnl for consistency with the
 * wireless extensions but this is subject to reevaluation as soon as this
 * code is used more widely and we have a first user without wext.
 *
 * @suspend: wiphy device needs to be suspended. The variable @wow will
 *	be %NULL or contain the enabled Wake-on-Wireless triggers that are
 *	configured for the device.
 * @resume: wiphy device needs to be resumed
 * @set_wakeup: Called when WoWLAN is enabled/disabled, use this callback
 *	to call device_set_wakeup_enable() to enable/disable wakeup from
 *	the device.
 *
 * @add_virtual_intf: create a new virtual interface with the given name,
 *	must set the struct wireless_dev's iftype. Beware: You must create
 *	the new netdev in the wiphy's network namespace! Returns the struct
 *	wireless_dev, or an ERR_PTR. For P2P device wdevs, the driver must
 *	also set the address member in the wdev.
 *
 * @del_virtual_intf: remove the virtual interface
 *
 * @change_virtual_intf: change type/configuration of virtual interface,
 *	keep the struct wireless_dev's iftype updated.
 *
 * @add_key: add a key with the given parameters. @mac_addr will be %NULL
 *	when adding a group key.
 *
 * @get_key: get information about the key with the given parameters.
 *	@mac_addr will be %NULL when requesting information for a group
 *	key. All pointers given to the @callback function need not be valid
 *	after it returns. This function should return an error if it is
 *	not possible to retrieve the key, -ENOENT if it doesn't exist.
 *
 * @del_key: remove a key given the @mac_addr (%NULL for a group key)
 *	and @key_index, return -ENOENT if the key doesn't exist.
 *
 * @set_default_key: set the default key on an interface
 *
 * @set_default_mgmt_key: set the default management frame key on an interface
 *
 * @set_rekey_data: give the data necessary for GTK rekeying to the driver
 *
 * @start_ap: Start acting in AP mode defined by the parameters.
 * @change_beacon: Change the beacon parameters for an access point mode
 *	interface. This should reject the call when AP mode wasn't started.
 * @stop_ap: Stop being an AP, including stopping beaconing.
 *
 * @add_station: Add a new station.
 * @del_station: Remove a station; @mac may be NULL to remove all stations.
 * @change_station: Modify a given station. Note that flags changes are not much
 *	validated in cfg80211, in particular the auth/assoc/authorized flags
 *	might come to the driver in invalid combinations -- make sure to check
 *	them, also against the existing state! Drivers must call
 *	cfg80211_check_station_change() to validate the information.
 * @get_station: get station information for the station identified by @mac
 * @dump_station: dump station callback -- resume dump at index @idx
 *
 * @add_mpath: add a fixed mesh path
 * @del_mpath: delete a given mesh path
 * @change_mpath: change a given mesh path
 * @get_mpath: get a mesh path for the given parameters
 * @dump_mpath: dump mesh path callback -- resume dump at index @idx
 * @join_mesh: join the mesh network with the specified parameters
 * @leave_mesh: leave the current mesh network
 *
 * @get_mesh_config: Get the current mesh configuration
 *
 * @update_mesh_config: Update mesh parameters on a running mesh.
 *	The mask is a bitfield which tells us which parameters to
 *	set, and which to leave alone.
 *
 * @change_bss: Modify parameters for a given BSS.
 *
 * @set_txq_params: Set TX queue parameters
 *
 * @libertas_set_mesh_channel: Only for backward compatibility for libertas,
 *	as it doesn't implement join_mesh and needs to set the channel to
 *	join the mesh instead.
 *
 * @set_monitor_channel: Set the monitor mode channel for the device. If other
 *	interfaces are active this callback should reject the configuration.
 *	If no interfaces are active or the device is down, the channel should
 *	be stored for when a monitor interface becomes active.
 *
 * @scan: Request to do a scan. If returning zero, the scan request is given
 *	the driver, and will be valid until passed to cfg80211_scan_done().
 *	For scan results, call cfg80211_inform_bss(); you can call this outside
 *	the scan/scan_done bracket too.
 *
 * @auth: Request to authenticate with the specified peer
 * @assoc: Request to (re)associate with the specified peer
 * @deauth: Request to deauthenticate from the specified peer
 * @disassoc: Request to disassociate from the specified peer
 *
 * @connect: Connect to the ESS with the specified parameters. When connected,
 *	call cfg80211_connect_result() with status code %WLAN_STATUS_SUCCESS.
 *	If the connection fails for some reason, call cfg80211_connect_result()
 *	with the status from the AP.
 * @disconnect: Disconnect from the BSS/ESS.
 *
 * @join_ibss: Join the specified IBSS (or create if necessary). Once done, call
 *	cfg80211_ibss_joined(), also call that function when changing BSSID due
 *	to a merge.
 * @leave_ibss: Leave the IBSS.
 *
 * @set_mcast_rate: Set the specified multicast rate (only if vif is in ADHOC or
 *	MESH mode)
 *
 * @set_wiphy_params: Notify that wiphy parameters have changed;
 *	@changed bitfield (see &enum wiphy_params_flags) describes which values
 *	have changed. The actual parameter values are available in
 *	struct wiphy. If returning an error, no value should be changed.
 *
 * @set_tx_power: set the transmit power according to the parameters,
 *	the power passed is in mBm, to get dBm use MBM_TO_DBM(). The
 *	wdev may be %NULL if power was set for the wiphy, and will
 *	always be %NULL unless the driver supports per-vif TX power
 *	(as advertised by the nl80211 feature flag.)
 * @get_tx_power: store the current TX power into the dbm variable;
 *	return 0 if successful
 *
 * @set_wds_peer: set the WDS peer for a WDS interface
 *
 * @rfkill_poll: polls the hw rfkill line, use cfg80211 reporting
 *	functions to adjust rfkill hw state
 *
 * @dump_survey: get site survey information.
 *
 * @remain_on_channel: Request the driver to remain awake on the specified
 *	channel for the specified duration to complete an off-channel
 *	operation (e.g., public action frame exchange). When the driver is
 *	ready on the requested channel, it must indicate this with an event
 *	notification by calling cfg80211_ready_on_channel().
 * @cancel_remain_on_channel: Cancel an on-going remain-on-channel operation.
 *	This allows the operation to be terminated prior to timeout based on
 *	the duration value.
 * @mgmt_tx: Transmit a management frame.
 * @mgmt_tx_cancel_wait: Cancel the wait time from transmitting a management
 *	frame on another channel
 *
 * @testmode_cmd: run a test mode command
 * @testmode_dump: Implement a test mode dump. The cb->args[2] and up may be
 *	used by the function, but 0 and 1 must not be touched. Additionally,
 *	return error codes other than -ENOBUFS and -ENOENT will terminate the
 *	dump and return to userspace with an error, so be careful. If any data
 *	was passed in from userspace then the data/len arguments will be present
 *	and point to the data contained in %NL80211_ATTR_TESTDATA.
 *
 * @set_bitrate_mask: set the bitrate mask configuration
 *
 * @set_pmksa: Cache a PMKID for a BSSID. This is mostly useful for fullmac
 *	devices running firmwares capable of generating the (re) association
 *	RSN IE. It allows for faster roaming between WPA2 BSSIDs.
 * @del_pmksa: Delete a cached PMKID.
 * @flush_pmksa: Flush all cached PMKIDs.
 * @set_power_mgmt: Configure WLAN power management. A timeout value of -1
 *	allows the driver to adjust the dynamic ps timeout value.
 * @set_cqm_rssi_config: Configure connection quality monitor RSSI threshold.
 * @set_cqm_txe_config: Configure connection quality monitor TX error
 *	thresholds.
 * @sched_scan_start: Tell the driver to start a scheduled scan.
 * @sched_scan_stop: Tell the driver to stop an ongoing scheduled scan.
 *
 * @mgmt_frame_register: Notify driver that a management frame type was
 *	registered. Note that this callback may not sleep, and cannot run
 *	concurrently with itself.
 *
 * @set_antenna: Set antenna configuration (tx_ant, rx_ant) on the device.
 *	Parameters are bitmaps of allowed antennas to use for TX/RX. Drivers may
 *	reject TX/RX mask combinations they cannot support by returning -EINVAL
 *	(also see nl80211.h @NL80211_ATTR_WIPHY_ANTENNA_TX).
 *
 * @get_antenna: Get current antenna configuration from device (tx_ant, rx_ant).
 *
 * @set_ringparam: Set tx and rx ring sizes.
 *
 * @get_ringparam: Get tx and rx ring current and maximum sizes.
 *
 * @tdls_mgmt: Transmit a TDLS management frame.
 * @tdls_oper: Perform a high-level TDLS operation (e.g. TDLS link setup).
 *
 * @probe_client: probe an associated client, must return a cookie that it
 *	later passes to cfg80211_probe_status().
 *
 * @set_noack_map: Set the NoAck Map for the TIDs.
 *
 * @get_et_sset_count:  Ethtool API to get string-set count.
 *	See @ethtool_ops.get_sset_count
 *
 * @get_et_stats:  Ethtool API to get a set of u64 stats.
 *	See @ethtool_ops.get_ethtool_stats
 *
 * @get_et_strings:  Ethtool API to get a set of strings to describe stats
 *	and perhaps other supported types of ethtool data-sets.
 *	See @ethtool_ops.get_strings
 *
 * @get_channel: Get the current operating channel for the virtual interface.
 *	For monitor interfaces, it should return %NULL unless there's a single
 *	current monitoring channel.
 *
 * @start_p2p_device: Start the given P2P device.
 * @stop_p2p_device: Stop the given P2P device.
 *
 * @set_mac_acl: Sets MAC address control list in AP and P2P GO mode.
 *	Parameters include ACL policy, an array of MAC address of stations
 *	and the number of MAC addresses. If there is already a list in driver
 *	this new list replaces the existing one. Driver has to clear its ACL
 *	when number of MAC addresses entries is passed as 0. Drivers which
 *	advertise the support for MAC based ACL have to implement this callback.
 *
 * @start_radar_detection: Start radar detection in the driver.
 *
 * @update_ft_ies: Provide updated Fast BSS Transition information to the
 *	driver. If the SME is in the driver/firmware, this information can be
 *	used in building Authentication and Reassociation Request frames.
 *
 * @crit_proto_start: Indicates a critical protocol needs more link reliability
 *	for a given duration (milliseconds). The protocol is provided so the
 *	driver can take the most appropriate actions.
 * @crit_proto_stop: Indicates critical protocol no longer needs increased link
 *	reliability. This operation can not fail.
 */
struct cfg80211_ops {
	int	(*suspend)(struct wiphy *wiphy, struct cfg80211_wowlan *wow);
	int	(*resume)(struct wiphy *wiphy);
	void	(*set_wakeup)(struct wiphy *wiphy, bool enabled);

	struct wireless_dev * (*add_virtual_intf)(struct wiphy *wiphy,
						  const char *name,
						  enum nl80211_iftype type,
						  u32 *flags,
						  struct vif_params *params);
	int	(*del_virtual_intf)(struct wiphy *wiphy,
				    struct wireless_dev *wdev);
	int	(*change_virtual_intf)(struct wiphy *wiphy,
				       struct net_device *dev,
				       enum nl80211_iftype type, u32 *flags,
				       struct vif_params *params);

	int	(*add_key)(struct wiphy *wiphy, struct net_device *netdev,
			   u8 key_index, bool pairwise, const u8 *mac_addr,
			   struct key_params *params);
	int	(*get_key)(struct wiphy *wiphy, struct net_device *netdev,
			   u8 key_index, bool pairwise, const u8 *mac_addr,
			   void *cookie,
			   void (*callback)(void *cookie, struct key_params*));
	int	(*del_key)(struct wiphy *wiphy, struct net_device *netdev,
			   u8 key_index, bool pairwise, const u8 *mac_addr);
	int	(*set_default_key)(struct wiphy *wiphy,
				   struct net_device *netdev,
				   u8 key_index, bool unicast, bool multicast);
	int	(*set_default_mgmt_key)(struct wiphy *wiphy,
					struct net_device *netdev,
					u8 key_index);

	int	(*start_ap)(struct wiphy *wiphy, struct net_device *dev,
			    struct cfg80211_ap_settings *settings);
	int	(*change_beacon)(struct wiphy *wiphy, struct net_device *dev,
				 struct cfg80211_beacon_data *info);
	int	(*stop_ap)(struct wiphy *wiphy, struct net_device *dev);


	int	(*add_station)(struct wiphy *wiphy, struct net_device *dev,
			       u8 *mac, struct station_parameters *params);
	int	(*del_station)(struct wiphy *wiphy, struct net_device *dev,
			       u8 *mac);
	int	(*change_station)(struct wiphy *wiphy, struct net_device *dev,
				  u8 *mac, struct station_parameters *params);
	int	(*get_station)(struct wiphy *wiphy, struct net_device *dev,
			       u8 *mac, struct station_info *sinfo);
	int	(*dump_station)(struct wiphy *wiphy, struct net_device *dev,
			       int idx, u8 *mac, struct station_info *sinfo);

	int	(*add_mpath)(struct wiphy *wiphy, struct net_device *dev,
			       u8 *dst, u8 *next_hop);
	int	(*del_mpath)(struct wiphy *wiphy, struct net_device *dev,
			       u8 *dst);
	int	(*change_mpath)(struct wiphy *wiphy, struct net_device *dev,
				  u8 *dst, u8 *next_hop);
	int	(*get_mpath)(struct wiphy *wiphy, struct net_device *dev,
			       u8 *dst, u8 *next_hop,
			       struct mpath_info *pinfo);
	int	(*dump_mpath)(struct wiphy *wiphy, struct net_device *dev,
			       int idx, u8 *dst, u8 *next_hop,
			       struct mpath_info *pinfo);
	int	(*get_mesh_config)(struct wiphy *wiphy,
				struct net_device *dev,
				struct mesh_config *conf);
	int	(*update_mesh_config)(struct wiphy *wiphy,
				      struct net_device *dev, u32 mask,
				      const struct mesh_config *nconf);
	int	(*join_mesh)(struct wiphy *wiphy, struct net_device *dev,
			     const struct mesh_config *conf,
			     const struct mesh_setup *setup);
	int	(*leave_mesh)(struct wiphy *wiphy, struct net_device *dev);

	int	(*change_bss)(struct wiphy *wiphy, struct net_device *dev,
			      struct bss_parameters *params);

	int	(*set_txq_params)(struct wiphy *wiphy, struct net_device *dev,
				  struct ieee80211_txq_params *params);

	int	(*libertas_set_mesh_channel)(struct wiphy *wiphy,
					     struct net_device *dev,
					     struct ieee80211_channel *chan);

	int	(*set_monitor_channel)(struct wiphy *wiphy,
				       struct cfg80211_chan_def *chandef);

	int	(*scan)(struct wiphy *wiphy,
			struct cfg80211_scan_request *request);

	int	(*auth)(struct wiphy *wiphy, struct net_device *dev,
			struct cfg80211_auth_request *req);
	int	(*assoc)(struct wiphy *wiphy, struct net_device *dev,
			 struct cfg80211_assoc_request *req);
	int	(*deauth)(struct wiphy *wiphy, struct net_device *dev,
			  struct cfg80211_deauth_request *req);
	int	(*disassoc)(struct wiphy *wiphy, struct net_device *dev,
			    struct cfg80211_disassoc_request *req);

	int	(*connect)(struct wiphy *wiphy, struct net_device *dev,
			   struct cfg80211_connect_params *sme);
	int	(*disconnect)(struct wiphy *wiphy, struct net_device *dev,
			      u16 reason_code);

	int	(*join_ibss)(struct wiphy *wiphy, struct net_device *dev,
			     struct cfg80211_ibss_params *params);
	int	(*leave_ibss)(struct wiphy *wiphy, struct net_device *dev);

	int	(*set_mcast_rate)(struct wiphy *wiphy, struct net_device *dev,
				  int rate[IEEE80211_NUM_BANDS]);

	int	(*set_wiphy_params)(struct wiphy *wiphy, u32 changed);

	int	(*set_tx_power)(struct wiphy *wiphy, struct wireless_dev *wdev,
				enum nl80211_tx_power_setting type, int mbm);
	int	(*get_tx_power)(struct wiphy *wiphy, struct wireless_dev *wdev,
				int *dbm);

	int	(*set_wds_peer)(struct wiphy *wiphy, struct net_device *dev,
				const u8 *addr);

	void	(*rfkill_poll)(struct wiphy *wiphy);

#ifdef CONFIG_NL80211_TESTMODE
	int	(*testmode_cmd)(struct wiphy *wiphy, void *data, int len);
	int	(*testmode_dump)(struct wiphy *wiphy, struct sk_buff *skb,
				 struct netlink_callback *cb,
				 void *data, int len);
#endif

	int	(*set_bitrate_mask)(struct wiphy *wiphy,
				    struct net_device *dev,
				    const u8 *peer,
				    const struct cfg80211_bitrate_mask *mask);

	int	(*dump_survey)(struct wiphy *wiphy, struct net_device *netdev,
			int idx, struct survey_info *info);

	int	(*set_pmksa)(struct wiphy *wiphy, struct net_device *netdev,
			     struct cfg80211_pmksa *pmksa);
	int	(*del_pmksa)(struct wiphy *wiphy, struct net_device *netdev,
			     struct cfg80211_pmksa *pmksa);
	int	(*flush_pmksa)(struct wiphy *wiphy, struct net_device *netdev);

	int	(*remain_on_channel)(struct wiphy *wiphy,
				     struct wireless_dev *wdev,
				     struct ieee80211_channel *chan,
				     unsigned int duration,
				     u64 *cookie);
	int	(*cancel_remain_on_channel)(struct wiphy *wiphy,
					    struct wireless_dev *wdev,
					    u64 cookie);

	int	(*mgmt_tx)(struct wiphy *wiphy, struct wireless_dev *wdev,
			  struct ieee80211_channel *chan, bool offchan,
			  unsigned int wait, const u8 *buf, size_t len,
			  bool no_cck, bool dont_wait_for_ack, u64 *cookie);
	int	(*mgmt_tx_cancel_wait)(struct wiphy *wiphy,
				       struct wireless_dev *wdev,
				       u64 cookie);

	int	(*set_power_mgmt)(struct wiphy *wiphy, struct net_device *dev,
				  bool enabled, int timeout);

	int	(*set_cqm_rssi_config)(struct wiphy *wiphy,
				       struct net_device *dev,
				       s32 rssi_thold, u32 rssi_hyst);

	int	(*set_cqm_txe_config)(struct wiphy *wiphy,
				      struct net_device *dev,
				      u32 rate, u32 pkts, u32 intvl);

	void	(*mgmt_frame_register)(struct wiphy *wiphy,
				       struct wireless_dev *wdev,
				       u16 frame_type, bool reg);

	int	(*set_antenna)(struct wiphy *wiphy, u32 tx_ant, u32 rx_ant);
	int	(*get_antenna)(struct wiphy *wiphy, u32 *tx_ant, u32 *rx_ant);

	int	(*set_ringparam)(struct wiphy *wiphy, u32 tx, u32 rx);
	void	(*get_ringparam)(struct wiphy *wiphy,
				 u32 *tx, u32 *tx_max, u32 *rx, u32 *rx_max);

	int	(*sched_scan_start)(struct wiphy *wiphy,
				struct net_device *dev,
				struct cfg80211_sched_scan_request *request);
	int	(*sched_scan_stop)(struct wiphy *wiphy, struct net_device *dev);

	int	(*set_rekey_data)(struct wiphy *wiphy, struct net_device *dev,
				  struct cfg80211_gtk_rekey_data *data);

	int	(*tdls_mgmt)(struct wiphy *wiphy, struct net_device *dev,
			     u8 *peer, u8 action_code,  u8 dialog_token,
			     u16 status_code, const u8 *buf, size_t len);
	int	(*tdls_oper)(struct wiphy *wiphy, struct net_device *dev,
			     u8 *peer, enum nl80211_tdls_operation oper);

	int	(*probe_client)(struct wiphy *wiphy, struct net_device *dev,
				const u8 *peer, u64 *cookie);

	int	(*set_noack_map)(struct wiphy *wiphy,
				  struct net_device *dev,
				  u16 noack_map);

	int	(*get_et_sset_count)(struct wiphy *wiphy,
				     struct net_device *dev, int sset);
	void	(*get_et_stats)(struct wiphy *wiphy, struct net_device *dev,
				struct ethtool_stats *stats, u64 *data);
	void	(*get_et_strings)(struct wiphy *wiphy, struct net_device *dev,
				  u32 sset, u8 *data);

	int	(*get_channel)(struct wiphy *wiphy,
			       struct wireless_dev *wdev,
			       struct cfg80211_chan_def *chandef);

	int	(*start_p2p_device)(struct wiphy *wiphy,
				    struct wireless_dev *wdev);
	void	(*stop_p2p_device)(struct wiphy *wiphy,
				   struct wireless_dev *wdev);

	int	(*set_mac_acl)(struct wiphy *wiphy, struct net_device *dev,
			       const struct cfg80211_acl_data *params);

	int	(*start_radar_detection)(struct wiphy *wiphy,
					 struct net_device *dev,
					 struct cfg80211_chan_def *chandef);
	int	(*update_ft_ies)(struct wiphy *wiphy, struct net_device *dev,
				 struct cfg80211_update_ft_ies_params *ftie);
	int	(*crit_proto_start)(struct wiphy *wiphy,
				    struct wireless_dev *wdev,
				    enum nl80211_crit_proto_id protocol,
				    u16 duration);
	void	(*crit_proto_stop)(struct wiphy *wiphy,
				   struct wireless_dev *wdev);
};

/*
 * wireless hardware and networking interfaces structures
 * and registration/helper functions
 */

/**
 * enum wiphy_flags - wiphy capability flags
 *
 * @WIPHY_FLAG_CUSTOM_REGULATORY:  tells us the driver for this device
 *	has its own custom regulatory domain and cannot identify the
 *	ISO / IEC 3166 alpha2 it belongs to. When this is enabled
 *	we will disregard the first regulatory hint (when the
 *	initiator is %REGDOM_SET_BY_CORE). wiphys can set the custom
 *	regulatory domain using wiphy_apply_custom_regulatory()
 *	prior to wiphy registration.
 * @WIPHY_FLAG_STRICT_REGULATORY: tells us that the wiphy for this device
 *	has regulatory domain that it wishes to be considered as the
 *	superset for regulatory rules. After this device gets its regulatory
 *	domain programmed further regulatory hints shall only be considered
 *	for this device to enhance regulatory compliance, forcing the
 *	device to only possibly use subsets of the original regulatory
 *	rules. For example if channel 13 and 14 are disabled by this
 *	device's regulatory domain no user specified regulatory hint which
 *	has these channels enabled would enable them for this wiphy,
 *	the device's original regulatory domain will be trusted as the
 *	base. You can program the superset of regulatory rules for this
 *	wiphy with regulatory_hint() for cards programmed with an
 *	ISO3166-alpha2 country code. wiphys that use regulatory_hint()
 *	will have their wiphy->regd programmed once the regulatory
 *	domain is set, and all other regulatory hints will be ignored
 *	until their own regulatory domain gets programmed.
 * @WIPHY_FLAG_DISABLE_BEACON_HINTS: enable this if your driver needs to ensure
 *	that passive scan flags and beaconing flags may not be lifted by
 *	cfg80211 due to regulatory beacon hints. For more information on beacon
 *	hints read the documenation for regulatory_hint_found_beacon()
 * @WIPHY_FLAG_NETNS_OK: if not set, do not allow changing the netns of this
 *	wiphy at all
 * @WIPHY_FLAG_PS_ON_BY_DEFAULT: if set to true, powersave will be enabled
 *	by default -- this flag will be set depending on the kernel's default
 *	on wiphy_new(), but can be changed by the driver if it has a good
 *	reason to override the default
 * @WIPHY_FLAG_4ADDR_AP: supports 4addr mode even on AP (with a single station
 *	on a VLAN interface)
 * @WIPHY_FLAG_4ADDR_STATION: supports 4addr mode even as a station
 * @WIPHY_FLAG_CONTROL_PORT_PROTOCOL: This device supports setting the
 *	control port protocol ethertype. The device also honours the
 *	control_port_no_encrypt flag.
 * @WIPHY_FLAG_IBSS_RSN: The device supports IBSS RSN.
 * @WIPHY_FLAG_MESH_AUTH: The device supports mesh authentication by routing
 *	auth frames to userspace. See @NL80211_MESH_SETUP_USERSPACE_AUTH.
 * @WIPHY_FLAG_SUPPORTS_SCHED_SCAN: The device supports scheduled scans.
 * @WIPHY_FLAG_SUPPORTS_FW_ROAM: The device supports roaming feature in the
 *	firmware.
 * @WIPHY_FLAG_AP_UAPSD: The device supports uapsd on AP.
 * @WIPHY_FLAG_SUPPORTS_TDLS: The device supports TDLS (802.11z) operation.
 * @WIPHY_FLAG_TDLS_EXTERNAL_SETUP: The device does not handle TDLS (802.11z)
 *	link setup/discovery operations internally. Setup, discovery and
 *	teardown packets should be sent through the @NL80211_CMD_TDLS_MGMT
 *	command. When this flag is not set, @NL80211_CMD_TDLS_OPER should be
 *	used for asking the driver/firmware to perform a TDLS operation.
 * @WIPHY_FLAG_HAVE_AP_SME: device integrates AP SME
 * @WIPHY_FLAG_REPORTS_OBSS: the device will report beacons from other BSSes
 *	when there are virtual interfaces in AP mode by calling
 *	cfg80211_report_obss_beacon().
 * @WIPHY_FLAG_AP_PROBE_RESP_OFFLOAD: When operating as an AP, the device
 *	responds to probe-requests in hardware.
 * @WIPHY_FLAG_OFFCHAN_TX: Device supports direct off-channel TX.
 * @WIPHY_FLAG_HAS_REMAIN_ON_CHANNEL: Device supports remain-on-channel call.
 */
enum wiphy_flags {
	WIPHY_FLAG_CUSTOM_REGULATORY		= BIT(0),
	WIPHY_FLAG_STRICT_REGULATORY		= BIT(1),
	WIPHY_FLAG_DISABLE_BEACON_HINTS		= BIT(2),
	WIPHY_FLAG_NETNS_OK			= BIT(3),
	WIPHY_FLAG_PS_ON_BY_DEFAULT		= BIT(4),
	WIPHY_FLAG_4ADDR_AP			= BIT(5),
	WIPHY_FLAG_4ADDR_STATION		= BIT(6),
	WIPHY_FLAG_CONTROL_PORT_PROTOCOL	= BIT(7),
	WIPHY_FLAG_IBSS_RSN			= BIT(8),
	WIPHY_FLAG_MESH_AUTH			= BIT(10),
	WIPHY_FLAG_SUPPORTS_SCHED_SCAN		= BIT(11),
	/* use hole at 12 */
	WIPHY_FLAG_SUPPORTS_FW_ROAM		= BIT(13),
	WIPHY_FLAG_AP_UAPSD			= BIT(14),
	WIPHY_FLAG_SUPPORTS_TDLS		= BIT(15),
	WIPHY_FLAG_TDLS_EXTERNAL_SETUP		= BIT(16),
	WIPHY_FLAG_HAVE_AP_SME			= BIT(17),
	WIPHY_FLAG_REPORTS_OBSS			= BIT(18),
	WIPHY_FLAG_AP_PROBE_RESP_OFFLOAD	= BIT(19),
	WIPHY_FLAG_OFFCHAN_TX			= BIT(20),
	WIPHY_FLAG_HAS_REMAIN_ON_CHANNEL	= BIT(21),
};

/**
 * struct ieee80211_iface_limit - limit on certain interface types
 * @max: maximum number of interfaces of these types
 * @types: interface types (bits)
 */
struct ieee80211_iface_limit {
	u16 max;
	u16 types;
};

/**
 * struct ieee80211_iface_combination - possible interface combination
 * @limits: limits for the given interface types
 * @n_limits: number of limitations
 * @num_different_channels: can use up to this many different channels
 * @max_interfaces: maximum number of interfaces in total allowed in this
 *	group
 * @beacon_int_infra_match: In this combination, the beacon intervals
 *	between infrastructure and AP types must match. This is required
 *	only in special cases.
 * @radar_detect_widths: bitmap of channel widths supported for radar detection
 *
 * These examples can be expressed as follows:
 *
 * Allow #STA <= 1, #AP <= 1, matching BI, channels = 1, 2 total:
 *
 *  struct ieee80211_iface_limit limits1[] = {
 *	{ .max = 1, .types = BIT(NL80211_IFTYPE_STATION), },
 *	{ .max = 1, .types = BIT(NL80211_IFTYPE_AP}, },
 *  };
 *  struct ieee80211_iface_combination combination1 = {
 *	.limits = limits1,
 *	.n_limits = ARRAY_SIZE(limits1),
 *	.max_interfaces = 2,
 *	.beacon_int_infra_match = true,
 *  };
 *
 *
 * Allow #{AP, P2P-GO} <= 8, channels = 1, 8 total:
 *
 *  struct ieee80211_iface_limit limits2[] = {
 *	{ .max = 8, .types = BIT(NL80211_IFTYPE_AP) |
 *			     BIT(NL80211_IFTYPE_P2P_GO), },
 *  };
 *  struct ieee80211_iface_combination combination2 = {
 *	.limits = limits2,
 *	.n_limits = ARRAY_SIZE(limits2),
 *	.max_interfaces = 8,
 *	.num_different_channels = 1,
 *  };
 *
 *
 * Allow #STA <= 1, #{P2P-client,P2P-GO} <= 3 on two channels, 4 total.
 * This allows for an infrastructure connection and three P2P connections.
 *
 *  struct ieee80211_iface_limit limits3[] = {
 *	{ .max = 1, .types = BIT(NL80211_IFTYPE_STATION), },
 *	{ .max = 3, .types = BIT(NL80211_IFTYPE_P2P_GO) |
 *			     BIT(NL80211_IFTYPE_P2P_CLIENT), },
 *  };
 *  struct ieee80211_iface_combination combination3 = {
 *	.limits = limits3,
 *	.n_limits = ARRAY_SIZE(limits3),
 *	.max_interfaces = 4,
 *	.num_different_channels = 2,
 *  };
 */
struct ieee80211_iface_combination {
	const struct ieee80211_iface_limit *limits;
	u32 num_different_channels;
	u16 max_interfaces;
	u8 n_limits;
	bool beacon_int_infra_match;
	u8 radar_detect_widths;
};

struct ieee80211_txrx_stypes {
	u16 tx, rx;
};

/**
 * enum wiphy_wowlan_support_flags - WoWLAN support flags
 * @WIPHY_WOWLAN_ANY: supports wakeup for the special "any"
 *	trigger that keeps the device operating as-is and
 *	wakes up the host on any activity, for example a
 *	received packet that passed filtering; note that the
 *	packet should be preserved in that case
 * @WIPHY_WOWLAN_MAGIC_PKT: supports wakeup on magic packet
 *	(see nl80211.h)
 * @WIPHY_WOWLAN_DISCONNECT: supports wakeup on disconnect
 * @WIPHY_WOWLAN_SUPPORTS_GTK_REKEY: supports GTK rekeying while asleep
 * @WIPHY_WOWLAN_GTK_REKEY_FAILURE: supports wakeup on GTK rekey failure
 * @WIPHY_WOWLAN_EAP_IDENTITY_REQ: supports wakeup on EAP identity request
 * @WIPHY_WOWLAN_4WAY_HANDSHAKE: supports wakeup on 4-way handshake failure
 * @WIPHY_WOWLAN_RFKILL_RELEASE: supports wakeup on RF-kill release
 */
enum wiphy_wowlan_support_flags {
	WIPHY_WOWLAN_ANY		= BIT(0),
	WIPHY_WOWLAN_MAGIC_PKT		= BIT(1),
	WIPHY_WOWLAN_DISCONNECT		= BIT(2),
	WIPHY_WOWLAN_SUPPORTS_GTK_REKEY	= BIT(3),
	WIPHY_WOWLAN_GTK_REKEY_FAILURE	= BIT(4),
	WIPHY_WOWLAN_EAP_IDENTITY_REQ	= BIT(5),
	WIPHY_WOWLAN_4WAY_HANDSHAKE	= BIT(6),
	WIPHY_WOWLAN_RFKILL_RELEASE	= BIT(7),
};

struct wiphy_wowlan_tcp_support {
	const struct nl80211_wowlan_tcp_data_token_feature *tok;
	u32 data_payload_max;
	u32 data_interval_max;
	u32 wake_payload_max;
	bool seq;
};

/**
 * struct wiphy_wowlan_support - WoWLAN support data
 * @flags: see &enum wiphy_wowlan_support_flags
 * @n_patterns: number of supported wakeup patterns
 *	(see nl80211.h for the pattern definition)
 * @pattern_max_len: maximum length of each pattern
 * @pattern_min_len: minimum length of each pattern
 * @max_pkt_offset: maximum Rx packet offset
 * @tcp: TCP wakeup support information
 */
struct wiphy_wowlan_support {
	u32 flags;
	int n_patterns;
	int pattern_max_len;
	int pattern_min_len;
	int max_pkt_offset;
	const struct wiphy_wowlan_tcp_support *tcp;
};

/**
 * enum wiphy_vendor_command_flags - validation flags for vendor commands
 * @WIPHY_VENDOR_CMD_NEED_WDEV: vendor command requires wdev
 * @WIPHY_VENDOR_CMD_NEED_NETDEV: vendor command requires netdev
 * @WIPHY_VENDOR_CMD_NEED_RUNNING: interface/wdev must be up & running
 *	(must be combined with %_WDEV or %_NETDEV)
 */
enum wiphy_vendor_command_flags {
	WIPHY_VENDOR_CMD_NEED_WDEV = BIT(0),
	WIPHY_VENDOR_CMD_NEED_NETDEV = BIT(1),
	WIPHY_VENDOR_CMD_NEED_RUNNING = BIT(2),
};

/**
 * struct wiphy_vendor_command - vendor command definition
 * @info: vendor command identifying information, as used in nl80211
 * @flags: flags, see &enum wiphy_vendor_command_flags
 * @doit: callback for the operation, note that wdev is %NULL if the
 *	flags didn't ask for a wdev and non-%NULL otherwise; the data
 *	pointer may be %NULL if userspace provided no data at all
 */
struct wiphy_vendor_command {
	struct nl80211_vendor_cmd_info info;
	u32 flags;
	int (*doit)(struct wiphy *wiphy, struct wireless_dev *wdev,
		    const void *data, int data_len);
};

/**
 * struct wiphy - wireless hardware description
 * @reg_notifier: the driver's regulatory notification callback,
 *	note that if your driver uses wiphy_apply_custom_regulatory()
 *	the reg_notifier's request can be passed as NULL
 * @regd: the driver's regulatory domain, if one was requested via
 * 	the regulatory_hint() API. This can be used by the driver
 *	on the reg_notifier() if it chooses to ignore future
 *	regulatory domain changes caused by other drivers.
 * @signal_type: signal type reported in &struct cfg80211_bss.
 * @cipher_suites: supported cipher suites
 * @n_cipher_suites: number of supported cipher suites
 * @retry_short: Retry limit for short frames (dot11ShortRetryLimit)
 * @retry_long: Retry limit for long frames (dot11LongRetryLimit)
 * @frag_threshold: Fragmentation threshold (dot11FragmentationThreshold);
 *	-1 = fragmentation disabled, only odd values >= 256 used
 * @rts_threshold: RTS threshold (dot11RTSThreshold); -1 = RTS/CTS disabled
 * @_net: the network namespace this wiphy currently lives in
 * @perm_addr: permanent MAC address of this device
 * @addr_mask: If the device supports multiple MAC addresses by masking,
 *	set this to a mask with variable bits set to 1, e.g. if the last
 *	four bits are variable then set it to 00:...:00:0f. The actual
 *	variable bits shall be determined by the interfaces added, with
 *	interfaces not matching the mask being rejected to be brought up.
 * @n_addresses: number of addresses in @addresses.
 * @addresses: If the device has more than one address, set this pointer
 *	to a list of addresses (6 bytes each). The first one will be used
 *	by default for perm_addr. In this case, the mask should be set to
 *	all-zeroes. In this case it is assumed that the device can handle
 *	the same number of arbitrary MAC addresses.
 * @registered: protects ->resume and ->suspend sysfs callbacks against
 *	unregister hardware
 * @debugfsdir: debugfs directory used for this wiphy, will be renamed
 *	automatically on wiphy renames
 * @dev: (virtual) struct device for this wiphy
 * @registered: helps synchronize suspend/resume with wiphy unregister
 * @wext: wireless extension handlers
 * @priv: driver private data (sized according to wiphy_new() parameter)
 * @interface_modes: bitmask of interfaces types valid for this wiphy,
 *	must be set by driver
 * @iface_combinations: Valid interface combinations array, should not
 *	list single interface types.
 * @n_iface_combinations: number of entries in @iface_combinations array.
 * @software_iftypes: bitmask of software interface types, these are not
 *	subject to any restrictions since they are purely managed in SW.
 * @flags: wiphy flags, see &enum wiphy_flags
 * @features: features advertised to nl80211, see &enum nl80211_feature_flags.
 * @bss_priv_size: each BSS struct has private data allocated with it,
 *	this variable determines its size
 * @max_scan_ssids: maximum number of SSIDs the device can scan for in
 *	any given scan
 * @max_sched_scan_ssids: maximum number of SSIDs the device can scan
 *	for in any given scheduled scan
 * @max_match_sets: maximum number of match sets the device can handle
 *	when performing a scheduled scan, 0 if filtering is not
 *	supported.
 * @max_scan_ie_len: maximum length of user-controlled IEs device can
 *	add to probe request frames transmitted during a scan, must not
 *	include fixed IEs like supported rates
 * @max_sched_scan_ie_len: same as max_scan_ie_len, but for scheduled
 *	scans
 * @coverage_class: current coverage class
 * @fw_version: firmware version for ethtool reporting
 * @hw_version: hardware version for ethtool reporting
 * @max_num_pmkids: maximum number of PMKIDs supported by device
 * @privid: a pointer that drivers can use to identify if an arbitrary
 *	wiphy is theirs, e.g. in global notifiers
 * @bands: information about bands/channels supported by this device
 *
 * @mgmt_stypes: bitmasks of frame subtypes that can be subscribed to or
 *	transmitted through nl80211, points to an array indexed by interface
 *	type
 *
 * @available_antennas_tx: bitmap of antennas which are available to be
 *	configured as TX antennas. Antenna configuration commands will be
 *	rejected unless this or @available_antennas_rx is set.
 *
 * @available_antennas_rx: bitmap of antennas which are available to be
 *	configured as RX antennas. Antenna configuration commands will be
 *	rejected unless this or @available_antennas_tx is set.
 *
 * @probe_resp_offload:
 *	 Bitmap of supported protocols for probe response offloading.
 *	 See &enum nl80211_probe_resp_offload_support_attr. Only valid
 *	 when the wiphy flag @WIPHY_FLAG_AP_PROBE_RESP_OFFLOAD is set.
 *
 * @max_remain_on_channel_duration: Maximum time a remain-on-channel operation
 *	may request, if implemented.
 *
 * @wowlan: WoWLAN support information
 *
 * @ap_sme_capa: AP SME capabilities, flags from &enum nl80211_ap_sme_features.
 * @ht_capa_mod_mask:  Specify what ht_cap values can be over-ridden.
 *	If null, then none can be over-ridden.
 * @vht_capa_mod_mask:  Specify what VHT capabilities can be over-ridden.
 *	If null, then none can be over-ridden.
 *
 * @max_acl_mac_addrs: Maximum number of MAC addresses that the device
 *	supports for ACL.
 *
 * @extended_capabilities: extended capabilities supported by the driver,
 *	additional capabilities might be supported by userspace; these are
 *	the 802.11 extended capabilities ("Extended Capabilities element")
 *	and are in the same format as in the information element. See
 *	802.11-2012 8.4.2.29 for the defined fields.
 * @extended_capabilities_mask: mask of the valid values
 * @extended_capabilities_len: length of the extended capabilities
<<<<<<< HEAD
 *
=======
 * @country_ie_pref: country IE processing preferences specified
 *	by enum nl80211_country_ie_pref
>>>>>>> 2527c3d5
 * @vendor_commands: array of vendor commands supported by the hardware
 * @n_vendor_commands: number of vendor commands
 * @vendor_events: array of vendor events supported by the hardware
 * @n_vendor_events: number of vendor events
 */
struct wiphy {
	/* assign these fields before you register the wiphy */

	/* permanent MAC address(es) */
	u8 perm_addr[ETH_ALEN];
	u8 addr_mask[ETH_ALEN];

	struct mac_address *addresses;

	const struct ieee80211_txrx_stypes *mgmt_stypes;

	const struct ieee80211_iface_combination *iface_combinations;
	int n_iface_combinations;
	u16 software_iftypes;

	u16 n_addresses;

	/* Supported interface modes, OR together BIT(NL80211_IFTYPE_...) */
	u16 interface_modes;

	u16 max_acl_mac_addrs;

	u32 flags, features;

	u32 ap_sme_capa;

	enum cfg80211_signal_type signal_type;

	int bss_priv_size;
	u8 max_scan_ssids;
	u8 max_sched_scan_ssids;
	u8 max_match_sets;
	u16 max_scan_ie_len;
	u16 max_sched_scan_ie_len;

	int n_cipher_suites;
	const u32 *cipher_suites;

	u8 retry_short;
	u8 retry_long;
	u32 frag_threshold;
	u32 rts_threshold;
	u8 coverage_class;

	char fw_version[ETHTOOL_FWVERS_LEN];
	u32 hw_version;

#ifdef CONFIG_PM
	struct wiphy_wowlan_support wowlan;
#endif

	u16 max_remain_on_channel_duration;

	u8 max_num_pmkids;

	u32 available_antennas_tx;
	u32 available_antennas_rx;

	/*
	 * Bitmap of supported protocols for probe response offloading
	 * see &enum nl80211_probe_resp_offload_support_attr. Only valid
	 * when the wiphy flag @WIPHY_FLAG_AP_PROBE_RESP_OFFLOAD is set.
	 */
	u32 probe_resp_offload;

	const u8 *extended_capabilities, *extended_capabilities_mask;
	u8 extended_capabilities_len;

	u8 country_ie_pref;

	/* If multiple wiphys are registered and you're handed e.g.
	 * a regular netdev with assigned ieee80211_ptr, you won't
	 * know whether it points to a wiphy your driver has registered
	 * or not. Assign this to something global to your driver to
	 * help determine whether you own this wiphy or not. */
	const void *privid;

	struct ieee80211_supported_band *bands[IEEE80211_NUM_BANDS];

	/* Lets us get back the wiphy on the callback */
	void (*reg_notifier)(struct wiphy *wiphy,
			     struct regulatory_request *request);

	/* fields below are read-only, assigned by cfg80211 */

	const struct ieee80211_regdomain __rcu *regd;

	/* the item in /sys/class/ieee80211/ points to this,
	 * you need use set_wiphy_dev() (see below) */
	struct device dev;

	/* protects ->resume, ->suspend sysfs callbacks against unregister hw */
	bool registered;

	/* dir in debugfs: ieee80211/<wiphyname> */
	struct dentry *debugfsdir;

	const struct ieee80211_ht_cap *ht_capa_mod_mask;
	const struct ieee80211_vht_cap *vht_capa_mod_mask;

#ifdef CONFIG_NET_NS
	/* the network namespace this phy lives in currently */
	struct net *_net;
#endif

#ifdef CONFIG_CFG80211_WEXT
	const struct iw_handler_def *wext;
#endif

	const struct wiphy_vendor_command *vendor_commands;
	const struct nl80211_vendor_cmd_info *vendor_events;
	int n_vendor_commands, n_vendor_events;

	char priv[0] __aligned(NETDEV_ALIGN);
};

static inline struct net *wiphy_net(struct wiphy *wiphy)
{
	return read_pnet(&wiphy->_net);
}

static inline void wiphy_net_set(struct wiphy *wiphy, struct net *net)
{
	write_pnet(&wiphy->_net, net);
}

/**
 * wiphy_priv - return priv from wiphy
 *
 * @wiphy: the wiphy whose priv pointer to return
 * Return: The priv of @wiphy.
 */
static inline void *wiphy_priv(struct wiphy *wiphy)
{
	BUG_ON(!wiphy);
	return &wiphy->priv;
}

/**
 * priv_to_wiphy - return the wiphy containing the priv
 *
 * @priv: a pointer previously returned by wiphy_priv
 * Return: The wiphy of @priv.
 */
static inline struct wiphy *priv_to_wiphy(void *priv)
{
	BUG_ON(!priv);
	return container_of(priv, struct wiphy, priv);
}

/**
 * set_wiphy_dev - set device pointer for wiphy
 *
 * @wiphy: The wiphy whose device to bind
 * @dev: The device to parent it to
 */
static inline void set_wiphy_dev(struct wiphy *wiphy, struct device *dev)
{
	wiphy->dev.parent = dev;
}

/**
 * wiphy_dev - get wiphy dev pointer
 *
 * @wiphy: The wiphy whose device struct to look up
 * Return: The dev of @wiphy.
 */
static inline struct device *wiphy_dev(struct wiphy *wiphy)
{
	return wiphy->dev.parent;
}

/**
 * wiphy_name - get wiphy name
 *
 * @wiphy: The wiphy whose name to return
 * Return: The name of @wiphy.
 */
static inline const char *wiphy_name(const struct wiphy *wiphy)
{
	return dev_name(&wiphy->dev);
}

/**
 * wiphy_new - create a new wiphy for use with cfg80211
 *
 * @ops: The configuration operations for this device
 * @sizeof_priv: The size of the private area to allocate
 *
 * Create a new wiphy and associate the given operations with it.
 * @sizeof_priv bytes are allocated for private use.
 *
 * Return: A pointer to the new wiphy. This pointer must be
 * assigned to each netdev's ieee80211_ptr for proper operation.
 */
struct wiphy *wiphy_new(const struct cfg80211_ops *ops, int sizeof_priv);

/**
 * wiphy_register - register a wiphy with cfg80211
 *
 * @wiphy: The wiphy to register.
 *
 * Return: A non-negative wiphy index or a negative error code.
 */
extern int wiphy_register(struct wiphy *wiphy);

/**
 * wiphy_unregister - deregister a wiphy from cfg80211
 *
 * @wiphy: The wiphy to unregister.
 *
 * After this call, no more requests can be made with this priv
 * pointer, but the call may sleep to wait for an outstanding
 * request that is being handled.
 */
extern void wiphy_unregister(struct wiphy *wiphy);

/**
 * wiphy_free - free wiphy
 *
 * @wiphy: The wiphy to free
 */
extern void wiphy_free(struct wiphy *wiphy);

/* internal structs */
struct cfg80211_conn;
struct cfg80211_internal_bss;
struct cfg80211_cached_keys;

/**
 * struct wireless_dev - wireless device state
 *
 * For netdevs, this structure must be allocated by the driver
 * that uses the ieee80211_ptr field in struct net_device (this
 * is intentional so it can be allocated along with the netdev.)
 * It need not be registered then as netdev registration will
 * be intercepted by cfg80211 to see the new wireless device.
 *
 * For non-netdev uses, it must also be allocated by the driver
 * in response to the cfg80211 callbacks that require it, as
 * there's no netdev registration in that case it may not be
 * allocated outside of callback operations that return it.
 *
 * @wiphy: pointer to hardware description
 * @iftype: interface type
 * @list: (private) Used to collect the interfaces
 * @netdev: (private) Used to reference back to the netdev, may be %NULL
 * @identifier: (private) Identifier used in nl80211 to identify this
 *	wireless device if it has no netdev
 * @current_bss: (private) Used by the internal configuration code
 * @channel: (private) Used by the internal configuration code to track
 *	the user-set AP, monitor and WDS channel
 * @preset_chan: (private) Used by the internal configuration code to
 *	track the channel to be used for AP later
 * @bssid: (private) Used by the internal configuration code
 * @ssid: (private) Used by the internal configuration code
 * @ssid_len: (private) Used by the internal configuration code
 * @mesh_id_len: (private) Used by the internal configuration code
 * @mesh_id_up_len: (private) Used by the internal configuration code
 * @wext: (private) Used by the internal wireless extensions compat code
 * @use_4addr: indicates 4addr mode is used on this interface, must be
 *	set by driver (if supported) on add_interface BEFORE registering the
 *	netdev and may otherwise be used by driver read-only, will be update
 *	by cfg80211 on change_interface
 * @mgmt_registrations: list of registrations for management frames
 * @mgmt_registrations_lock: lock for the list
 * @mtx: mutex used to lock data in this struct
 * @cleanup_work: work struct used for cleanup that can't be done directly
 * @beacon_interval: beacon interval used on this device for transmitting
 *	beacons, 0 when not valid
 * @address: The address for this device, valid only if @netdev is %NULL
 * @p2p_started: true if this is a P2P Device that has been started
 * @cac_started: true if DFS channel availability check has been started
 * @cac_start_time: timestamp (jiffies) when the dfs state was entered.
 */
struct wireless_dev {
	struct wiphy *wiphy;
	enum nl80211_iftype iftype;

	/* the remainder of this struct should be private to cfg80211 */
	struct list_head list;
	struct net_device *netdev;

	u32 identifier;

	struct list_head mgmt_registrations;
	spinlock_t mgmt_registrations_lock;

	struct mutex mtx;

	struct work_struct cleanup_work;

	bool use_4addr, p2p_started;

	u8 address[ETH_ALEN] __aligned(sizeof(u16));

	/* currently used for IBSS and SME - might be rearranged later */
	u8 ssid[IEEE80211_MAX_SSID_LEN];
	u8 ssid_len, mesh_id_len, mesh_id_up_len;
	enum {
		CFG80211_SME_IDLE,
		CFG80211_SME_CONNECTING,
		CFG80211_SME_CONNECTED,
	} sme_state;
	struct cfg80211_conn *conn;
	struct cfg80211_cached_keys *connect_keys;

	struct list_head event_list;
	spinlock_t event_lock;

	struct cfg80211_internal_bss *current_bss; /* associated / joined */
	struct cfg80211_chan_def preset_chandef;

	/* for AP and mesh channel tracking */
	struct ieee80211_channel *channel;

	bool ibss_fixed;

	bool ps;
	int ps_timeout;

	int beacon_interval;

	u32 ap_unexpected_nlportid;

	bool cac_started;
	unsigned long cac_start_time;

#ifdef CONFIG_CFG80211_WEXT
	/* wext data */
	struct {
		struct cfg80211_ibss_params ibss;
		struct cfg80211_connect_params connect;
		struct cfg80211_cached_keys *keys;
		u8 *ie;
		size_t ie_len;
		u8 bssid[ETH_ALEN], prev_bssid[ETH_ALEN];
		u8 ssid[IEEE80211_MAX_SSID_LEN];
		s8 default_key, default_mgmt_key;
		bool prev_bssid_valid;
	} wext;
#endif
};

static inline u8 *wdev_address(struct wireless_dev *wdev)
{
	if (wdev->netdev)
		return wdev->netdev->dev_addr;
	return wdev->address;
}

/**
 * wdev_priv - return wiphy priv from wireless_dev
 *
 * @wdev: The wireless device whose wiphy's priv pointer to return
 * Return: The wiphy priv of @wdev.
 */
static inline void *wdev_priv(struct wireless_dev *wdev)
{
	BUG_ON(!wdev);
	return wiphy_priv(wdev->wiphy);
}

/**
 * DOC: Utility functions
 *
 * cfg80211 offers a number of utility functions that can be useful.
 */

/**
 * ieee80211_channel_to_frequency - convert channel number to frequency
 * @chan: channel number
 * @band: band, necessary due to channel number overlap
 * Return: The corresponding frequency (in MHz), or 0 if the conversion failed.
 */
extern int ieee80211_channel_to_frequency(int chan, enum ieee80211_band band);

/**
 * ieee80211_frequency_to_channel - convert frequency to channel number
 * @freq: center frequency
 * Return: The corresponding channel, or 0 if the conversion failed.
 */
extern int ieee80211_frequency_to_channel(int freq);

/*
 * Name indirection necessary because the ieee80211 code also has
 * a function named "ieee80211_get_channel", so if you include
 * cfg80211's header file you get cfg80211's version, if you try
 * to include both header files you'll (rightfully!) get a symbol
 * clash.
 */
extern struct ieee80211_channel *__ieee80211_get_channel(struct wiphy *wiphy,
							 int freq);
/**
 * ieee80211_get_channel - get channel struct from wiphy for specified frequency
 * @wiphy: the struct wiphy to get the channel for
 * @freq: the center frequency of the channel
 * Return: The channel struct from @wiphy at @freq.
 */
static inline struct ieee80211_channel *
ieee80211_get_channel(struct wiphy *wiphy, int freq)
{
	return __ieee80211_get_channel(wiphy, freq);
}

/**
 * ieee80211_get_response_rate - get basic rate for a given rate
 *
 * @sband: the band to look for rates in
 * @basic_rates: bitmap of basic rates
 * @bitrate: the bitrate for which to find the basic rate
 *
 * Return: The basic rate corresponding to a given bitrate, that
 * is the next lower bitrate contained in the basic rate map,
 * which is, for this function, given as a bitmap of indices of
 * rates in the band's bitrate table.
 */
struct ieee80211_rate *
ieee80211_get_response_rate(struct ieee80211_supported_band *sband,
			    u32 basic_rates, int bitrate);

/*
 * Radiotap parsing functions -- for controlled injection support
 *
 * Implemented in net/wireless/radiotap.c
 * Documentation in Documentation/networking/radiotap-headers.txt
 */

struct radiotap_align_size {
	uint8_t align:4, size:4;
};

struct ieee80211_radiotap_namespace {
	const struct radiotap_align_size *align_size;
	int n_bits;
	uint32_t oui;
	uint8_t subns;
};

struct ieee80211_radiotap_vendor_namespaces {
	const struct ieee80211_radiotap_namespace *ns;
	int n_ns;
};

/**
 * struct ieee80211_radiotap_iterator - tracks walk thru present radiotap args
 * @this_arg_index: index of current arg, valid after each successful call
 *	to ieee80211_radiotap_iterator_next()
 * @this_arg: pointer to current radiotap arg; it is valid after each
 *	call to ieee80211_radiotap_iterator_next() but also after
 *	ieee80211_radiotap_iterator_init() where it will point to
 *	the beginning of the actual data portion
 * @this_arg_size: length of the current arg, for convenience
 * @current_namespace: pointer to the current namespace definition
 *	(or internally %NULL if the current namespace is unknown)
 * @is_radiotap_ns: indicates whether the current namespace is the default
 *	radiotap namespace or not
 *
 * @_rtheader: pointer to the radiotap header we are walking through
 * @_max_length: length of radiotap header in cpu byte ordering
 * @_arg_index: next argument index
 * @_arg: next argument pointer
 * @_next_bitmap: internal pointer to next present u32
 * @_bitmap_shifter: internal shifter for curr u32 bitmap, b0 set == arg present
 * @_vns: vendor namespace definitions
 * @_next_ns_data: beginning of the next namespace's data
 * @_reset_on_ext: internal; reset the arg index to 0 when going to the
 *	next bitmap word
 *
 * Describes the radiotap parser state. Fields prefixed with an underscore
 * must not be used by users of the parser, only by the parser internally.
 */

struct ieee80211_radiotap_iterator {
	struct ieee80211_radiotap_header *_rtheader;
	const struct ieee80211_radiotap_vendor_namespaces *_vns;
	const struct ieee80211_radiotap_namespace *current_namespace;

	unsigned char *_arg, *_next_ns_data;
	__le32 *_next_bitmap;

	unsigned char *this_arg;
	int this_arg_index;
	int this_arg_size;

	int is_radiotap_ns;

	int _max_length;
	int _arg_index;
	uint32_t _bitmap_shifter;
	int _reset_on_ext;
};

extern int ieee80211_radiotap_iterator_init(
	struct ieee80211_radiotap_iterator *iterator,
	struct ieee80211_radiotap_header *radiotap_header,
	int max_length, const struct ieee80211_radiotap_vendor_namespaces *vns);

extern int ieee80211_radiotap_iterator_next(
	struct ieee80211_radiotap_iterator *iterator);


extern const unsigned char rfc1042_header[6];
extern const unsigned char bridge_tunnel_header[6];

/**
 * ieee80211_get_hdrlen_from_skb - get header length from data
 *
 * @skb: the frame
 *
 * Given an skb with a raw 802.11 header at the data pointer this function
 * returns the 802.11 header length.
 *
 * Return: The 802.11 header length in bytes (not including encryption
 * headers). Or 0 if the data in the sk_buff is too short to contain a valid
 * 802.11 header.
 */
unsigned int ieee80211_get_hdrlen_from_skb(const struct sk_buff *skb);

/**
 * ieee80211_hdrlen - get header length in bytes from frame control
 * @fc: frame control field in little-endian format
 * Return: The header length in bytes.
 */
unsigned int __attribute_const__ ieee80211_hdrlen(__le16 fc);

/**
 * ieee80211_get_mesh_hdrlen - get mesh extension header length
 * @meshhdr: the mesh extension header, only the flags field
 *	(first byte) will be accessed
 * Return: The length of the extension header, which is always at
 * least 6 bytes and at most 18 if address 5 and 6 are present.
 */
unsigned int ieee80211_get_mesh_hdrlen(struct ieee80211s_hdr *meshhdr);

/**
 * DOC: Data path helpers
 *
 * In addition to generic utilities, cfg80211 also offers
 * functions that help implement the data path for devices
 * that do not do the 802.11/802.3 conversion on the device.
 */

/**
 * ieee80211_data_to_8023 - convert an 802.11 data frame to 802.3
 * @skb: the 802.11 data frame
 * @addr: the device MAC address
 * @iftype: the virtual interface type
 * Return: 0 on success. Non-zero on error.
 */
int ieee80211_data_to_8023(struct sk_buff *skb, const u8 *addr,
			   enum nl80211_iftype iftype);

/**
 * ieee80211_data_from_8023 - convert an 802.3 frame to 802.11
 * @skb: the 802.3 frame
 * @addr: the device MAC address
 * @iftype: the virtual interface type
 * @bssid: the network bssid (used only for iftype STATION and ADHOC)
 * @qos: build 802.11 QoS data frame
 * Return: 0 on success, or a negative error code.
 */
int ieee80211_data_from_8023(struct sk_buff *skb, const u8 *addr,
			     enum nl80211_iftype iftype, u8 *bssid, bool qos);

/**
 * ieee80211_amsdu_to_8023s - decode an IEEE 802.11n A-MSDU frame
 *
 * Decode an IEEE 802.11n A-MSDU frame and convert it to a list of
 * 802.3 frames. The @list will be empty if the decode fails. The
 * @skb is consumed after the function returns.
 *
 * @skb: The input IEEE 802.11n A-MSDU frame.
 * @list: The output list of 802.3 frames. It must be allocated and
 *	initialized by by the caller.
 * @addr: The device MAC address.
 * @iftype: The device interface type.
 * @extra_headroom: The hardware extra headroom for SKBs in the @list.
 * @has_80211_header: Set it true if SKB is with IEEE 802.11 header.
 */
void ieee80211_amsdu_to_8023s(struct sk_buff *skb, struct sk_buff_head *list,
			      const u8 *addr, enum nl80211_iftype iftype,
			      const unsigned int extra_headroom,
			      bool has_80211_header);

/**
 * cfg80211_classify8021d - determine the 802.1p/1d tag for a data frame
 * @skb: the data frame
 * Return: The 802.1p/1d tag.
 */
unsigned int cfg80211_classify8021d(struct sk_buff *skb);

/**
 * cfg80211_find_ie - find information element in data
 *
 * @eid: element ID
 * @ies: data consisting of IEs
 * @len: length of data
 *
 * Return: %NULL if the element ID could not be found or if
 * the element is invalid (claims to be longer than the given
 * data), or a pointer to the first byte of the requested
 * element, that is the byte containing the element ID.
 *
 * Note: There are no checks on the element length other than
 * having to fit into the given data.
 */
const u8 *cfg80211_find_ie(u8 eid, const u8 *ies, int len);

/**
 * cfg80211_find_vendor_ie - find vendor specific information element in data
 *
 * @oui: vendor OUI
 * @oui_type: vendor-specific OUI type
 * @ies: data consisting of IEs
 * @len: length of data
 *
 * Return: %NULL if the vendor specific element ID could not be found or if the
 * element is invalid (claims to be longer than the given data), or a pointer to
 * the first byte of the requested element, that is the byte containing the
 * element ID.
 *
 * Note: There are no checks on the element length other than having to fit into
 * the given data.
 */
const u8 *cfg80211_find_vendor_ie(unsigned int oui, u8 oui_type,
				  const u8 *ies, int len);

/**
 * DOC: Regulatory enforcement infrastructure
 *
 * TODO
 */

/**
 * regulatory_hint - driver hint to the wireless core a regulatory domain
 * @wiphy: the wireless device giving the hint (used only for reporting
 *	conflicts)
 * @alpha2: the ISO/IEC 3166 alpha2 the driver claims its regulatory domain
 * 	should be in. If @rd is set this should be NULL. Note that if you
 * 	set this to NULL you should still set rd->alpha2 to some accepted
 * 	alpha2.
 *
 * Wireless drivers can use this function to hint to the wireless core
 * what it believes should be the current regulatory domain by
 * giving it an ISO/IEC 3166 alpha2 country code it knows its regulatory
 * domain should be in or by providing a completely build regulatory domain.
 * If the driver provides an ISO/IEC 3166 alpha2 userspace will be queried
 * for a regulatory domain structure for the respective country.
 *
 * The wiphy must have been registered to cfg80211 prior to this call.
 * For cfg80211 drivers this means you must first use wiphy_register(),
 * for mac80211 drivers you must first use ieee80211_register_hw().
 *
 * Drivers should check the return value, its possible you can get
 * an -ENOMEM.
 *
 * Return: 0 on success. -ENOMEM.
 */
extern int regulatory_hint(struct wiphy *wiphy, const char *alpha2);

/**
 * wiphy_apply_custom_regulatory - apply a custom driver regulatory domain
 * @wiphy: the wireless device we want to process the regulatory domain on
 * @regd: the custom regulatory domain to use for this wiphy
 *
 * Drivers can sometimes have custom regulatory domains which do not apply
 * to a specific country. Drivers can use this to apply such custom regulatory
 * domains. This routine must be called prior to wiphy registration. The
 * custom regulatory domain will be trusted completely and as such previous
 * default channel settings will be disregarded. If no rule is found for a
 * channel on the regulatory domain the channel will be disabled.
 */
extern void wiphy_apply_custom_regulatory(
	struct wiphy *wiphy,
	const struct ieee80211_regdomain *regd);

/**
 * freq_reg_info - get regulatory information for the given frequency
 * @wiphy: the wiphy for which we want to process this rule for
 * @center_freq: Frequency in KHz for which we want regulatory information for
 *
 * Use this function to get the regulatory rule for a specific frequency on
 * a given wireless device. If the device has a specific regulatory domain
 * it wants to follow we respect that unless a country IE has been received
 * and processed already.
 *
 * Return: A valid pointer, or, when an error occurs, for example if no rule
 * can be found, the return value is encoded using ERR_PTR(). Use IS_ERR() to
 * check and PTR_ERR() to obtain the numeric return value. The numeric return
 * value will be -ERANGE if we determine the given center_freq does not even
 * have a regulatory rule for a frequency range in the center_freq's band.
 * See freq_in_rule_band() for our current definition of a band -- this is
 * purely subjective and right now it's 802.11 specific.
 */
const struct ieee80211_reg_rule *freq_reg_info(struct wiphy *wiphy,
					       u32 center_freq);

/*
 * callbacks for asynchronous cfg80211 methods, notification
 * functions and BSS handling helpers
 */

/**
 * cfg80211_scan_done - notify that scan finished
 *
 * @request: the corresponding scan request
 * @aborted: set to true if the scan was aborted for any reason,
 *	userspace will be notified of that
 */
void cfg80211_scan_done(struct cfg80211_scan_request *request, bool aborted);

/**
 * cfg80211_sched_scan_results - notify that new scan results are available
 *
 * @wiphy: the wiphy which got scheduled scan results
 */
void cfg80211_sched_scan_results(struct wiphy *wiphy);

/**
 * cfg80211_sched_scan_stopped - notify that the scheduled scan has stopped
 *
 * @wiphy: the wiphy on which the scheduled scan stopped
 *
 * The driver can call this function to inform cfg80211 that the
 * scheduled scan had to be stopped, for whatever reason.  The driver
 * is then called back via the sched_scan_stop operation when done.
 */
void cfg80211_sched_scan_stopped(struct wiphy *wiphy);

/**
 * cfg80211_inform_bss_frame - inform cfg80211 of a received BSS frame
 *
 * @wiphy: the wiphy reporting the BSS
 * @channel: The channel the frame was received on
 * @mgmt: the management frame (probe response or beacon)
 * @len: length of the management frame
 * @signal: the signal strength, type depends on the wiphy's signal_type
 * @gfp: context flags
 *
 * This informs cfg80211 that BSS information was found and
 * the BSS should be updated/added.
 *
 * Return: A referenced struct, must be released with cfg80211_put_bss()!
 * Or %NULL on error.
 */
struct cfg80211_bss * __must_check
cfg80211_inform_bss_frame(struct wiphy *wiphy,
			  struct ieee80211_channel *channel,
			  struct ieee80211_mgmt *mgmt, size_t len,
			  s32 signal, gfp_t gfp);

/**
 * cfg80211_inform_bss - inform cfg80211 of a new BSS
 *
 * @wiphy: the wiphy reporting the BSS
 * @channel: The channel the frame was received on
 * @bssid: the BSSID of the BSS
 * @tsf: the TSF sent by the peer in the beacon/probe response (or 0)
 * @capability: the capability field sent by the peer
 * @beacon_interval: the beacon interval announced by the peer
 * @ie: additional IEs sent by the peer
 * @ielen: length of the additional IEs
 * @signal: the signal strength, type depends on the wiphy's signal_type
 * @gfp: context flags
 *
 * This informs cfg80211 that BSS information was found and
 * the BSS should be updated/added.
 *
 * Return: A referenced struct, must be released with cfg80211_put_bss()!
 * Or %NULL on error.
 */
struct cfg80211_bss * __must_check
cfg80211_inform_bss(struct wiphy *wiphy,
		    struct ieee80211_channel *channel,
		    const u8 *bssid, u64 tsf, u16 capability,
		    u16 beacon_interval, const u8 *ie, size_t ielen,
		    s32 signal, gfp_t gfp);

struct cfg80211_bss *cfg80211_get_bss(struct wiphy *wiphy,
				      struct ieee80211_channel *channel,
				      const u8 *bssid,
				      const u8 *ssid, size_t ssid_len,
				      u16 capa_mask, u16 capa_val);
static inline struct cfg80211_bss *
cfg80211_get_ibss(struct wiphy *wiphy,
		  struct ieee80211_channel *channel,
		  const u8 *ssid, size_t ssid_len)
{
	return cfg80211_get_bss(wiphy, channel, NULL, ssid, ssid_len,
				WLAN_CAPABILITY_IBSS, WLAN_CAPABILITY_IBSS);
}

/**
 * cfg80211_ref_bss - reference BSS struct
 * @wiphy: the wiphy this BSS struct belongs to
 * @bss: the BSS struct to reference
 *
 * Increments the refcount of the given BSS struct.
 */
void cfg80211_ref_bss(struct wiphy *wiphy, struct cfg80211_bss *bss);

/**
 * cfg80211_put_bss - unref BSS struct
 * @wiphy: the wiphy this BSS struct belongs to
 * @bss: the BSS struct
 *
 * Decrements the refcount of the given BSS struct.
 */
void cfg80211_put_bss(struct wiphy *wiphy, struct cfg80211_bss *bss);

/**
 * cfg80211_unlink_bss - unlink BSS from internal data structures
 * @wiphy: the wiphy
 * @bss: the bss to remove
 *
 * This function removes the given BSS from the internal data structures
 * thereby making it no longer show up in scan results etc. Use this
 * function when you detect a BSS is gone. Normally BSSes will also time
 * out, so it is not necessary to use this function at all.
 */
void cfg80211_unlink_bss(struct wiphy *wiphy, struct cfg80211_bss *bss);

/**
 * cfg80211_send_rx_auth - notification of processed authentication
 * @dev: network device
 * @buf: authentication frame (header + body)
 * @len: length of the frame data
 *
 * This function is called whenever an authentication has been processed in
 * station mode. The driver is required to call either this function or
 * cfg80211_send_auth_timeout() to indicate the result of cfg80211_ops::auth()
 * call. This function may sleep.
 */
void cfg80211_send_rx_auth(struct net_device *dev, const u8 *buf, size_t len);

/**
 * cfg80211_send_auth_timeout - notification of timed out authentication
 * @dev: network device
 * @addr: The MAC address of the device with which the authentication timed out
 *
 * This function may sleep.
 */
void cfg80211_send_auth_timeout(struct net_device *dev, const u8 *addr);

/**
 * cfg80211_send_rx_assoc - notification of processed association
 * @dev: network device
 * @bss: the BSS struct association was requested for, the struct reference
 *	is owned by cfg80211 after this call
 * @buf: (re)association response frame (header + body)
 * @len: length of the frame data
 *
 * This function is called whenever a (re)association response has been
 * processed in station mode. The driver is required to call either this
 * function or cfg80211_send_assoc_timeout() to indicate the result of
 * cfg80211_ops::assoc() call. This function may sleep.
 */
void cfg80211_send_rx_assoc(struct net_device *dev, struct cfg80211_bss *bss,
			    const u8 *buf, size_t len);

/**
 * cfg80211_send_assoc_timeout - notification of timed out association
 * @dev: network device
 * @addr: The MAC address of the device with which the association timed out
 *
 * This function may sleep.
 */
void cfg80211_send_assoc_timeout(struct net_device *dev, const u8 *addr);

/**
 * cfg80211_send_deauth - notification of processed deauthentication
 * @dev: network device
 * @buf: deauthentication frame (header + body)
 * @len: length of the frame data
 *
 * This function is called whenever deauthentication has been processed in
 * station mode. This includes both received deauthentication frames and
 * locally generated ones. This function may sleep.
 */
void cfg80211_send_deauth(struct net_device *dev, const u8 *buf, size_t len);

/**
 * __cfg80211_send_deauth - notification of processed deauthentication
 * @dev: network device
 * @buf: deauthentication frame (header + body)
 * @len: length of the frame data
 *
 * Like cfg80211_send_deauth(), but doesn't take the wdev lock.
 */
void __cfg80211_send_deauth(struct net_device *dev, const u8 *buf, size_t len);

/**
 * cfg80211_send_disassoc - notification of processed disassociation
 * @dev: network device
 * @buf: disassociation response frame (header + body)
 * @len: length of the frame data
 *
 * This function is called whenever disassociation has been processed in
 * station mode. This includes both received disassociation frames and locally
 * generated ones. This function may sleep.
 */
void cfg80211_send_disassoc(struct net_device *dev, const u8 *buf, size_t len);

/**
 * __cfg80211_send_disassoc - notification of processed disassociation
 * @dev: network device
 * @buf: disassociation response frame (header + body)
 * @len: length of the frame data
 *
 * Like cfg80211_send_disassoc(), but doesn't take the wdev lock.
 */
void __cfg80211_send_disassoc(struct net_device *dev, const u8 *buf,
	size_t len);

/**
 * cfg80211_send_unprot_deauth - notification of unprotected deauthentication
 * @dev: network device
 * @buf: deauthentication frame (header + body)
 * @len: length of the frame data
 *
 * This function is called whenever a received Deauthentication frame has been
 * dropped in station mode because of MFP being used but the Deauthentication
 * frame was not protected. This function may sleep.
 */
void cfg80211_send_unprot_deauth(struct net_device *dev, const u8 *buf,
				 size_t len);

/**
 * cfg80211_send_unprot_disassoc - notification of unprotected disassociation
 * @dev: network device
 * @buf: disassociation frame (header + body)
 * @len: length of the frame data
 *
 * This function is called whenever a received Disassociation frame has been
 * dropped in station mode because of MFP being used but the Disassociation
 * frame was not protected. This function may sleep.
 */
void cfg80211_send_unprot_disassoc(struct net_device *dev, const u8 *buf,
				   size_t len);

/**
 * cfg80211_michael_mic_failure - notification of Michael MIC failure (TKIP)
 * @dev: network device
 * @addr: The source MAC address of the frame
 * @key_type: The key type that the received frame used
 * @key_id: Key identifier (0..3). Can be -1 if missing.
 * @tsc: The TSC value of the frame that generated the MIC failure (6 octets)
 * @gfp: allocation flags
 *
 * This function is called whenever the local MAC detects a MIC failure in a
 * received frame. This matches with MLME-MICHAELMICFAILURE.indication()
 * primitive.
 */
void cfg80211_michael_mic_failure(struct net_device *dev, const u8 *addr,
				  enum nl80211_key_type key_type, int key_id,
				  const u8 *tsc, gfp_t gfp);

/**
 * cfg80211_ibss_joined - notify cfg80211 that device joined an IBSS
 *
 * @dev: network device
 * @bssid: the BSSID of the IBSS joined
 * @gfp: allocation flags
 *
 * This function notifies cfg80211 that the device joined an IBSS or
 * switched to a different BSSID. Before this function can be called,
 * either a beacon has to have been received from the IBSS, or one of
 * the cfg80211_inform_bss{,_frame} functions must have been called
 * with the locally generated beacon -- this guarantees that there is
 * always a scan result for this IBSS. cfg80211 will handle the rest.
 */
void cfg80211_ibss_joined(struct net_device *dev, const u8 *bssid, gfp_t gfp);

/**
 * cfg80211_notify_new_candidate - notify cfg80211 of a new mesh peer candidate
 *
 * @dev: network device
 * @macaddr: the MAC address of the new candidate
 * @ie: information elements advertised by the peer candidate
 * @ie_len: lenght of the information elements buffer
 * @gfp: allocation flags
 *
 * This function notifies cfg80211 that the mesh peer candidate has been
 * detected, most likely via a beacon or, less likely, via a probe response.
 * cfg80211 then sends a notification to userspace.
 */
void cfg80211_notify_new_peer_candidate(struct net_device *dev,
		const u8 *macaddr, const u8 *ie, u8 ie_len, gfp_t gfp);

/**
 * DOC: RFkill integration
 *
 * RFkill integration in cfg80211 is almost invisible to drivers,
 * as cfg80211 automatically registers an rfkill instance for each
 * wireless device it knows about. Soft kill is also translated
 * into disconnecting and turning all interfaces off, drivers are
 * expected to turn off the device when all interfaces are down.
 *
 * However, devices may have a hard RFkill line, in which case they
 * also need to interact with the rfkill subsystem, via cfg80211.
 * They can do this with a few helper functions documented here.
 */

/**
 * wiphy_rfkill_set_hw_state - notify cfg80211 about hw block state
 * @wiphy: the wiphy
 * @blocked: block status
 */
void wiphy_rfkill_set_hw_state(struct wiphy *wiphy, bool blocked);

/**
 * wiphy_rfkill_start_polling - start polling rfkill
 * @wiphy: the wiphy
 */
void wiphy_rfkill_start_polling(struct wiphy *wiphy);

/**
 * wiphy_rfkill_stop_polling - stop polling rfkill
 * @wiphy: the wiphy
 */
void wiphy_rfkill_stop_polling(struct wiphy *wiphy);

/**
 * DOC: Vendor commands
 *
 * Occasionally, there are special protocol or firmware features that
 * can't be implemented very openly. For this and similar cases, the
 * vendor command functionality allows implementing the features with
 * (typically closed-source) userspace and firmware, using nl80211 as
 * the configuration mechanism.
 *
 * A driver supporting vendor commands must register them as an array
 * in struct wiphy, with handlers for each one, each command has an
 * OUI and sub command ID to identify it.
 *
 * Note that this feature should not be (ab)used to implement protocol
 * features that could openly be shared across drivers. In particular,
 * it must never be required to use vendor commands to implement any
 * "normal" functionality that higher-level userspace like connection
 * managers etc. need.
 */

struct sk_buff *__cfg80211_alloc_reply_skb(struct wiphy *wiphy,
					   enum nl80211_commands cmd,
					   enum nl80211_attrs attr,
					   int approxlen);

struct sk_buff *__cfg80211_alloc_event_skb(struct wiphy *wiphy,
					   enum nl80211_commands cmd,
					   enum nl80211_attrs attr,
					   int vendor_event_idx,
					   int approxlen, gfp_t gfp);

void __cfg80211_send_event_skb(struct sk_buff *skb, gfp_t gfp);

/**
 * cfg80211_vendor_cmd_alloc_reply_skb - allocate vendor command reply
 * @wiphy: the wiphy
 * @approxlen: an upper bound of the length of the data that will
 *	be put into the skb
 *
 * This function allocates and pre-fills an skb for a reply to
 * a vendor command. Since it is intended for a reply, calling
 * it outside of a vendor command's doit() operation is invalid.
 *
 * The returned skb is pre-filled with some identifying data in
 * a way that any data that is put into the skb (with skb_put(),
 * nla_put() or similar) will end up being within the
 * %NL80211_ATTR_VENDOR_DATA attribute, so all that needs to be done
 * with the skb is adding data for the corresponding userspace tool
<<<<<<< HEAD
 * which can then read that data out of the vendor data attribute.
 * You must not modify the skb in any other way.
=======
 * which can then read that data out of the testdata attribute. You
 * must not modify the skb in any other way.
>>>>>>> 2527c3d5
 *
 * When done, call cfg80211_vendor_cmd_reply() with the skb and return
 * its error code as the result of the doit() operation.
 *
 * Return: An allocated and pre-filled skb. %NULL if any errors happen.
 */
static inline struct sk_buff *
cfg80211_vendor_cmd_alloc_reply_skb(struct wiphy *wiphy, int approxlen)
{
	return __cfg80211_alloc_reply_skb(wiphy, NL80211_CMD_VENDOR,
					  NL80211_ATTR_VENDOR_DATA, approxlen);
}

/**
 * cfg80211_vendor_cmd_reply - send the reply skb
 * @skb: The skb, must have been allocated with
 *	cfg80211_vendor_cmd_alloc_reply_skb()
 *
 * Since calling this function will usually be the last thing
 * before returning from the vendor command doit() you should
 * return the error code.  Note that this function consumes the
 * skb regardless of the return value.
 *
 * Return: An error code or 0 on success.
 */
int cfg80211_vendor_cmd_reply(struct sk_buff *skb);

/**
 * cfg80211_vendor_event_alloc - allocate vendor-specific event skb
 * @wiphy: the wiphy
 * @event_idx: index of the vendor event in the wiphy's vendor_events
 * @approxlen: an upper bound of the length of the data that will
 *	be put into the skb
 * @gfp: allocation flags
 *
 * This function allocates and pre-fills an skb for an event on the
 * vendor-specific multicast group.
 *
 * When done filling the skb, call cfg80211_vendor_event() with the
 * skb to send the event.
 *
 * Return: An allocated and pre-filled skb. %NULL if any errors happen.
 */
static inline struct sk_buff *
cfg80211_vendor_event_alloc(struct wiphy *wiphy, int approxlen,
			    int event_idx, gfp_t gfp)
{
	return __cfg80211_alloc_event_skb(wiphy, NL80211_CMD_VENDOR,
					  NL80211_ATTR_VENDOR_DATA,
					  event_idx, approxlen, gfp);
}

/**
 * cfg80211_vendor_event - send the event
 * @skb: The skb, must have been allocated with cfg80211_vendor_event_alloc()
 * @gfp: allocation flags
 *
 * This function sends the given @skb, which must have been allocated
 * by cfg80211_vendor_event_alloc(), as an event. It always consumes it.
 */
static inline void cfg80211_vendor_event(struct sk_buff *skb, gfp_t gfp)
{
	__cfg80211_send_event_skb(skb, gfp);
}

#ifdef CONFIG_NL80211_TESTMODE
/**
 * DOC: Test mode
 *
 * Test mode is a set of utility functions to allow drivers to
 * interact with driver-specific tools to aid, for instance,
 * factory programming.
 *
 * This chapter describes how drivers interact with it, for more
 * information see the nl80211 book's chapter on it.
 */

/**
 * cfg80211_testmode_alloc_reply_skb - allocate testmode reply
 * @wiphy: the wiphy
 * @approxlen: an upper bound of the length of the data that will
 *	be put into the skb
 *
 * This function allocates and pre-fills an skb for a reply to
 * the testmode command. Since it is intended for a reply, calling
 * it outside of the @testmode_cmd operation is invalid.
 *
 * The returned skb is pre-filled with the wiphy index and set up in
 * a way that any data that is put into the skb (with skb_put(),
 * nla_put() or similar) will end up being within the
 * %NL80211_ATTR_TESTDATA attribute, so all that needs to be done
 * with the skb is adding data for the corresponding userspace tool
 * which can then read that data out of the testdata attribute. You
 * must not modify the skb in any other way.
 *
 * When done, call cfg80211_testmode_reply() with the skb and return
 * its error code as the result of the @testmode_cmd operation.
 *
 * Return: An allocated and pre-filled skb. %NULL if any errors happen.
 */
static inline struct sk_buff *
cfg80211_testmode_alloc_reply_skb(struct wiphy *wiphy, int approxlen)
{
	return __cfg80211_alloc_reply_skb(wiphy, NL80211_CMD_TESTMODE,
					  NL80211_ATTR_TESTDATA, approxlen);
}

/**
 * cfg80211_testmode_reply - send the reply skb
 * @skb: The skb, must have been allocated with
 *	cfg80211_testmode_alloc_reply_skb()
 *
 * Since calling this function will usually be the last thing
 * before returning from the @testmode_cmd you should return
 * the error code.  Note that this function consumes the skb
 * regardless of the return value.
 *
 * Return: An error code or 0 on success.
 */
static inline int cfg80211_testmode_reply(struct sk_buff *skb)
{
	return cfg80211_vendor_cmd_reply(skb);
}

/**
 * cfg80211_testmode_alloc_event_skb - allocate testmode event
 * @wiphy: the wiphy
 * @approxlen: an upper bound of the length of the data that will
 *	be put into the skb
 * @gfp: allocation flags
 *
 * This function allocates and pre-fills an skb for an event on the
 * testmode multicast group.
 *
 * The returned skb is set up in the same way as with
 * cfg80211_testmode_alloc_reply_skb() but prepared for an event. As
 * there, you should simply add data to it that will then end up in the
 * %NL80211_ATTR_TESTDATA attribute. Again, you must not modify the skb
 * in any other way.
 *
 * When done filling the skb, call cfg80211_testmode_event() with the
 * skb to send the event.
 *
 * Return: An allocated and pre-filled skb. %NULL if any errors happen.
 */
static inline struct sk_buff *
cfg80211_testmode_alloc_event_skb(struct wiphy *wiphy, int approxlen, gfp_t gfp)
{
	return __cfg80211_alloc_event_skb(wiphy, NL80211_CMD_TESTMODE,
					  NL80211_ATTR_TESTDATA, -1,
					  approxlen, gfp);
}

/**
 * cfg80211_testmode_event - send the event
 * @skb: The skb, must have been allocated with
 *	cfg80211_testmode_alloc_event_skb()
 * @gfp: allocation flags
 *
 * This function sends the given @skb, which must have been allocated
 * by cfg80211_testmode_alloc_event_skb(), as an event. It always
 * consumes it.
 */
static inline void cfg80211_testmode_event(struct sk_buff *skb, gfp_t gfp)
{
	__cfg80211_send_event_skb(skb, gfp);
}

#define CFG80211_TESTMODE_CMD(cmd)	.testmode_cmd = (cmd),
#define CFG80211_TESTMODE_DUMP(cmd)	.testmode_dump = (cmd),
#else
#define CFG80211_TESTMODE_CMD(cmd)
#define CFG80211_TESTMODE_DUMP(cmd)
#endif

/**
 * cfg80211_connect_result - notify cfg80211 of connection result
 *
 * @dev: network device
 * @bssid: the BSSID of the AP
 * @req_ie: association request IEs (maybe be %NULL)
 * @req_ie_len: association request IEs length
 * @resp_ie: association response IEs (may be %NULL)
 * @resp_ie_len: assoc response IEs length
 * @status: status code, 0 for successful connection, use
 *	%WLAN_STATUS_UNSPECIFIED_FAILURE if your device cannot give you
 *	the real status code for failures.
 * @gfp: allocation flags
 *
 * It should be called by the underlying driver whenever connect() has
 * succeeded.
 */
void cfg80211_connect_result(struct net_device *dev, const u8 *bssid,
			     const u8 *req_ie, size_t req_ie_len,
			     const u8 *resp_ie, size_t resp_ie_len,
			     u16 status, gfp_t gfp);

/**
 * cfg80211_roamed - notify cfg80211 of roaming
 *
 * @dev: network device
 * @channel: the channel of the new AP
 * @bssid: the BSSID of the new AP
 * @req_ie: association request IEs (maybe be %NULL)
 * @req_ie_len: association request IEs length
 * @resp_ie: association response IEs (may be %NULL)
 * @resp_ie_len: assoc response IEs length
 * @gfp: allocation flags
 *
 * It should be called by the underlying driver whenever it roamed
 * from one AP to another while connected.
 */
void cfg80211_roamed(struct net_device *dev,
		     struct ieee80211_channel *channel,
		     const u8 *bssid,
		     const u8 *req_ie, size_t req_ie_len,
		     const u8 *resp_ie, size_t resp_ie_len, gfp_t gfp);

/**
 * cfg80211_roamed_bss - notify cfg80211 of roaming
 *
 * @dev: network device
 * @bss: entry of bss to which STA got roamed
 * @req_ie: association request IEs (maybe be %NULL)
 * @req_ie_len: association request IEs length
 * @resp_ie: association response IEs (may be %NULL)
 * @resp_ie_len: assoc response IEs length
 * @gfp: allocation flags
 *
 * This is just a wrapper to notify cfg80211 of roaming event with driver
 * passing bss to avoid a race in timeout of the bss entry. It should be
 * called by the underlying driver whenever it roamed from one AP to another
 * while connected. Drivers which have roaming implemented in firmware
 * may use this function to avoid a race in bss entry timeout where the bss
 * entry of the new AP is seen in the driver, but gets timed out by the time
 * it is accessed in __cfg80211_roamed() due to delay in scheduling
 * rdev->event_work. In case of any failures, the reference is released
 * either in cfg80211_roamed_bss() or in __cfg80211_romed(), Otherwise,
 * it will be released while diconneting from the current bss.
 */
void cfg80211_roamed_bss(struct net_device *dev, struct cfg80211_bss *bss,
			 const u8 *req_ie, size_t req_ie_len,
			 const u8 *resp_ie, size_t resp_ie_len, gfp_t gfp);

/**
 * cfg80211_disconnected - notify cfg80211 that connection was dropped
 *
 * @dev: network device
 * @ie: information elements of the deauth/disassoc frame (may be %NULL)
 * @ie_len: length of IEs
 * @reason: reason code for the disconnection, set it to 0 if unknown
 * @gfp: allocation flags
 *
 * After it calls this function, the driver should enter an idle state
 * and not try to connect to any AP any more.
 */
void cfg80211_disconnected(struct net_device *dev, u16 reason,
			   u8 *ie, size_t ie_len, gfp_t gfp);

/**
 * cfg80211_ready_on_channel - notification of remain_on_channel start
 * @wdev: wireless device
 * @cookie: the request cookie
 * @chan: The current channel (from remain_on_channel request)
 * @duration: Duration in milliseconds that the driver intents to remain on the
 *	channel
 * @gfp: allocation flags
 */
void cfg80211_ready_on_channel(struct wireless_dev *wdev, u64 cookie,
			       struct ieee80211_channel *chan,
			       unsigned int duration, gfp_t gfp);

/**
 * cfg80211_remain_on_channel_expired - remain_on_channel duration expired
 * @wdev: wireless device
 * @cookie: the request cookie
 * @chan: The current channel (from remain_on_channel request)
 * @gfp: allocation flags
 */
void cfg80211_remain_on_channel_expired(struct wireless_dev *wdev, u64 cookie,
					struct ieee80211_channel *chan,
					gfp_t gfp);


/**
 * cfg80211_new_sta - notify userspace about station
 *
 * @dev: the netdev
 * @mac_addr: the station's address
 * @sinfo: the station information
 * @gfp: allocation flags
 */
void cfg80211_new_sta(struct net_device *dev, const u8 *mac_addr,
		      struct station_info *sinfo, gfp_t gfp);

/**
 * cfg80211_del_sta - notify userspace about deletion of a station
 *
 * @dev: the netdev
 * @mac_addr: the station's address
 * @gfp: allocation flags
 */
void cfg80211_del_sta(struct net_device *dev, const u8 *mac_addr, gfp_t gfp);

/**
 * cfg80211_conn_failed - connection request failed notification
 *
 * @dev: the netdev
 * @mac_addr: the station's address
 * @reason: the reason for connection failure
 * @gfp: allocation flags
 *
 * Whenever a station tries to connect to an AP and if the station
 * could not connect to the AP as the AP has rejected the connection
 * for some reasons, this function is called.
 *
 * The reason for connection failure can be any of the value from
 * nl80211_connect_failed_reason enum
 */
void cfg80211_conn_failed(struct net_device *dev, const u8 *mac_addr,
			  enum nl80211_connect_failed_reason reason,
			  gfp_t gfp);

/**
 * cfg80211_rx_mgmt - notification of received, unprocessed management frame
 * @wdev: wireless device receiving the frame
 * @freq: Frequency on which the frame was received in MHz
 * @sig_dbm: signal strength in mBm, or 0 if unknown
 * @buf: Management frame (header + body)
 * @len: length of the frame data
 * @gfp: context flags
 *
 * This function is called whenever an Action frame is received for a station
 * mode interface, but is not processed in kernel.
 *
 * Return: %true if a user space application has registered for this frame.
 * For action frames, that makes it responsible for rejecting unrecognized
 * action frames; %false otherwise, in which case for action frames the
 * driver is responsible for rejecting the frame.
 */
bool cfg80211_rx_mgmt(struct wireless_dev *wdev, int freq, int sig_dbm,
		      const u8 *buf, size_t len, gfp_t gfp);

/**
 * cfg80211_mgmt_tx_status - notification of TX status for management frame
 * @wdev: wireless device receiving the frame
 * @cookie: Cookie returned by cfg80211_ops::mgmt_tx()
 * @buf: Management frame (header + body)
 * @len: length of the frame data
 * @ack: Whether frame was acknowledged
 * @gfp: context flags
 *
 * This function is called whenever a management frame was requested to be
 * transmitted with cfg80211_ops::mgmt_tx() to report the TX status of the
 * transmission attempt.
 */
void cfg80211_mgmt_tx_status(struct wireless_dev *wdev, u64 cookie,
			     const u8 *buf, size_t len, bool ack, gfp_t gfp);


/**
 * cfg80211_cqm_rssi_notify - connection quality monitoring rssi event
 * @dev: network device
 * @rssi_event: the triggered RSSI event
 * @gfp: context flags
 *
 * This function is called when a configured connection quality monitoring
 * rssi threshold reached event occurs.
 */
void cfg80211_cqm_rssi_notify(struct net_device *dev,
			      enum nl80211_cqm_rssi_threshold_event rssi_event,
			      gfp_t gfp);

/**
 * cfg80211_radar_event - radar detection event
 * @wiphy: the wiphy
 * @chandef: chandef for the current channel
 * @gfp: context flags
 *
 * This function is called when a radar is detected on the current chanenl.
 */
void cfg80211_radar_event(struct wiphy *wiphy,
			  struct cfg80211_chan_def *chandef, gfp_t gfp);

/**
 * cfg80211_cac_event - Channel availability check (CAC) event
 * @netdev: network device
 * @event: type of event
 * @gfp: context flags
 *
 * This function is called when a Channel availability check (CAC) is finished
 * or aborted. This must be called to notify the completion of a CAC process,
 * also by full-MAC drivers.
 */
void cfg80211_cac_event(struct net_device *netdev,
			enum nl80211_radar_event event, gfp_t gfp);


/**
 * cfg80211_cqm_pktloss_notify - notify userspace about packetloss to peer
 * @dev: network device
 * @peer: peer's MAC address
 * @num_packets: how many packets were lost -- should be a fixed threshold
 *	but probably no less than maybe 50, or maybe a throughput dependent
 *	threshold (to account for temporary interference)
 * @gfp: context flags
 */
void cfg80211_cqm_pktloss_notify(struct net_device *dev,
				 const u8 *peer, u32 num_packets, gfp_t gfp);

/**
 * cfg80211_cqm_txe_notify - TX error rate event
 * @dev: network device
 * @peer: peer's MAC address
 * @num_packets: how many packets were lost
 * @rate: % of packets which failed transmission
 * @intvl: interval (in s) over which the TX failure threshold was breached.
 * @gfp: context flags
 *
 * Notify userspace when configured % TX failures over number of packets in a
 * given interval is exceeded.
 */
void cfg80211_cqm_txe_notify(struct net_device *dev, const u8 *peer,
			     u32 num_packets, u32 rate, u32 intvl, gfp_t gfp);

/**
 * cfg80211_gtk_rekey_notify - notify userspace about driver rekeying
 * @dev: network device
 * @bssid: BSSID of AP (to avoid races)
 * @replay_ctr: new replay counter
 * @gfp: allocation flags
 */
void cfg80211_gtk_rekey_notify(struct net_device *dev, const u8 *bssid,
			       const u8 *replay_ctr, gfp_t gfp);

/**
 * cfg80211_pmksa_candidate_notify - notify about PMKSA caching candidate
 * @dev: network device
 * @index: candidate index (the smaller the index, the higher the priority)
 * @bssid: BSSID of AP
 * @preauth: Whether AP advertises support for RSN pre-authentication
 * @gfp: allocation flags
 */
void cfg80211_pmksa_candidate_notify(struct net_device *dev, int index,
				     const u8 *bssid, bool preauth, gfp_t gfp);

/**
 * cfg80211_rx_spurious_frame - inform userspace about a spurious frame
 * @dev: The device the frame matched to
 * @addr: the transmitter address
 * @gfp: context flags
 *
 * This function is used in AP mode (only!) to inform userspace that
 * a spurious class 3 frame was received, to be able to deauth the
 * sender.
 * Return: %true if the frame was passed to userspace (or this failed
 * for a reason other than not having a subscription.)
 */
bool cfg80211_rx_spurious_frame(struct net_device *dev,
				const u8 *addr, gfp_t gfp);

/**
 * cfg80211_rx_unexpected_4addr_frame - inform about unexpected WDS frame
 * @dev: The device the frame matched to
 * @addr: the transmitter address
 * @gfp: context flags
 *
 * This function is used in AP mode (only!) to inform userspace that
 * an associated station sent a 4addr frame but that wasn't expected.
 * It is allowed and desirable to send this event only once for each
 * station to avoid event flooding.
 * Return: %true if the frame was passed to userspace (or this failed
 * for a reason other than not having a subscription.)
 */
bool cfg80211_rx_unexpected_4addr_frame(struct net_device *dev,
					const u8 *addr, gfp_t gfp);

/**
 * cfg80211_probe_status - notify userspace about probe status
 * @dev: the device the probe was sent on
 * @addr: the address of the peer
 * @cookie: the cookie filled in @probe_client previously
 * @acked: indicates whether probe was acked or not
 * @gfp: allocation flags
 */
void cfg80211_probe_status(struct net_device *dev, const u8 *addr,
			   u64 cookie, bool acked, gfp_t gfp);

/**
 * cfg80211_report_obss_beacon - report beacon from other APs
 * @wiphy: The wiphy that received the beacon
 * @frame: the frame
 * @len: length of the frame
 * @freq: frequency the frame was received on
 * @sig_dbm: signal strength in mBm, or 0 if unknown
 *
 * Use this function to report to userspace when a beacon was
 * received. It is not useful to call this when there is no
 * netdev that is in AP/GO mode.
 */
void cfg80211_report_obss_beacon(struct wiphy *wiphy,
				 const u8 *frame, size_t len,
				 int freq, int sig_dbm);

/**
 * cfg80211_reg_can_beacon - check if beaconing is allowed
 * @wiphy: the wiphy
 * @chandef: the channel definition
 *
 * Return: %true if there is no secondary channel or the secondary channel(s)
 * can be used for beaconing (i.e. is not a radar channel etc.)
 */
bool cfg80211_reg_can_beacon(struct wiphy *wiphy,
			     struct cfg80211_chan_def *chandef);

/*
 * cfg80211_ch_switch_notify - update wdev channel and notify userspace
 * @dev: the device which switched channels
 * @chandef: the new channel definition
 *
 * Acquires wdev_lock, so must only be called from sleepable driver context!
 */
void cfg80211_ch_switch_notify(struct net_device *dev,
			       struct cfg80211_chan_def *chandef);

/**
 * ieee80211_operating_class_to_band - convert operating class to band
 *
 * @operating_class: the operating class to convert
 * @band: band pointer to fill
 *
 * Returns %true if the conversion was successful, %false otherwise.
 */
bool ieee80211_operating_class_to_band(u8 operating_class,
				       enum ieee80211_band *band);

/*
 * cfg80211_tdls_oper_request - request userspace to perform TDLS operation
 * @dev: the device on which the operation is requested
 * @peer: the MAC address of the peer device
 * @oper: the requested TDLS operation (NL80211_TDLS_SETUP or
 *	NL80211_TDLS_TEARDOWN)
 * @reason_code: the reason code for teardown request
 * @gfp: allocation flags
 *
 * This function is used to request userspace to perform TDLS operation that
 * requires knowledge of keys, i.e., link setup or teardown when the AP
 * connection uses encryption. This is optional mechanism for the driver to use
 * if it can automatically determine when a TDLS link could be useful (e.g.,
 * based on traffic and signal strength for a peer).
 */
void cfg80211_tdls_oper_request(struct net_device *dev, const u8 *peer,
				enum nl80211_tdls_operation oper,
				u16 reason_code, gfp_t gfp);

/*
 * cfg80211_calculate_bitrate - calculate actual bitrate (in 100Kbps units)
 * @rate: given rate_info to calculate bitrate from
 *
 * return 0 if MCS index >= 32
 */
u32 cfg80211_calculate_bitrate(struct rate_info *rate);

/**
 * cfg80211_unregister_wdev - remove the given wdev
 * @wdev: struct wireless_dev to remove
 *
 * Call this function only for wdevs that have no netdev assigned,
 * e.g. P2P Devices. It removes the device from the list so that
 * it can no longer be used. It is necessary to call this function
 * even when cfg80211 requests the removal of the interface by
 * calling the del_virtual_intf() callback. The function must also
 * be called when the driver wishes to unregister the wdev, e.g.
 * when the device is unbound from the driver.
 *
 * Requires the RTNL to be held.
 */
void cfg80211_unregister_wdev(struct wireless_dev *wdev);

/**
 * struct cfg80211_ft_event - FT Information Elements
 * @ies: FT IEs
 * @ies_len: length of the FT IE in bytes
 * @target_ap: target AP's MAC address
 * @ric_ies: RIC IE
 * @ric_ies_len: length of the RIC IE in bytes
 */
struct cfg80211_ft_event_params {
	const u8 *ies;
	size_t ies_len;
	const u8 *target_ap;
	const u8 *ric_ies;
	size_t ric_ies_len;
};

/**
 * cfg80211_ft_event - notify userspace about FT IE and RIC IE
 * @netdev: network device
 * @ft_event: IE information
 */
void cfg80211_ft_event(struct net_device *netdev,
		       struct cfg80211_ft_event_params *ft_event);

/**
 * cfg80211_get_p2p_attr - find and copy a P2P attribute from IE buffer
 * @ies: the input IE buffer
 * @len: the input length
 * @attr: the attribute ID to find
 * @buf: output buffer, can be %NULL if the data isn't needed, e.g.
 *	if the function is only called to get the needed buffer size
 * @bufsize: size of the output buffer
 *
 * The function finds a given P2P attribute in the (vendor) IEs and
 * copies its contents to the given buffer.
 *
 * Return: A negative error code (-%EILSEQ or -%ENOENT) if the data is
 * malformed or the attribute can't be found (respectively), or the
 * length of the found attribute (which can be zero).
 */
int cfg80211_get_p2p_attr(const u8 *ies, unsigned int len,
			  enum ieee80211_p2p_attr_id attr,
			  u8 *buf, unsigned int bufsize);

/**
 * cfg80211_report_wowlan_wakeup - report wakeup from WoWLAN
 * @wdev: the wireless device reporting the wakeup
 * @wakeup: the wakeup report
 * @gfp: allocation flags
 *
 * This function reports that the given device woke up. If it
 * caused the wakeup, report the reason(s), otherwise you may
 * pass %NULL as the @wakeup parameter to advertise that something
 * else caused the wakeup.
 */
void cfg80211_report_wowlan_wakeup(struct wireless_dev *wdev,
				   struct cfg80211_wowlan_wakeup *wakeup,
				   gfp_t gfp);

/**
 * cfg80211_crit_proto_stopped() - indicate critical protocol stopped by driver.
 *
 * @wdev: the wireless device for which critical protocol is stopped.
 *
 * This function can be called by the driver to indicate it has reverted
 * operation back to normal. One reason could be that the duration given
 * by .crit_proto_start() has expired.
 */
void cfg80211_crit_proto_stopped(struct wireless_dev *wdev, gfp_t gfp);

/* Logging, debugging and troubleshooting/diagnostic helpers. */

/* wiphy_printk helpers, similar to dev_printk */

#define wiphy_printk(level, wiphy, format, args...)		\
	dev_printk(level, &(wiphy)->dev, format, ##args)
#define wiphy_emerg(wiphy, format, args...)			\
	dev_emerg(&(wiphy)->dev, format, ##args)
#define wiphy_alert(wiphy, format, args...)			\
	dev_alert(&(wiphy)->dev, format, ##args)
#define wiphy_crit(wiphy, format, args...)			\
	dev_crit(&(wiphy)->dev, format, ##args)
#define wiphy_err(wiphy, format, args...)			\
	dev_err(&(wiphy)->dev, format, ##args)
#define wiphy_warn(wiphy, format, args...)			\
	dev_warn(&(wiphy)->dev, format, ##args)
#define wiphy_notice(wiphy, format, args...)			\
	dev_notice(&(wiphy)->dev, format, ##args)
#define wiphy_info(wiphy, format, args...)			\
	dev_info(&(wiphy)->dev, format, ##args)

#define wiphy_debug(wiphy, format, args...)			\
	wiphy_printk(KERN_DEBUG, wiphy, format, ##args)

#define wiphy_dbg(wiphy, format, args...)			\
	dev_dbg(&(wiphy)->dev, format, ##args)

#if defined(VERBOSE_DEBUG)
#define wiphy_vdbg	wiphy_dbg
#else
#define wiphy_vdbg(wiphy, format, args...)				\
({									\
	if (0)								\
		wiphy_printk(KERN_DEBUG, wiphy, format, ##args);	\
	0;								\
})
#endif

/*
 * wiphy_WARN() acts like wiphy_printk(), but with the key difference
 * of using a WARN/WARN_ON to get the message out, including the
 * file/line information and a backtrace.
 */
#define wiphy_WARN(wiphy, format, args...)			\
	WARN(1, "wiphy: %s\n" format, wiphy_name(wiphy), ##args);

#endif /* __NET_CFG80211_H */<|MERGE_RESOLUTION|>--- conflicted
+++ resolved
@@ -2607,12 +2607,8 @@
  *	802.11-2012 8.4.2.29 for the defined fields.
  * @extended_capabilities_mask: mask of the valid values
  * @extended_capabilities_len: length of the extended capabilities
-<<<<<<< HEAD
- *
-=======
  * @country_ie_pref: country IE processing preferences specified
  *	by enum nl80211_country_ie_pref
->>>>>>> 2527c3d5
  * @vendor_commands: array of vendor commands supported by the hardware
  * @n_vendor_commands: number of vendor commands
  * @vendor_events: array of vendor events supported by the hardware
@@ -3689,13 +3685,8 @@
  * nla_put() or similar) will end up being within the
  * %NL80211_ATTR_VENDOR_DATA attribute, so all that needs to be done
  * with the skb is adding data for the corresponding userspace tool
-<<<<<<< HEAD
- * which can then read that data out of the vendor data attribute.
- * You must not modify the skb in any other way.
-=======
  * which can then read that data out of the testdata attribute. You
  * must not modify the skb in any other way.
->>>>>>> 2527c3d5
  *
  * When done, call cfg80211_vendor_cmd_reply() with the skb and return
  * its error code as the result of the doit() operation.
