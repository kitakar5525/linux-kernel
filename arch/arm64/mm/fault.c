/*
 * Based on arch/arm/mm/fault.c
 *
 * Copyright (C) 1995  Linus Torvalds
 * Copyright (C) 1995-2004 Russell King
 * Copyright (C) 2012 ARM Ltd.
 *
 * This program is free software; you can redistribute it and/or modify
 * it under the terms of the GNU General Public License version 2 as
 * published by the Free Software Foundation.
 *
 * This program is distributed in the hope that it will be useful,
 * but WITHOUT ANY WARRANTY; without even the implied warranty of
 * MERCHANTABILITY or FITNESS FOR A PARTICULAR PURPOSE.  See the
 * GNU General Public License for more details.
 *
 * You should have received a copy of the GNU General Public License
 * along with this program.  If not, see <http://www.gnu.org/licenses/>.
 */

#include <linux/module.h>
#include <linux/signal.h>
#include <linux/mm.h>
#include <linux/hardirq.h>
#include <linux/init.h>
#include <linux/kprobes.h>
#include <linux/uaccess.h>
#include <linux/page-flags.h>
#include <linux/sched.h>
#include <linux/highmem.h>
#include <linux/perf_event.h>

#include <asm/exception.h>
#include <asm/debug-monitors.h>
#include <asm/system_misc.h>
#include <asm/pgtable.h>
#include <asm/tlbflush.h>

static const char *fault_name(unsigned int esr);

/*
 * Dump out the page tables associated with 'addr' in mm 'mm'.
 */
void show_pte(struct mm_struct *mm, unsigned long addr)
{
	pgd_t *pgd;

	if (!mm)
		mm = &init_mm;

	pr_alert("pgd = %p\n", mm->pgd);
	pgd = pgd_offset(mm, addr);
	pr_alert("[%08lx] *pgd=%016llx", addr, pgd_val(*pgd));

	do {
		pud_t *pud;
		pmd_t *pmd;
		pte_t *pte;

		if (pgd_none(*pgd) || pgd_bad(*pgd))
			break;

		pud = pud_offset(pgd, addr);
		if (pud_none(*pud) || pud_bad(*pud))
			break;

		pmd = pmd_offset(pud, addr);
		printk(", *pmd=%016llx", pmd_val(*pmd));
		if (pmd_none(*pmd) || pmd_bad(*pmd))
			break;

		pte = pte_offset_map(pmd, addr);
		printk(", *pte=%016llx", pte_val(*pte));
		pte_unmap(pte);
	} while(0);

	printk("\n");
}

/*
 * The kernel tried to access some page that wasn't present.
 */
static void __do_kernel_fault(struct mm_struct *mm, unsigned long addr,
			      unsigned int esr, struct pt_regs *regs)
{
	/*
	 * Are we prepared to handle this kernel fault?
	 */
	if (fixup_exception(regs))
		return;

	/*
	 * No handler, we'll have to terminate things with extreme prejudice.
	 */
	bust_spinlocks(1);
	pr_alert("Unable to handle kernel %s at virtual address %08lx\n",
		 (addr < PAGE_SIZE) ? "NULL pointer dereference" :
		 "paging request", addr);

	show_pte(mm, addr);
	die("Oops", regs, esr);
	bust_spinlocks(0);
	do_exit(SIGKILL);
}

/*
 * Something tried to access memory that isn't in our memory map. User mode
 * accesses just cause a SIGSEGV
 */
static void __do_user_fault(struct task_struct *tsk, unsigned long addr,
			    unsigned int esr, unsigned int sig, int code,
			    struct pt_regs *regs)
{
	struct siginfo si;

	if (show_unhandled_signals && unhandled_signal(tsk, sig) &&
	    printk_ratelimit()) {
		pr_info("%s[%d]: unhandled %s (%d) at 0x%08lx, esr 0x%03x\n",
			tsk->comm, task_pid_nr(tsk), fault_name(esr), sig,
			addr, esr);
		show_pte(tsk->mm, addr);
		show_regs(regs);
	}

	tsk->thread.fault_address = addr;
	si.si_signo = sig;
	si.si_errno = 0;
	si.si_code = code;
	si.si_addr = (void __user *)addr;
	force_sig_info(sig, &si, tsk);
}

void do_bad_area(unsigned long addr, unsigned int esr, struct pt_regs *regs)
{
	struct task_struct *tsk = current;
	struct mm_struct *mm = tsk->active_mm;

	/*
	 * If we are in kernel mode at this point, we have no context to
	 * handle this fault with.
	 */
	if (user_mode(regs))
		__do_user_fault(tsk, addr, esr, SIGSEGV, SEGV_MAPERR, regs);
	else
		__do_kernel_fault(mm, addr, esr, regs);
}

#define VM_FAULT_BADMAP		0x010000
#define VM_FAULT_BADACCESS	0x020000

#define ESR_WRITE		(1 << 6)
#define ESR_CM			(1 << 8)
#define ESR_LNX_EXEC		(1 << 24)

static int __do_page_fault(struct mm_struct *mm, unsigned long addr,
			   unsigned int mm_flags, unsigned long vm_flags,
			   struct task_struct *tsk)
{
	struct vm_area_struct *vma;
	int fault;

	vma = find_vma(mm, addr);
	fault = VM_FAULT_BADMAP;
	if (unlikely(!vma))
		goto out;
	if (unlikely(vma->vm_start > addr))
		goto check_stack;

	/*
	 * Ok, we have a good vm_area for this memory access, so we can handle
	 * it.
	 */
good_area:
	/*
	 * Check that the permissions on the VMA allow for the fault which
	 * occurred. If we encountered a write or exec fault, we must have
	 * appropriate permissions, otherwise we allow any permission.
	 */
	if (!(vma->vm_flags & vm_flags)) {
		fault = VM_FAULT_BADACCESS;
		goto out;
	}

	return handle_mm_fault(mm, vma, addr & PAGE_MASK, mm_flags);

check_stack:
	if (vma->vm_flags & VM_GROWSDOWN && !expand_stack(vma, addr))
		goto good_area;
out:
	return fault;
}

static int __kprobes do_page_fault(unsigned long addr, unsigned int esr,
				   struct pt_regs *regs)
{
	struct task_struct *tsk;
	struct mm_struct *mm;
	int fault, sig, code;
	unsigned long vm_flags = VM_READ | VM_WRITE | VM_EXEC;
	unsigned int mm_flags = FAULT_FLAG_ALLOW_RETRY | FAULT_FLAG_KILLABLE;
<<<<<<< HEAD

	if (esr & ESR_LNX_EXEC) {
		vm_flags = VM_EXEC;
	} else if ((esr & ESR_WRITE) && !(esr & ESR_CM)) {
		vm_flags = VM_WRITE;
		mm_flags |= FAULT_FLAG_WRITE;
	}
=======
>>>>>>> 2527c3d5

	tsk = current;
	mm  = tsk->mm;

	/* Enable interrupts if they were enabled in the parent context. */
	if (interrupts_enabled(regs))
		local_irq_enable();

	/*
	 * If we're in an interrupt or have no user context, we must not take
	 * the fault.
	 */
	if (in_atomic() || !mm)
		goto no_context;

	if (user_mode(regs))
		mm_flags |= FAULT_FLAG_USER;

	if (esr & ESR_LNX_EXEC) {
		vm_flags = VM_EXEC;
	} else if ((esr & ESR_WRITE) && !(esr & ESR_CM)) {
		vm_flags = VM_WRITE;
		mm_flags |= FAULT_FLAG_WRITE;
	}

	/*
	 * As per x86, we may deadlock here. However, since the kernel only
	 * validly references user space from well defined areas of the code,
	 * we can bug out early if this is from code which shouldn't.
	 */
	if (!down_read_trylock(&mm->mmap_sem)) {
		if (!user_mode(regs) && !search_exception_tables(regs->pc))
			goto no_context;
retry:
		down_read(&mm->mmap_sem);
	} else {
		/*
		 * The above down_read_trylock() might have succeeded in which
		 * case, we'll have missed the might_sleep() from down_read().
		 */
		might_sleep();
#ifdef CONFIG_DEBUG_VM
		if (!user_mode(regs) && !search_exception_tables(regs->pc))
			goto no_context;
#endif
	}

	fault = __do_page_fault(mm, addr, mm_flags, vm_flags, tsk);

	/*
	 * If we need to retry but a fatal signal is pending, handle the
	 * signal first. We do not need to release the mmap_sem because it
	 * would already be released in __lock_page_or_retry in mm/filemap.c.
	 */
	if ((fault & VM_FAULT_RETRY) && fatal_signal_pending(current))
		return 0;

	/*
	 * Major/minor page fault accounting is only done on the initial
	 * attempt. If we go through a retry, it is extremely likely that the
	 * page will be found in page cache at that point.
	 */

	perf_sw_event(PERF_COUNT_SW_PAGE_FAULTS, 1, regs, addr);
	if (mm_flags & FAULT_FLAG_ALLOW_RETRY) {
		if (fault & VM_FAULT_MAJOR) {
			tsk->maj_flt++;
			perf_sw_event(PERF_COUNT_SW_PAGE_FAULTS_MAJ, 1, regs,
				      addr);
		} else {
			tsk->min_flt++;
			perf_sw_event(PERF_COUNT_SW_PAGE_FAULTS_MIN, 1, regs,
				      addr);
		}
		if (fault & VM_FAULT_RETRY) {
			/*
			 * Clear FAULT_FLAG_ALLOW_RETRY to avoid any risk of
			 * starvation.
			 */
			mm_flags &= ~FAULT_FLAG_ALLOW_RETRY;
			goto retry;
		}
	}

	up_read(&mm->mmap_sem);

	/*
	 * Handle the "normal" case first - VM_FAULT_MAJOR / VM_FAULT_MINOR
	 */
	if (likely(!(fault & (VM_FAULT_ERROR | VM_FAULT_BADMAP |
			      VM_FAULT_BADACCESS))))
		return 0;

	/*
	 * If we are in kernel mode at this point, we have no context to
	 * handle this fault with.
	 */
	if (!user_mode(regs))
		goto no_context;

	if (fault & VM_FAULT_OOM) {
		/*
		 * We ran out of memory, call the OOM killer, and return to
		 * userspace (which will retry the fault, or kill us if we got
		 * oom-killed).
		 */
		pagefault_out_of_memory();
		return 0;
	}

	if (fault & VM_FAULT_SIGBUS) {
		/*
		 * We had some memory, but were unable to successfully fix up
		 * this page fault.
		 */
		sig = SIGBUS;
		code = BUS_ADRERR;
	} else {
		/*
		 * Something tried to access memory that isn't in our memory
		 * map.
		 */
		sig = SIGSEGV;
		code = fault == VM_FAULT_BADACCESS ?
			SEGV_ACCERR : SEGV_MAPERR;
	}

	__do_user_fault(tsk, addr, esr, sig, code, regs);
	return 0;

no_context:
	__do_kernel_fault(mm, addr, esr, regs);
	return 0;
}

/*
 * First Level Translation Fault Handler
 *
 * We enter here because the first level page table doesn't contain a valid
 * entry for the address.
 *
 * If the address is in kernel space (>= TASK_SIZE), then we are probably
 * faulting in the vmalloc() area.
 *
 * If the init_task's first level page tables contains the relevant entry, we
 * copy the it to this task.  If not, we send the process a signal, fixup the
 * exception, or oops the kernel.
 *
 * NOTE! We MUST NOT take any locks for this case. We may be in an interrupt
 * or a critical region, and should only copy the information from the master
 * page table, nothing more.
 */
static int __kprobes do_translation_fault(unsigned long addr,
					  unsigned int esr,
					  struct pt_regs *regs)
{
	if (addr < TASK_SIZE)
		return do_page_fault(addr, esr, regs);

	do_bad_area(addr, esr, regs);
	return 0;
}

/*
 * Some section permission faults need to be handled gracefully.  They can
 * happen due to a __{get,put}_user during an oops.
 */
static int do_sect_fault(unsigned long addr, unsigned int esr,
			 struct pt_regs *regs)
{
	do_bad_area(addr, esr, regs);
	return 0;
}

/*
 * This abort handler always returns "fault".
 */
static int do_bad(unsigned long addr, unsigned int esr, struct pt_regs *regs)
{
	return 1;
}

static struct fault_info {
	int	(*fn)(unsigned long addr, unsigned int esr, struct pt_regs *regs);
	int	sig;
	int	code;
	const char *name;
} fault_info[] = {
	{ do_bad,		SIGBUS,  0,		"ttbr address size fault"	},
	{ do_bad,		SIGBUS,  0,		"level 1 address size fault"	},
	{ do_bad,		SIGBUS,  0,		"level 2 address size fault"	},
	{ do_bad,		SIGBUS,  0,		"level 3 address size fault"	},
	{ do_translation_fault,	SIGSEGV, SEGV_MAPERR,	"input address range fault"	},
	{ do_translation_fault,	SIGSEGV, SEGV_MAPERR,	"level 1 translation fault"	},
	{ do_translation_fault,	SIGSEGV, SEGV_MAPERR,	"level 2 translation fault"	},
	{ do_page_fault,	SIGSEGV, SEGV_MAPERR,	"level 3 translation fault"	},
	{ do_bad,		SIGBUS,  0,		"reserved access flag fault"	},
	{ do_bad,		SIGSEGV, SEGV_ACCERR,	"level 1 access flag fault"	},
	{ do_bad,		SIGSEGV, SEGV_ACCERR,	"level 2 access flag fault"	},
	{ do_page_fault,	SIGSEGV, SEGV_ACCERR,	"level 3 access flag fault"	},
	{ do_bad,		SIGBUS,  0,		"reserved permission fault"	},
	{ do_bad,		SIGSEGV, SEGV_ACCERR,	"level 1 permission fault"	},
	{ do_sect_fault,	SIGSEGV, SEGV_ACCERR,	"level 2 permission fault"	},
	{ do_page_fault,	SIGSEGV, SEGV_ACCERR,	"level 3 permission fault"	},
	{ do_bad,		SIGBUS,  0,		"synchronous external abort"	},
	{ do_bad,		SIGBUS,  0,		"asynchronous external abort"	},
	{ do_bad,		SIGBUS,  0,		"unknown 18"			},
	{ do_bad,		SIGBUS,  0,		"unknown 19"			},
	{ do_bad,		SIGBUS,  0,		"synchronous abort (translation table walk)" },
	{ do_bad,		SIGBUS,  0,		"synchronous abort (translation table walk)" },
	{ do_bad,		SIGBUS,  0,		"synchronous abort (translation table walk)" },
	{ do_bad,		SIGBUS,  0,		"synchronous abort (translation table walk)" },
	{ do_bad,		SIGBUS,  0,		"synchronous parity error"	},
	{ do_bad,		SIGBUS,  0,		"asynchronous parity error"	},
	{ do_bad,		SIGBUS,  0,		"unknown 26"			},
	{ do_bad,		SIGBUS,  0,		"unknown 27"			},
	{ do_bad,		SIGBUS,  0,		"synchronous parity error (translation table walk" },
	{ do_bad,		SIGBUS,  0,		"synchronous parity error (translation table walk" },
	{ do_bad,		SIGBUS,  0,		"synchronous parity error (translation table walk" },
	{ do_bad,		SIGBUS,  0,		"synchronous parity error (translation table walk" },
	{ do_bad,		SIGBUS,  0,		"unknown 32"			},
	{ do_bad,		SIGBUS,  BUS_ADRALN,	"alignment fault"		},
	{ do_bad,		SIGBUS,  0,		"debug event"			},
	{ do_bad,		SIGBUS,  0,		"unknown 35"			},
	{ do_bad,		SIGBUS,  0,		"unknown 36"			},
	{ do_bad,		SIGBUS,  0,		"unknown 37"			},
	{ do_bad,		SIGBUS,  0,		"unknown 38"			},
	{ do_bad,		SIGBUS,  0,		"unknown 39"			},
	{ do_bad,		SIGBUS,  0,		"unknown 40"			},
	{ do_bad,		SIGBUS,  0,		"unknown 41"			},
	{ do_bad,		SIGBUS,  0,		"unknown 42"			},
	{ do_bad,		SIGBUS,  0,		"unknown 43"			},
	{ do_bad,		SIGBUS,  0,		"unknown 44"			},
	{ do_bad,		SIGBUS,  0,		"unknown 45"			},
	{ do_bad,		SIGBUS,  0,		"unknown 46"			},
	{ do_bad,		SIGBUS,  0,		"unknown 47"			},
	{ do_bad,		SIGBUS,  0,		"unknown 48"			},
	{ do_bad,		SIGBUS,  0,		"unknown 49"			},
	{ do_bad,		SIGBUS,  0,		"unknown 50"			},
	{ do_bad,		SIGBUS,  0,		"unknown 51"			},
	{ do_bad,		SIGBUS,  0,		"implementation fault (lockdown abort)" },
	{ do_bad,		SIGBUS,  0,		"unknown 53"			},
	{ do_bad,		SIGBUS,  0,		"unknown 54"			},
	{ do_bad,		SIGBUS,  0,		"unknown 55"			},
	{ do_bad,		SIGBUS,  0,		"unknown 56"			},
	{ do_bad,		SIGBUS,  0,		"unknown 57"			},
	{ do_bad,		SIGBUS,  0,		"implementation fault (coprocessor abort)" },
	{ do_bad,		SIGBUS,  0,		"unknown 59"			},
	{ do_bad,		SIGBUS,  0,		"unknown 60"			},
	{ do_bad,		SIGBUS,  0,		"unknown 61"			},
	{ do_bad,		SIGBUS,  0,		"unknown 62"			},
	{ do_bad,		SIGBUS,  0,		"unknown 63"			},
};

static const char *fault_name(unsigned int esr)
{
	const struct fault_info *inf = fault_info + (esr & 63);
	return inf->name;
}

/*
 * Dispatch a data abort to the relevant handler.
 */
asmlinkage void __exception do_mem_abort(unsigned long addr, unsigned int esr,
					 struct pt_regs *regs)
{
	const struct fault_info *inf = fault_info + (esr & 63);
	struct siginfo info;

	if (!inf->fn(addr, esr, regs))
		return;

	pr_alert("Unhandled fault: %s (0x%08x) at 0x%016lx\n",
		 inf->name, esr, addr);

	info.si_signo = inf->sig;
	info.si_errno = 0;
	info.si_code  = inf->code;
	info.si_addr  = (void __user *)addr;
	arm64_notify_die("", regs, &info, esr);
}

/*
 * Handle stack alignment exceptions.
 */
asmlinkage void __exception do_sp_pc_abort(unsigned long addr,
					   unsigned int esr,
					   struct pt_regs *regs)
{
	struct siginfo info;

	info.si_signo = SIGBUS;
	info.si_errno = 0;
	info.si_code  = BUS_ADRALN;
	info.si_addr  = (void __user *)addr;
	arm64_notify_die("", regs, &info, esr);
}

static struct fault_info debug_fault_info[] = {
	{ do_bad,	SIGTRAP,	TRAP_HWBKPT,	"hardware breakpoint"	},
	{ do_bad,	SIGTRAP,	TRAP_HWBKPT,	"hardware single-step"	},
	{ do_bad,	SIGTRAP,	TRAP_HWBKPT,	"hardware watchpoint"	},
	{ do_bad,	SIGBUS,		0,		"unknown 3"		},
	{ do_bad,	SIGTRAP,	TRAP_BRKPT,	"aarch32 BKPT"		},
	{ do_bad,	SIGTRAP,	0,		"aarch32 vector catch"	},
	{ do_bad,	SIGTRAP,	TRAP_BRKPT,	"aarch64 BRK"		},
	{ do_bad,	SIGBUS,		0,		"unknown 7"		},
};

void __init hook_debug_fault_code(int nr,
				  int (*fn)(unsigned long, unsigned int, struct pt_regs *),
				  int sig, int code, const char *name)
{
	BUG_ON(nr < 0 || nr >= ARRAY_SIZE(debug_fault_info));

	debug_fault_info[nr].fn		= fn;
	debug_fault_info[nr].sig	= sig;
	debug_fault_info[nr].code	= code;
	debug_fault_info[nr].name	= name;
}

asmlinkage int __exception do_debug_exception(unsigned long addr,
					      unsigned int esr,
					      struct pt_regs *regs)
{
	const struct fault_info *inf = debug_fault_info + DBG_ESR_EVT(esr);
	struct siginfo info;

	if (!inf->fn(addr, esr, regs))
		return 1;

	pr_alert("Unhandled debug exception: %s (0x%08x) at 0x%016lx\n",
		 inf->name, esr, addr);

	info.si_signo = inf->sig;
	info.si_errno = 0;
	info.si_code  = inf->code;
	info.si_addr  = (void __user *)addr;
	arm64_notify_die("", regs, &info, esr);

	return 0;
}<|MERGE_RESOLUTION|>--- conflicted
+++ resolved
@@ -198,16 +198,6 @@
 	int fault, sig, code;
 	unsigned long vm_flags = VM_READ | VM_WRITE | VM_EXEC;
 	unsigned int mm_flags = FAULT_FLAG_ALLOW_RETRY | FAULT_FLAG_KILLABLE;
-<<<<<<< HEAD
-
-	if (esr & ESR_LNX_EXEC) {
-		vm_flags = VM_EXEC;
-	} else if ((esr & ESR_WRITE) && !(esr & ESR_CM)) {
-		vm_flags = VM_WRITE;
-		mm_flags |= FAULT_FLAG_WRITE;
-	}
-=======
->>>>>>> 2527c3d5
 
 	tsk = current;
 	mm  = tsk->mm;
