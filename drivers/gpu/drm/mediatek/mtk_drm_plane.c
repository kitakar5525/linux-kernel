/*
 * Copyright (c) 2015 MediaTek Inc.
 * Author: CK Hu <ck.hu@mediatek.com>
 *
 * This program is free software; you can redistribute it and/or modify
 * it under the terms of the GNU General Public License version 2 as
 * published by the Free Software Foundation.
 *
 * This program is distributed in the hope that it will be useful,
 * but WITHOUT ANY WARRANTY; without even the implied warranty of
 * MERCHANTABILITY or FITNESS FOR A PARTICULAR PURPOSE.  See the
 * GNU General Public License for more details.
 */

#include <drm/drmP.h>
#include <drm/drm_atomic.h>
#include <drm/drm_atomic_helper.h>
#include <drm/drm_atomic_uapi.h>
#include <drm/drm_plane_helper.h>
#include <drm/drm_gem_framebuffer_helper.h>

#include "mtk_drm_crtc.h"
#include "mtk_drm_ddp_comp.h"
#include "mtk_drm_drv.h"
#include "mtk_drm_fb.h"
#include "mtk_drm_gem.h"
#include "mtk_drm_plane.h"

static const u32 formats[] = {
	DRM_FORMAT_XRGB8888,
	DRM_FORMAT_ARGB8888,
	DRM_FORMAT_BGRX8888,
	DRM_FORMAT_BGRA8888,
	DRM_FORMAT_ABGR8888,
	DRM_FORMAT_XBGR8888,
	DRM_FORMAT_RGB888,
	DRM_FORMAT_BGR888,
	DRM_FORMAT_RGB565,
	DRM_FORMAT_UYVY,
	DRM_FORMAT_YUYV,
};

static void mtk_plane_reset(struct drm_plane *plane)
{
	struct mtk_plane_state *state;

	if (plane->state) {
		__drm_atomic_helper_plane_destroy_state(plane->state);

		state = to_mtk_plane_state(plane->state);
		memset(state, 0, sizeof(*state));
	} else {
		state = kzalloc(sizeof(*state), GFP_KERNEL);
		if (!state)
			return;
		plane->state = &state->base;
	}

	state->base.plane = plane;
	state->pending.format = DRM_FORMAT_RGB565;
}

static struct drm_plane_state *mtk_plane_duplicate_state(struct drm_plane *plane)
{
	struct mtk_plane_state *old_state = to_mtk_plane_state(plane->state);
	struct mtk_plane_state *state;

	state = kzalloc(sizeof(*state), GFP_KERNEL);
	if (!state)
		return NULL;

	__drm_atomic_helper_plane_duplicate_state(plane, &state->base);

	WARN_ON(state->base.plane != plane);

	state->pending = old_state->pending;

	return &state->base;
}

static void mtk_drm_plane_destroy_state(struct drm_plane *plane,
					struct drm_plane_state *state)
{
	__drm_atomic_helper_plane_destroy_state(state);
	kfree(to_mtk_plane_state(state));
}

static int mtk_plane_atomic_async_check(struct drm_plane *plane,
					struct drm_plane_state *state)
{
	struct drm_crtc_state *crtc_state;
	int ret;

	if (plane != state->crtc->cursor)
		return -EINVAL;

	if (!plane->state)
		return -EINVAL;

	if (!plane->state->fb)
		return -EINVAL;

	ret = mtk_drm_crtc_plane_check(state->crtc, plane,
				       to_mtk_plane_state(state));
	if (ret)
		return ret;

	if (state->state)
		crtc_state = drm_atomic_get_existing_crtc_state(state->state,
								state->crtc);
	else /* Special case for asynchronous cursor updates. */
		crtc_state = state->crtc->state;

	return drm_atomic_helper_check_plane_state(plane->state, crtc_state,
						   DRM_PLANE_HELPER_NO_SCALING,
						   DRM_PLANE_HELPER_NO_SCALING,
						   true, true);
}

static void mtk_plane_atomic_async_update(struct drm_plane *plane,
					  struct drm_plane_state *new_state)
{
	struct mtk_plane_state *state = to_mtk_plane_state(plane->state);

	plane->state->crtc_x = new_state->crtc_x;
	plane->state->crtc_y = new_state->crtc_y;
	plane->state->crtc_h = new_state->crtc_h;
	plane->state->crtc_w = new_state->crtc_w;
	plane->state->src_x = new_state->src_x;
	plane->state->src_y = new_state->src_y;
	plane->state->src_h = new_state->src_h;
	plane->state->src_w = new_state->src_w;
	swap(plane->state->fb, new_state->fb);
	state->pending.async_dirty = true;

	mtk_drm_crtc_async_update(new_state->crtc, plane, new_state);
}

static const struct drm_plane_funcs mtk_plane_funcs = {
	.update_plane = drm_atomic_helper_update_plane,
	.disable_plane = drm_atomic_helper_disable_plane,
	.destroy = drm_plane_cleanup,
	.reset = mtk_plane_reset,
	.atomic_duplicate_state = mtk_plane_duplicate_state,
	.atomic_destroy_state = mtk_drm_plane_destroy_state,
};

static int mtk_plane_atomic_check(struct drm_plane *plane,
				  struct drm_plane_state *state)
{
	struct drm_framebuffer *fb = state->fb;
	struct drm_crtc_state *crtc_state;
	int ret;

	if (!fb)
		return 0;

	if (!state->crtc)
		return 0;

	ret = mtk_drm_crtc_plane_check(state->crtc, plane,
				       to_mtk_plane_state(state));
	if (ret)
		return ret;

	crtc_state = drm_atomic_get_crtc_state(state->state, state->crtc);

	if (IS_ERR(crtc_state))
		return PTR_ERR(crtc_state);

	return drm_atomic_helper_check_plane_state(state, crtc_state,
						   DRM_PLANE_HELPER_NO_SCALING,
						   DRM_PLANE_HELPER_NO_SCALING,
						   true, true);
}

static void mtk_plane_atomic_disable(struct drm_plane *plane,
				     struct drm_plane_state *old_state)
{
	struct mtk_plane_state *state = to_mtk_plane_state(plane->state);

	state->pending.enable = false;
	wmb(); /* Make sure the above parameter is set before update */
	state->pending.dirty = true;
}

static void mtk_plane_atomic_update(struct drm_plane *plane,
				    struct drm_plane_state *old_state)
{
	struct mtk_plane_state *state = to_mtk_plane_state(plane->state);
	struct drm_crtc *crtc = plane->state->crtc;
	struct drm_framebuffer *fb = plane->state->fb;
	struct drm_gem_object *gem;
	struct mtk_drm_gem_obj *mtk_gem;
	unsigned int pitch, format;
	dma_addr_t addr;

	if (!crtc || WARN_ON(!fb))
		return;

<<<<<<< HEAD
	if (!plane->state->visible)
		return mtk_plane_atomic_disable(plane, old_state);
=======
	if (!plane->state->visible) {
		mtk_plane_atomic_disable(plane, old_state);
		return;
	}
>>>>>>> 17a87580

	gem = fb->obj[0];
	mtk_gem = to_mtk_gem_obj(gem);
	addr = mtk_gem->dma_addr;
	pitch = fb->pitches[0];
	format = fb->format->format;

	addr += (plane->state->src.x1 >> 16) * fb->format->cpp[0];
	addr += (plane->state->src.y1 >> 16) * pitch;

	state->pending.enable = true;
	state->pending.pitch = pitch;
	state->pending.format = format;
	state->pending.addr = addr;
	state->pending.x = plane->state->dst.x1;
	state->pending.y = plane->state->dst.y1;
	state->pending.width = drm_rect_width(&plane->state->dst);
	state->pending.height = drm_rect_height(&plane->state->dst);
	state->pending.rotation = plane->state->rotation;
	wmb(); /* Make sure the above parameters are set before update */
	state->pending.dirty = true;
}

static const struct drm_plane_helper_funcs mtk_plane_helper_funcs = {
	.prepare_fb = drm_gem_fb_prepare_fb,
	.atomic_check = mtk_plane_atomic_check,
	.atomic_update = mtk_plane_atomic_update,
	.atomic_disable = mtk_plane_atomic_disable,
	.atomic_async_update = mtk_plane_atomic_async_update,
	.atomic_async_check = mtk_plane_atomic_async_check,
};

int mtk_plane_init(struct drm_device *dev, struct drm_plane *plane,
		   unsigned long possible_crtcs, enum drm_plane_type type,
		   unsigned int supported_rotations)
{
	int err;

	err = drm_universal_plane_init(dev, plane, possible_crtcs,
				       &mtk_plane_funcs, formats,
				       ARRAY_SIZE(formats), NULL, type, NULL);
	if (err) {
		DRM_ERROR("failed to initialize plane\n");
		return err;
	}

	if (supported_rotations & ~DRM_MODE_ROTATE_0) {
		err = drm_plane_create_rotation_property(plane,
							 DRM_MODE_ROTATE_0,
							 supported_rotations);
		if (err)
			DRM_INFO("Create rotation property failed\n");
	}

	drm_plane_helper_add(plane, &mtk_plane_helper_funcs);

	return 0;
}<|MERGE_RESOLUTION|>--- conflicted
+++ resolved
@@ -198,15 +198,10 @@
 	if (!crtc || WARN_ON(!fb))
 		return;
 
-<<<<<<< HEAD
-	if (!plane->state->visible)
-		return mtk_plane_atomic_disable(plane, old_state);
-=======
 	if (!plane->state->visible) {
 		mtk_plane_atomic_disable(plane, old_state);
 		return;
 	}
->>>>>>> 17a87580
 
 	gem = fb->obj[0];
 	mtk_gem = to_mtk_gem_obj(gem);
