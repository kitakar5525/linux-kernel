--- conflicted
+++ resolved
@@ -312,11 +312,7 @@
 	ireq->rmt_port		= th->source;
 	ireq->loc_addr		= ip_hdr(skb)->daddr;
 	ireq->rmt_addr		= ip_hdr(skb)->saddr;
-<<<<<<< HEAD
-	ireq->ir_mark           = inet_request_mark(sk, skb);
-=======
 	ireq->ir_mark		= inet_request_mark(sk, skb);
->>>>>>> 2527c3d5
 	ireq->ecn_ok		= ecn_ok;
 	ireq->snd_wscale	= tcp_opt.snd_wscale;
 	ireq->sack_ok		= tcp_opt.sack_ok;
