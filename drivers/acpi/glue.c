--- conflicted
+++ resolved
@@ -81,12 +81,9 @@
 static acpi_status acpi_dev_present(acpi_handle handle, u32 lvl_not_used,
 				  void *not_used, void **ret_p)
 {
-<<<<<<< HEAD
-	unsigned long long addr, sta;
-	acpi_status status;
-=======
+	unsigned long long sta;
+	acpi_status status;
 	struct acpi_device *adev = NULL;
->>>>>>> 7fc87816
 
 	acpi_bus_get_device(handle, &adev);
 	if (adev) {
