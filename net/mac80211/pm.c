#include <net/mac80211.h>
#include <net/rtnetlink.h>

#include "ieee80211_i.h"
#include "mesh.h"
#include "driver-ops.h"
#include "led.h"

int __ieee80211_suspend(struct ieee80211_hw *hw, struct cfg80211_wowlan *wowlan)
{
	struct ieee80211_local *local = hw_to_local(hw);
	struct ieee80211_sub_if_data *sdata;
	struct sta_info *sta;

	if (!local->open_count)
		goto suspend;

	ieee80211_scan_cancel(local);

	ieee80211_dfs_cac_cancel(local);

	ieee80211_roc_purge(local, NULL);

	ieee80211_del_virtual_monitor(local);

	if (hw->flags & IEEE80211_HW_AMPDU_AGGREGATION) {
		mutex_lock(&local->sta_mtx);
		list_for_each_entry(sta, &local->sta_list, list) {
			set_sta_flag(sta, WLAN_STA_BLOCK_BA);
			ieee80211_sta_tear_down_BA_sessions(
					sta, AGG_STOP_LOCAL_REQUEST);
		}
		mutex_unlock(&local->sta_mtx);
	}

	ieee80211_stop_queues_by_reason(hw,
					IEEE80211_MAX_QUEUE_MAP,
					IEEE80211_QUEUE_STOP_REASON_SUSPEND);

	/* flush out all packets and station cleanup call_rcu()s */
	synchronize_net();
	rcu_barrier();

	ieee80211_flush_queues(local, NULL);

	local->quiescing = true;
	/* make quiescing visible to timers everywhere */
	mb();

	flush_workqueue(local->workqueue);

	/* Don't try to run timers while suspended. */
	del_timer_sync(&local->sta_cleanup);

	 /*
	 * Note that this particular timer doesn't need to be
	 * restarted at resume.
	 */
	cancel_work_sync(&local->dynamic_ps_enable_work);
	del_timer_sync(&local->dynamic_ps_timer);

	local->wowlan = wowlan && local->open_count;
	if (local->wowlan) {
		int err = drv_suspend(local, wowlan);
		if (err < 0) {
			local->quiescing = false;
			local->wowlan = false;
			if (hw->flags & IEEE80211_HW_AMPDU_AGGREGATION) {
				mutex_lock(&local->sta_mtx);
				list_for_each_entry(sta,
						    &local->sta_list, list) {
					clear_sta_flag(sta, WLAN_STA_BLOCK_BA);
				}
				mutex_unlock(&local->sta_mtx);
			}
			ieee80211_wake_queues_by_reason(hw,
					IEEE80211_MAX_QUEUE_MAP,
					IEEE80211_QUEUE_STOP_REASON_SUSPEND);
			return err;
		} else if (err > 0) {
			WARN_ON(err != 1);
			return err;
		} else {
			goto suspend;
		}
	}

	/* tear down aggregation sessions and remove STAs */
	mutex_lock(&local->sta_mtx);
	list_for_each_entry(sta, &local->sta_list, list) {
		if (sta->uploaded) {
			enum ieee80211_sta_state state;

			state = sta->sta_state;
			for (; state > IEEE80211_STA_NOTEXIST; state--)
				WARN_ON(drv_sta_state(local, sta->sdata, sta,
						      state, state - 1));
		}
	}
	mutex_unlock(&local->sta_mtx);

	/* remove all interfaces that were created in the driver */
	list_for_each_entry(sdata, &local->interfaces, list) {
		if (!ieee80211_sdata_running(sdata) ||
		    sdata->vif.type == NL80211_IFTYPE_AP_VLAN ||
		    sdata->vif.type == NL80211_IFTYPE_MONITOR)
			continue;
<<<<<<< HEAD
=======
		switch (sdata->vif.type) {
		case NL80211_IFTYPE_AP_VLAN:
		case NL80211_IFTYPE_MONITOR:
			continue;
		case NL80211_IFTYPE_STATION:
			ieee80211_mgd_quiesce(sdata);
			break;
		default:
			break;
		}
>>>>>>> 2527c3d5

		drv_remove_interface(local, sdata);
	}

	/*
	 * We disconnected on all interfaces before suspend, all channel
	 * contexts should be released.
	 */
	WARN_ON(!list_empty(&local->chanctx_list));

	/* stop hardware - this must stop RX */
	if (local->open_count)
		ieee80211_stop_device(local);

 suspend:
	local->suspended = true;
	/* need suspended to be visible before quiescing is false */
	barrier();
	local->quiescing = false;

	return 0;
}

/*
 * __ieee80211_resume() is a static inline which just calls
 * ieee80211_reconfig(), which is also needed for hardware
 * hang/firmware failure/etc. recovery.
 */

void ieee80211_report_wowlan_wakeup(struct ieee80211_vif *vif,
				    struct cfg80211_wowlan_wakeup *wakeup,
				    gfp_t gfp)
{
	struct ieee80211_sub_if_data *sdata = vif_to_sdata(vif);

	cfg80211_report_wowlan_wakeup(&sdata->wdev, wakeup, gfp);
}
EXPORT_SYMBOL(ieee80211_report_wowlan_wakeup);<|MERGE_RESOLUTION|>--- conflicted
+++ resolved
@@ -101,12 +101,8 @@
 
 	/* remove all interfaces that were created in the driver */
 	list_for_each_entry(sdata, &local->interfaces, list) {
-		if (!ieee80211_sdata_running(sdata) ||
-		    sdata->vif.type == NL80211_IFTYPE_AP_VLAN ||
-		    sdata->vif.type == NL80211_IFTYPE_MONITOR)
+		if (!ieee80211_sdata_running(sdata))
 			continue;
-<<<<<<< HEAD
-=======
 		switch (sdata->vif.type) {
 		case NL80211_IFTYPE_AP_VLAN:
 		case NL80211_IFTYPE_MONITOR:
@@ -117,7 +113,6 @@
 		default:
 			break;
 		}
->>>>>>> 2527c3d5
 
 		drv_remove_interface(local, sdata);
 	}
