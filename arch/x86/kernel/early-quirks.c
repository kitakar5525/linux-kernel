/* Various workarounds for chipset bugs.
   This code runs very early and can't use the regular PCI subsystem
   The entries are keyed to PCI bridges which usually identify chipsets
   uniquely.
   This is only for whole classes of chipsets with specific problems which
   need early invasive action (e.g. before the timers are initialized).
   Most PCI device specific workarounds can be done later and should be
   in standard PCI quirks
   Mainboard specific bugs should be handled by DMI entries.
   CPU specific bugs in setup.c */

#include <linux/pci.h>
#include <linux/acpi.h>
#include <linux/pci_ids.h>
#include <asm/pci-direct.h>
#include <asm/dma.h>
#include <asm/io_apic.h>
#include <asm/apic.h>
#include <asm/hpet.h>
#include <asm/iommu.h>
#include <asm/gart.h>
#include <asm/irq_remapping.h>

static void __init fix_hypertransport_config(int num, int slot, int func)
{
	u32 htcfg;
	/*
	 * we found a hypertransport bus
	 * make sure that we are broadcasting
	 * interrupts to all cpus on the ht bus
	 * if we're using extended apic ids
	 */
	htcfg = read_pci_config(num, slot, func, 0x68);
	if (htcfg & (1 << 18)) {
		printk(KERN_INFO "Detected use of extended apic ids "
				 "on hypertransport bus\n");
		if ((htcfg & (1 << 17)) == 0) {
			printk(KERN_INFO "Enabling hypertransport extended "
					 "apic interrupt broadcast\n");
			printk(KERN_INFO "Note this is a bios bug, "
					 "please contact your hw vendor\n");
			htcfg |= (1 << 17);
			write_pci_config(num, slot, func, 0x68, htcfg);
		}
	}


}

static void __init via_bugs(int  num, int slot, int func)
{
#ifdef CONFIG_GART_IOMMU
	if ((max_pfn > MAX_DMA32_PFN ||  force_iommu) &&
	    !gart_iommu_aperture_allowed) {
		printk(KERN_INFO
		       "Looks like a VIA chipset. Disabling IOMMU."
		       " Override with iommu=allowed\n");
		gart_iommu_aperture_disabled = 1;
	}
#endif
}

#ifdef CONFIG_ACPI
#ifdef CONFIG_X86_IO_APIC

static int __init nvidia_hpet_check(struct acpi_table_header *header)
{
	return 0;
}
#endif /* CONFIG_X86_IO_APIC */
#endif /* CONFIG_ACPI */

static void __init nvidia_bugs(int num, int slot, int func)
{
#ifdef CONFIG_ACPI
#ifdef CONFIG_X86_IO_APIC
	/*
	 * All timer overrides on Nvidia are
	 * wrong unless HPET is enabled.
	 * Unfortunately that's not true on many Asus boards.
	 * We don't know yet how to detect this automatically, but
	 * at least allow a command line override.
	 */
	if (acpi_use_timer_override)
		return;

	if (acpi_table_parse(ACPI_SIG_HPET, nvidia_hpet_check)) {
		acpi_skip_timer_override = 1;
		printk(KERN_INFO "Nvidia board "
		       "detected. Ignoring ACPI "
		       "timer override.\n");
		printk(KERN_INFO "If you got timer trouble "
			"try acpi_use_timer_override\n");
	}
#endif
#endif
	/* RED-PEN skip them on mptables too? */

}

#if defined(CONFIG_ACPI) && defined(CONFIG_X86_IO_APIC)
static u32 __init ati_ixp4x0_rev(int num, int slot, int func)
{
	u32 d;
	u8  b;

	b = read_pci_config_byte(num, slot, func, 0xac);
	b &= ~(1<<5);
	write_pci_config_byte(num, slot, func, 0xac, b);

	d = read_pci_config(num, slot, func, 0x70);
	d |= 1<<8;
	write_pci_config(num, slot, func, 0x70, d);

	d = read_pci_config(num, slot, func, 0x8);
	d &= 0xff;
	return d;
}

static void __init ati_bugs(int num, int slot, int func)
{
	u32 d;
	u8  b;

	if (acpi_use_timer_override)
		return;

	d = ati_ixp4x0_rev(num, slot, func);
	if (d  < 0x82)
		acpi_skip_timer_override = 1;
	else {
		/* check for IRQ0 interrupt swap */
		outb(0x72, 0xcd6); b = inb(0xcd7);
		if (!(b & 0x2))
			acpi_skip_timer_override = 1;
	}

	if (acpi_skip_timer_override) {
		printk(KERN_INFO "SB4X0 revision 0x%x\n", d);
		printk(KERN_INFO "Ignoring ACPI timer override.\n");
		printk(KERN_INFO "If you got timer trouble "
		       "try acpi_use_timer_override\n");
	}
}

static u32 __init ati_sbx00_rev(int num, int slot, int func)
{
	u32 d;

	d = read_pci_config(num, slot, func, 0x8);
	d &= 0xff;

	return d;
}

static void __init ati_bugs_contd(int num, int slot, int func)
{
	u32 d, rev;

	rev = ati_sbx00_rev(num, slot, func);
	if (rev >= 0x40)
		acpi_fix_pin2_polarity = 1;

	/*
	 * SB600: revisions 0x11, 0x12, 0x13, 0x14, ...
	 * SB700: revisions 0x39, 0x3a, ...
	 * SB800: revisions 0x40, 0x41, ...
	 */
	if (rev >= 0x39)
		return;

	if (acpi_use_timer_override)
		return;

	/* check for IRQ0 interrupt swap */
	d = read_pci_config(num, slot, func, 0x64);
	if (!(d & (1<<14)))
		acpi_skip_timer_override = 1;

	if (acpi_skip_timer_override) {
		printk(KERN_INFO "SB600 revision 0x%x\n", rev);
		printk(KERN_INFO "Ignoring ACPI timer override.\n");
		printk(KERN_INFO "If you got timer trouble "
		       "try acpi_use_timer_override\n");
	}
}
#else
static void __init ati_bugs(int num, int slot, int func)
{
}

static void __init ati_bugs_contd(int num, int slot, int func)
{
}
#endif

static void __init intel_remapping_check(int num, int slot, int func)
{
	u8 revision;
	u16 device;

	device = read_pci_config_16(num, slot, func, PCI_DEVICE_ID);
	revision = read_pci_config_byte(num, slot, func, PCI_REVISION_ID);

	/*
<<<<<<< HEAD
 	 * Revision 13 of all triggering devices id in this quirk have
	 * a problem draining interrupts when irq remapping is enabled,
	 * and should be flagged as broken.  Additionally revisions 0x12
	 * and 0x22 of device id 0x3405 has this problem.
=======
	 * Revision <= 13 of all triggering devices id in this quirk
	 * have a problem draining interrupts when irq remapping is
	 * enabled, and should be flagged as broken. Additionally
	 * revision 0x22 of device id 0x3405 has this problem.
>>>>>>> 2527c3d5
	 */
	if (revision <= 0x13)
		set_irq_remapping_broken();
	else if (device == 0x3405 && revision == 0x22)
		set_irq_remapping_broken();
<<<<<<< HEAD
	else if ((device == 0x3405) &&
	    ((revision == 0x12) ||
	     (revision == 0x22)))
		set_irq_remapping_broken();

=======
>>>>>>> 2527c3d5
}

static void __init force_disable_hpet(int num, int slot, int func)
{
#ifdef CONFIG_HPET_TIMER
	boot_hpet_disable = 1;
	pr_info("Will Disable HPET for this platform\n");
#endif
}


#define QFLAG_APPLY_ONCE 	0x1
#define QFLAG_APPLIED		0x2
#define QFLAG_DONE		(QFLAG_APPLY_ONCE|QFLAG_APPLIED)
struct chipset {
	u32 vendor;
	u32 device;
	u32 class;
	u32 class_mask;
	u32 flags;
	void (*f)(int num, int slot, int func);
};

/*
 * Only works for devices on the root bus. If you add any devices
 * not on bus 0 readd another loop level in early_quirks(). But
 * be careful because at least the Nvidia quirk here relies on
 * only matching on bus 0.
 */
static struct chipset early_qrk[] __initdata = {
	{ PCI_VENDOR_ID_NVIDIA, PCI_ANY_ID,
	  PCI_CLASS_BRIDGE_PCI, PCI_ANY_ID, QFLAG_APPLY_ONCE, nvidia_bugs },
	{ PCI_VENDOR_ID_VIA, PCI_ANY_ID,
	  PCI_CLASS_BRIDGE_PCI, PCI_ANY_ID, QFLAG_APPLY_ONCE, via_bugs },
	{ PCI_VENDOR_ID_AMD, PCI_DEVICE_ID_AMD_K8_NB,
	  PCI_CLASS_BRIDGE_HOST, PCI_ANY_ID, 0, fix_hypertransport_config },
	{ PCI_VENDOR_ID_ATI, PCI_DEVICE_ID_ATI_IXP400_SMBUS,
	  PCI_CLASS_SERIAL_SMBUS, PCI_ANY_ID, 0, ati_bugs },
	{ PCI_VENDOR_ID_ATI, PCI_DEVICE_ID_ATI_SBX00_SMBUS,
	  PCI_CLASS_SERIAL_SMBUS, PCI_ANY_ID, 0, ati_bugs_contd },
	{ PCI_VENDOR_ID_INTEL, 0x3403, PCI_CLASS_BRIDGE_HOST,
	  PCI_BASE_CLASS_BRIDGE, 0, intel_remapping_check },
	{ PCI_VENDOR_ID_INTEL, 0x3405, PCI_CLASS_BRIDGE_HOST,
	  PCI_BASE_CLASS_BRIDGE, 0, intel_remapping_check },
	{ PCI_VENDOR_ID_INTEL, 0x3406, PCI_CLASS_BRIDGE_HOST,
	  PCI_BASE_CLASS_BRIDGE, 0, intel_remapping_check },
	/*
	 * HPET on current version of Baytrail platform has accuracy
	 * problem, disable it for now
	 */
	{ PCI_VENDOR_ID_INTEL, 0x0f00,
		PCI_CLASS_BRIDGE_HOST, PCI_ANY_ID, 0, force_disable_hpet},
	{}
};

/**
 * check_dev_quirk - apply early quirks to a given PCI device
 * @num: bus number
 * @slot: slot number
 * @func: PCI function
 *
 * Check the vendor & device ID against the early quirks table.
 *
 * If the device is single function, let early_quirks() know so we don't
 * poke at this device again.
 */
static int __init check_dev_quirk(int num, int slot, int func)
{
	u16 class;
	u16 vendor;
	u16 device;
	u8 type;
	int i;

	class = read_pci_config_16(num, slot, func, PCI_CLASS_DEVICE);

	if (class == 0xffff)
		return -1; /* no class, treat as single function */

	vendor = read_pci_config_16(num, slot, func, PCI_VENDOR_ID);

	device = read_pci_config_16(num, slot, func, PCI_DEVICE_ID);

	for (i = 0; early_qrk[i].f != NULL; i++) {
		if (((early_qrk[i].vendor == PCI_ANY_ID) ||
			(early_qrk[i].vendor == vendor)) &&
			((early_qrk[i].device == PCI_ANY_ID) ||
			(early_qrk[i].device == device)) &&
			(!((early_qrk[i].class ^ class) &
			    early_qrk[i].class_mask))) {
				if ((early_qrk[i].flags &
				     QFLAG_DONE) != QFLAG_DONE)
					early_qrk[i].f(num, slot, func);
				early_qrk[i].flags |= QFLAG_APPLIED;
			}
	}

	type = read_pci_config_byte(num, slot, func,
				    PCI_HEADER_TYPE);
	if (!(type & 0x80))
		return -1;

	return 0;
}

void __init early_quirks(void)
{
	int slot, func;

	if (!early_pci_allowed())
		return;

	/* Poor man's PCI discovery */
	/* Only scan the root bus */
	for (slot = 0; slot < 32; slot++)
		for (func = 0; func < 8; func++) {
			/* Only probe function 0 on single fn devices */
			if (check_dev_quirk(0, slot, func))
				break;
		}
}<|MERGE_RESOLUTION|>--- conflicted
+++ resolved
@@ -203,30 +203,15 @@
 	revision = read_pci_config_byte(num, slot, func, PCI_REVISION_ID);
 
 	/*
-<<<<<<< HEAD
- 	 * Revision 13 of all triggering devices id in this quirk have
-	 * a problem draining interrupts when irq remapping is enabled,
-	 * and should be flagged as broken.  Additionally revisions 0x12
-	 * and 0x22 of device id 0x3405 has this problem.
-=======
 	 * Revision <= 13 of all triggering devices id in this quirk
 	 * have a problem draining interrupts when irq remapping is
 	 * enabled, and should be flagged as broken. Additionally
 	 * revision 0x22 of device id 0x3405 has this problem.
->>>>>>> 2527c3d5
 	 */
 	if (revision <= 0x13)
 		set_irq_remapping_broken();
 	else if (device == 0x3405 && revision == 0x22)
 		set_irq_remapping_broken();
-<<<<<<< HEAD
-	else if ((device == 0x3405) &&
-	    ((revision == 0x12) ||
-	     (revision == 0x22)))
-		set_irq_remapping_broken();
-
-=======
->>>>>>> 2527c3d5
 }
 
 static void __init force_disable_hpet(int num, int slot, int func)
