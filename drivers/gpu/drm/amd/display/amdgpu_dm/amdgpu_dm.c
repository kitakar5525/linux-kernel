/*
 * Copyright 2015 Advanced Micro Devices, Inc.
 *
 * Permission is hereby granted, free of charge, to any person obtaining a
 * copy of this software and associated documentation files (the "Software"),
 * to deal in the Software without restriction, including without limitation
 * the rights to use, copy, modify, merge, publish, distribute, sublicense,
 * and/or sell copies of the Software, and to permit persons to whom the
 * Software is furnished to do so, subject to the following conditions:
 *
 * The above copyright notice and this permission notice shall be included in
 * all copies or substantial portions of the Software.
 *
 * THE SOFTWARE IS PROVIDED "AS IS", WITHOUT WARRANTY OF ANY KIND, EXPRESS OR
 * IMPLIED, INCLUDING BUT NOT LIMITED TO THE WARRANTIES OF MERCHANTABILITY,
 * FITNESS FOR A PARTICULAR PURPOSE AND NONINFRINGEMENT.  IN NO EVENT SHALL
 * THE COPYRIGHT HOLDER(S) OR AUTHOR(S) BE LIABLE FOR ANY CLAIM, DAMAGES OR
 * OTHER LIABILITY, WHETHER IN AN ACTION OF CONTRACT, TORT OR OTHERWISE,
 * ARISING FROM, OUT OF OR IN CONNECTION WITH THE SOFTWARE OR THE USE OR
 * OTHER DEALINGS IN THE SOFTWARE.
 *
 * Authors: AMD
 *
 */

/* The caprices of the preprocessor require that this be declared right here */
#define CREATE_TRACE_POINTS

#include "dm_services_types.h"
#include "dc.h"
#include "dc/inc/core_types.h"
#include "dal_asic_id.h"

#include "vid.h"
#include "amdgpu.h"
#include "amdgpu_display.h"
#include "amdgpu_ucode.h"
#include "atom.h"
#include "amdgpu_dm.h"
#ifdef CONFIG_DRM_AMD_DC_HDCP
#include "amdgpu_dm_hdcp.h"
#include <drm/drm_hdcp.h>
#endif
#include "amdgpu_pm.h"

#include "amd_shared.h"
#include "amdgpu_dm_irq.h"
#include "dm_helpers.h"
#include "amdgpu_dm_mst_types.h"
#if defined(CONFIG_DEBUG_FS)
#include "amdgpu_dm_debugfs.h"
#endif

#include "ivsrcid/ivsrcid_vislands30.h"

#include <linux/module.h>
#include <linux/moduleparam.h>
#include <linux/version.h>
#include <linux/types.h>
#include <linux/pm_runtime.h>
#include <linux/pci.h>
#include <linux/firmware.h>
#include <linux/component.h>

#include <drm/drm_atomic.h>
#include <drm/drm_atomic_uapi.h>
#include <drm/drm_atomic_helper.h>
#include <drm/drm_dp_mst_helper.h>
#include <drm/drm_fb_helper.h>
#include <drm/drm_fourcc.h>
#include <drm/drm_edid.h>
#include <drm/drm_vblank.h>
#include <drm/drm_audio_component.h>
#include <drm/drm_hdcp.h>

#if defined(CONFIG_DRM_AMD_DC_DCN1_0)
#include "ivsrcid/dcn/irqsrcs_dcn_1_0.h"

#include "dcn/dcn_1_0_offset.h"
#include "dcn/dcn_1_0_sh_mask.h"
#include "soc15_hw_ip.h"
#include "vega10_ip_offset.h"

#include "soc15_common.h"
#endif

#include "modules/inc/mod_freesync.h"
#include "modules/power/power_helpers.h"
#include "modules/inc/mod_info_packet.h"

#define FIRMWARE_RAVEN_DMCU		"amdgpu/raven_dmcu.bin"
MODULE_FIRMWARE(FIRMWARE_RAVEN_DMCU);

/**
 * DOC: overview
 *
 * The AMDgpu display manager, **amdgpu_dm** (or even simpler,
 * **dm**) sits between DRM and DC. It acts as a liason, converting DRM
 * requests into DC requests, and DC responses into DRM responses.
 *
 * The root control structure is &struct amdgpu_display_manager.
 */

/* basic init/fini API */
static int amdgpu_dm_init(struct amdgpu_device *adev);
static void amdgpu_dm_fini(struct amdgpu_device *adev);

/*
 * initializes drm_device display related structures, based on the information
 * provided by DAL. The drm strcutures are: drm_crtc, drm_connector,
 * drm_encoder, drm_mode_config
 *
 * Returns 0 on success
 */
static int amdgpu_dm_initialize_drm_device(struct amdgpu_device *adev);
/* removes and deallocates the drm structures, created by the above function */
static void amdgpu_dm_destroy_drm_device(struct amdgpu_display_manager *dm);

static void
amdgpu_dm_update_connector_after_detect(struct amdgpu_dm_connector *aconnector);

static int amdgpu_dm_plane_init(struct amdgpu_display_manager *dm,
				struct drm_plane *plane,
				unsigned long possible_crtcs,
				const struct dc_plane_cap *plane_cap);
static int amdgpu_dm_crtc_init(struct amdgpu_display_manager *dm,
			       struct drm_plane *plane,
			       uint32_t link_index);
static int amdgpu_dm_connector_init(struct amdgpu_display_manager *dm,
				    struct amdgpu_dm_connector *amdgpu_dm_connector,
				    uint32_t link_index,
				    struct amdgpu_encoder *amdgpu_encoder);
static int amdgpu_dm_encoder_init(struct drm_device *dev,
				  struct amdgpu_encoder *aencoder,
				  uint32_t link_index);

static int amdgpu_dm_connector_get_modes(struct drm_connector *connector);

static int amdgpu_dm_atomic_commit(struct drm_device *dev,
				   struct drm_atomic_state *state,
				   bool nonblock);

static void amdgpu_dm_atomic_commit_tail(struct drm_atomic_state *state);

static int amdgpu_dm_atomic_check(struct drm_device *dev,
				  struct drm_atomic_state *state);

static void handle_cursor_update(struct drm_plane *plane,
				 struct drm_plane_state *old_plane_state);

static void amdgpu_dm_set_psr_caps(struct dc_link *link);
static bool amdgpu_dm_psr_enable(struct dc_stream_state *stream);
static bool amdgpu_dm_link_setup_psr(struct dc_stream_state *stream);
static bool amdgpu_dm_psr_disable(struct dc_stream_state *stream);


/*
 * dm_vblank_get_counter
 *
 * @brief
 * Get counter for number of vertical blanks
 *
 * @param
 * struct amdgpu_device *adev - [in] desired amdgpu device
 * int disp_idx - [in] which CRTC to get the counter from
 *
 * @return
 * Counter for vertical blanks
 */
static u32 dm_vblank_get_counter(struct amdgpu_device *adev, int crtc)
{
	if (crtc >= adev->mode_info.num_crtc)
		return 0;
	else {
		struct amdgpu_crtc *acrtc = adev->mode_info.crtcs[crtc];
		struct dm_crtc_state *acrtc_state = to_dm_crtc_state(
				acrtc->base.state);


		if (acrtc_state->stream == NULL) {
			DRM_ERROR("dc_stream_state is NULL for crtc '%d'!\n",
				  crtc);
			return 0;
		}

		return dc_stream_get_vblank_counter(acrtc_state->stream);
	}
}

static int dm_crtc_get_scanoutpos(struct amdgpu_device *adev, int crtc,
				  u32 *vbl, u32 *position)
{
	uint32_t v_blank_start, v_blank_end, h_position, v_position;

	if ((crtc < 0) || (crtc >= adev->mode_info.num_crtc))
		return -EINVAL;
	else {
		struct amdgpu_crtc *acrtc = adev->mode_info.crtcs[crtc];
		struct dm_crtc_state *acrtc_state = to_dm_crtc_state(
						acrtc->base.state);

		if (acrtc_state->stream ==  NULL) {
			DRM_ERROR("dc_stream_state is NULL for crtc '%d'!\n",
				  crtc);
			return 0;
		}

		/*
		 * TODO rework base driver to use values directly.
		 * for now parse it back into reg-format
		 */
		dc_stream_get_scanoutpos(acrtc_state->stream,
					 &v_blank_start,
					 &v_blank_end,
					 &h_position,
					 &v_position);

		*position = v_position | (h_position << 16);
		*vbl = v_blank_start | (v_blank_end << 16);
	}

	return 0;
}

static bool dm_is_idle(void *handle)
{
	/* XXX todo */
	return true;
}

static int dm_wait_for_idle(void *handle)
{
	/* XXX todo */
	return 0;
}

static bool dm_check_soft_reset(void *handle)
{
	return false;
}

static int dm_soft_reset(void *handle)
{
	/* XXX todo */
	return 0;
}

static struct amdgpu_crtc *
get_crtc_by_otg_inst(struct amdgpu_device *adev,
		     int otg_inst)
{
	struct drm_device *dev = adev->ddev;
	struct drm_crtc *crtc;
	struct amdgpu_crtc *amdgpu_crtc;

	if (otg_inst == -1) {
		WARN_ON(1);
		return adev->mode_info.crtcs[0];
	}

	list_for_each_entry(crtc, &dev->mode_config.crtc_list, head) {
		amdgpu_crtc = to_amdgpu_crtc(crtc);

		if (amdgpu_crtc->otg_inst == otg_inst)
			return amdgpu_crtc;
	}

	return NULL;
}

static inline bool amdgpu_dm_vrr_active(struct dm_crtc_state *dm_state)
{
	return dm_state->freesync_config.state == VRR_STATE_ACTIVE_VARIABLE ||
	       dm_state->freesync_config.state == VRR_STATE_ACTIVE_FIXED;
}

static void dm_pflip_high_irq(void *interrupt_params)
{
	struct amdgpu_crtc *amdgpu_crtc;
	struct common_irq_params *irq_params = interrupt_params;
	struct amdgpu_device *adev = irq_params->adev;
	unsigned long flags;
	struct drm_pending_vblank_event *e;
	struct dm_crtc_state *acrtc_state;
	uint32_t vpos, hpos, v_blank_start, v_blank_end;
	bool vrr_active;

	amdgpu_crtc = get_crtc_by_otg_inst(adev, irq_params->irq_src - IRQ_TYPE_PFLIP);

	/* IRQ could occur when in initial stage */
	/* TODO work and BO cleanup */
	if (amdgpu_crtc == NULL) {
		DRM_DEBUG_DRIVER("CRTC is null, returning.\n");
		return;
	}

	spin_lock_irqsave(&adev->ddev->event_lock, flags);

	if (amdgpu_crtc->pflip_status != AMDGPU_FLIP_SUBMITTED){
		DRM_DEBUG_DRIVER("amdgpu_crtc->pflip_status = %d !=AMDGPU_FLIP_SUBMITTED(%d) on crtc:%d[%p] \n",
						 amdgpu_crtc->pflip_status,
						 AMDGPU_FLIP_SUBMITTED,
						 amdgpu_crtc->crtc_id,
						 amdgpu_crtc);
		spin_unlock_irqrestore(&adev->ddev->event_lock, flags);
		return;
	}

	/* page flip completed. */
	e = amdgpu_crtc->event;
	amdgpu_crtc->event = NULL;

	if (!e)
		WARN_ON(1);

	acrtc_state = to_dm_crtc_state(amdgpu_crtc->base.state);
	vrr_active = amdgpu_dm_vrr_active(acrtc_state);

	/* Fixed refresh rate, or VRR scanout position outside front-porch? */
	if (!vrr_active ||
	    !dc_stream_get_scanoutpos(acrtc_state->stream, &v_blank_start,
				      &v_blank_end, &hpos, &vpos) ||
	    (vpos < v_blank_start)) {
		/* Update to correct count and vblank timestamp if racing with
		 * vblank irq. This also updates to the correct vblank timestamp
		 * even in VRR mode, as scanout is past the front-porch atm.
		 */
		drm_crtc_accurate_vblank_count(&amdgpu_crtc->base);

		/* Wake up userspace by sending the pageflip event with proper
		 * count and timestamp of vblank of flip completion.
		 */
		if (e) {
			drm_crtc_send_vblank_event(&amdgpu_crtc->base, e);

			/* Event sent, so done with vblank for this flip */
			drm_crtc_vblank_put(&amdgpu_crtc->base);
		}
	} else if (e) {
		/* VRR active and inside front-porch: vblank count and
		 * timestamp for pageflip event will only be up to date after
		 * drm_crtc_handle_vblank() has been executed from late vblank
		 * irq handler after start of back-porch (vline 0). We queue the
		 * pageflip event for send-out by drm_crtc_handle_vblank() with
		 * updated timestamp and count, once it runs after us.
		 *
		 * We need to open-code this instead of using the helper
		 * drm_crtc_arm_vblank_event(), as that helper would
		 * call drm_crtc_accurate_vblank_count(), which we must
		 * not call in VRR mode while we are in front-porch!
		 */

		/* sequence will be replaced by real count during send-out. */
		e->sequence = drm_crtc_vblank_count(&amdgpu_crtc->base);
		e->pipe = amdgpu_crtc->crtc_id;

		list_add_tail(&e->base.link, &adev->ddev->vblank_event_list);
		e = NULL;
	}

	/* Keep track of vblank of this flip for flip throttling. We use the
	 * cooked hw counter, as that one incremented at start of this vblank
	 * of pageflip completion, so last_flip_vblank is the forbidden count
	 * for queueing new pageflips if vsync + VRR is enabled.
	 */
	amdgpu_crtc->last_flip_vblank = amdgpu_get_vblank_counter_kms(adev->ddev,
							amdgpu_crtc->crtc_id);

	amdgpu_crtc->pflip_status = AMDGPU_FLIP_NONE;
	spin_unlock_irqrestore(&adev->ddev->event_lock, flags);

	DRM_DEBUG_DRIVER("crtc:%d[%p], pflip_stat:AMDGPU_FLIP_NONE, vrr[%d]-fp %d\n",
			 amdgpu_crtc->crtc_id, amdgpu_crtc,
			 vrr_active, (int) !e);
}

static void dm_vupdate_high_irq(void *interrupt_params)
{
	struct common_irq_params *irq_params = interrupt_params;
	struct amdgpu_device *adev = irq_params->adev;
	struct amdgpu_crtc *acrtc;
	struct dm_crtc_state *acrtc_state;
	unsigned long flags;

	acrtc = get_crtc_by_otg_inst(adev, irq_params->irq_src - IRQ_TYPE_VUPDATE);

	if (acrtc) {
		acrtc_state = to_dm_crtc_state(acrtc->base.state);

		DRM_DEBUG_DRIVER("crtc:%d, vupdate-vrr:%d\n", acrtc->crtc_id,
				 amdgpu_dm_vrr_active(acrtc_state));

		/* Core vblank handling is done here after end of front-porch in
		 * vrr mode, as vblank timestamping will give valid results
		 * while now done after front-porch. This will also deliver
		 * page-flip completion events that have been queued to us
		 * if a pageflip happened inside front-porch.
		 */
		if (amdgpu_dm_vrr_active(acrtc_state)) {
			drm_crtc_handle_vblank(&acrtc->base);

			/* BTR processing for pre-DCE12 ASICs */
			if (acrtc_state->stream &&
			    adev->family < AMDGPU_FAMILY_AI) {
				spin_lock_irqsave(&adev->ddev->event_lock, flags);
				mod_freesync_handle_v_update(
				    adev->dm.freesync_module,
				    acrtc_state->stream,
				    &acrtc_state->vrr_params);

				dc_stream_adjust_vmin_vmax(
				    adev->dm.dc,
				    acrtc_state->stream,
				    &acrtc_state->vrr_params.adjust);
				spin_unlock_irqrestore(&adev->ddev->event_lock, flags);
			}
		}
	}
}

static void dm_crtc_high_irq(void *interrupt_params)
{
	struct common_irq_params *irq_params = interrupt_params;
	struct amdgpu_device *adev = irq_params->adev;
	struct amdgpu_crtc *acrtc;
	struct dm_crtc_state *acrtc_state;
	unsigned long flags;

	acrtc = get_crtc_by_otg_inst(adev, irq_params->irq_src - IRQ_TYPE_VBLANK);

	if (acrtc) {
		acrtc_state = to_dm_crtc_state(acrtc->base.state);

		DRM_DEBUG_DRIVER("crtc:%d, vupdate-vrr:%d\n", acrtc->crtc_id,
				 amdgpu_dm_vrr_active(acrtc_state));

		/* Core vblank handling at start of front-porch is only possible
		 * in non-vrr mode, as only there vblank timestamping will give
		 * valid results while done in front-porch. Otherwise defer it
		 * to dm_vupdate_high_irq after end of front-porch.
		 */
		if (!amdgpu_dm_vrr_active(acrtc_state))
			drm_crtc_handle_vblank(&acrtc->base);

		/* Following stuff must happen at start of vblank, for crc
		 * computation and below-the-range btr support in vrr mode.
		 */
		amdgpu_dm_crtc_handle_crc_irq(&acrtc->base);

		if (acrtc_state->stream && adev->family >= AMDGPU_FAMILY_AI &&
		    acrtc_state->vrr_params.supported &&
		    acrtc_state->freesync_config.state == VRR_STATE_ACTIVE_VARIABLE) {
			spin_lock_irqsave(&adev->ddev->event_lock, flags);
			mod_freesync_handle_v_update(
				adev->dm.freesync_module,
				acrtc_state->stream,
				&acrtc_state->vrr_params);

			dc_stream_adjust_vmin_vmax(
				adev->dm.dc,
				acrtc_state->stream,
				&acrtc_state->vrr_params.adjust);
			spin_unlock_irqrestore(&adev->ddev->event_lock, flags);
		}
	}
}

static int dm_set_clockgating_state(void *handle,
		  enum amd_clockgating_state state)
{
	return 0;
}

static int dm_set_powergating_state(void *handle,
		  enum amd_powergating_state state)
{
	return 0;
}

/* Prototypes of private functions */
static int dm_early_init(void* handle);

/* Allocate memory for FBC compressed data  */
static void amdgpu_dm_fbc_init(struct drm_connector *connector)
{
	struct drm_device *dev = connector->dev;
	struct amdgpu_device *adev = dev->dev_private;
	struct dm_comressor_info *compressor = &adev->dm.compressor;
	struct amdgpu_dm_connector *aconn = to_amdgpu_dm_connector(connector);
	struct drm_display_mode *mode;
	unsigned long max_size = 0;

	if (adev->dm.dc->fbc_compressor == NULL)
		return;

	if (aconn->dc_link->connector_signal != SIGNAL_TYPE_EDP)
		return;

	if (compressor->bo_ptr)
		return;


	list_for_each_entry(mode, &connector->modes, head) {
		if (max_size < mode->htotal * mode->vtotal)
			max_size = mode->htotal * mode->vtotal;
	}

	if (max_size) {
		int r = amdgpu_bo_create_kernel(adev, max_size * 4, PAGE_SIZE,
			    AMDGPU_GEM_DOMAIN_GTT, &compressor->bo_ptr,
			    &compressor->gpu_addr, &compressor->cpu_addr);

		if (r)
			DRM_ERROR("DM: Failed to initialize FBC\n");
		else {
			adev->dm.dc->ctx->fbc_gpu_addr = compressor->gpu_addr;
			DRM_INFO("DM: FBC alloc %lu\n", max_size*4);
		}

	}

}

static int amdgpu_dm_audio_component_get_eld(struct device *kdev, int port,
					  int pipe, bool *enabled,
					  unsigned char *buf, int max_bytes)
{
	struct drm_device *dev = dev_get_drvdata(kdev);
	struct amdgpu_device *adev = dev->dev_private;
	struct drm_connector *connector;
	struct drm_connector_list_iter conn_iter;
	struct amdgpu_dm_connector *aconnector;
	int ret = 0;

	*enabled = false;

	mutex_lock(&adev->dm.audio_lock);

	drm_connector_list_iter_begin(dev, &conn_iter);
	drm_for_each_connector_iter(connector, &conn_iter) {
		aconnector = to_amdgpu_dm_connector(connector);
		if (aconnector->audio_inst != port)
			continue;

		*enabled = true;
		ret = drm_eld_size(connector->eld);
		memcpy(buf, connector->eld, min(max_bytes, ret));

		break;
	}
	drm_connector_list_iter_end(&conn_iter);

	mutex_unlock(&adev->dm.audio_lock);

	DRM_DEBUG_KMS("Get ELD : idx=%d ret=%d en=%d\n", port, ret, *enabled);

	return ret;
}

static const struct drm_audio_component_ops amdgpu_dm_audio_component_ops = {
	.get_eld = amdgpu_dm_audio_component_get_eld,
};

static int amdgpu_dm_audio_component_bind(struct device *kdev,
				       struct device *hda_kdev, void *data)
{
	struct drm_device *dev = dev_get_drvdata(kdev);
	struct amdgpu_device *adev = dev->dev_private;
	struct drm_audio_component *acomp = data;

	acomp->ops = &amdgpu_dm_audio_component_ops;
	acomp->dev = kdev;
	adev->dm.audio_component = acomp;

	return 0;
}

static void amdgpu_dm_audio_component_unbind(struct device *kdev,
					  struct device *hda_kdev, void *data)
{
	struct drm_device *dev = dev_get_drvdata(kdev);
	struct amdgpu_device *adev = dev->dev_private;
	struct drm_audio_component *acomp = data;

	acomp->ops = NULL;
	acomp->dev = NULL;
	adev->dm.audio_component = NULL;
}

static const struct component_ops amdgpu_dm_audio_component_bind_ops = {
	.bind	= amdgpu_dm_audio_component_bind,
	.unbind	= amdgpu_dm_audio_component_unbind,
};

static int amdgpu_dm_audio_init(struct amdgpu_device *adev)
{
	int i, ret;

	if (!amdgpu_audio)
		return 0;

	adev->mode_info.audio.enabled = true;

	adev->mode_info.audio.num_pins = adev->dm.dc->res_pool->audio_count;

	for (i = 0; i < adev->mode_info.audio.num_pins; i++) {
		adev->mode_info.audio.pin[i].channels = -1;
		adev->mode_info.audio.pin[i].rate = -1;
		adev->mode_info.audio.pin[i].bits_per_sample = -1;
		adev->mode_info.audio.pin[i].status_bits = 0;
		adev->mode_info.audio.pin[i].category_code = 0;
		adev->mode_info.audio.pin[i].connected = false;
		adev->mode_info.audio.pin[i].id =
			adev->dm.dc->res_pool->audios[i]->inst;
		adev->mode_info.audio.pin[i].offset = 0;
	}

	ret = component_add(adev->dev, &amdgpu_dm_audio_component_bind_ops);
	if (ret < 0)
		return ret;

	adev->dm.audio_registered = true;

	return 0;
}

static void amdgpu_dm_audio_fini(struct amdgpu_device *adev)
{
	if (!amdgpu_audio)
		return;

	if (!adev->mode_info.audio.enabled)
		return;

	if (adev->dm.audio_registered) {
		component_del(adev->dev, &amdgpu_dm_audio_component_bind_ops);
		adev->dm.audio_registered = false;
	}

	/* TODO: Disable audio? */

	adev->mode_info.audio.enabled = false;
}

void amdgpu_dm_audio_eld_notify(struct amdgpu_device *adev, int pin)
{
	struct drm_audio_component *acomp = adev->dm.audio_component;

	if (acomp && acomp->audio_ops && acomp->audio_ops->pin_eld_notify) {
		DRM_DEBUG_KMS("Notify ELD: %d\n", pin);

		acomp->audio_ops->pin_eld_notify(acomp->audio_ops->audio_ptr,
						 pin, -1);
	}
}

static int amdgpu_dm_init(struct amdgpu_device *adev)
{
	struct dc_init_data init_data;
#ifdef CONFIG_DRM_AMD_DC_HDCP
	struct dc_callback_init init_params;
#endif

	adev->dm.ddev = adev->ddev;
	adev->dm.adev = adev;

	/* Zero all the fields */
	memset(&init_data, 0, sizeof(init_data));
#ifdef CONFIG_DRM_AMD_DC_HDCP
	memset(&init_params, 0, sizeof(init_params));
#endif

	mutex_init(&adev->dm.dc_lock);
	mutex_init(&adev->dm.audio_lock);

	if(amdgpu_dm_irq_init(adev)) {
		DRM_ERROR("amdgpu: failed to initialize DM IRQ support.\n");
		goto error;
	}

	init_data.asic_id.chip_family = adev->family;

	init_data.asic_id.pci_revision_id = adev->rev_id;
	init_data.asic_id.hw_internal_rev = adev->external_rev_id;

	init_data.asic_id.vram_width = adev->gmc.vram_width;
	/* TODO: initialize init_data.asic_id.vram_type here!!!! */
	init_data.asic_id.atombios_base_address =
		adev->mode_info.atom_context->bios;

	init_data.driver = adev;

	adev->dm.cgs_device = amdgpu_cgs_create_device(adev);

	if (!adev->dm.cgs_device) {
		DRM_ERROR("amdgpu: failed to create cgs device.\n");
		goto error;
	}

	init_data.cgs_device = adev->dm.cgs_device;

	init_data.dce_environment = DCE_ENV_PRODUCTION_DRV;

	switch (adev->asic_type) {
	case CHIP_CARRIZO:
	case CHIP_STONEY:
	case CHIP_RAVEN:
	case CHIP_RENOIR:
		init_data.flags.gpu_vm_support = true;
		break;
	default:
		break;
	}

	if (amdgpu_dc_feature_mask & DC_FBC_MASK)
		init_data.flags.fbc_support = true;

	if (amdgpu_dc_feature_mask & DC_MULTI_MON_PP_MCLK_SWITCH_MASK)
		init_data.flags.multi_mon_pp_mclk_switch = true;

	init_data.flags.power_down_display_on_boot = true;

#ifdef CONFIG_DRM_AMD_DC_DCN2_0
	init_data.soc_bounding_box = adev->dm.soc_bounding_box;
#endif

	/* Display Core create. */
	adev->dm.dc = dc_create(&init_data);

	if (adev->dm.dc) {
		DRM_INFO("Display Core initialized with v%s!\n", DC_VER);
	} else {
		DRM_INFO("Display Core failed to initialize with v%s!\n", DC_VER);
		goto error;
	}

	adev->dm.freesync_module = mod_freesync_create(adev->dm.dc);
	if (!adev->dm.freesync_module) {
		DRM_ERROR(
		"amdgpu: failed to initialize freesync_module.\n");
	} else
		DRM_DEBUG_DRIVER("amdgpu: freesync_module init done %p.\n",
				adev->dm.freesync_module);

	amdgpu_dm_init_color_mod();

#ifdef CONFIG_DRM_AMD_DC_HDCP
	if (adev->asic_type >= CHIP_RAVEN) {
		adev->dm.hdcp_workqueue = hdcp_create_workqueue(&adev->psp, &init_params.cp_psp, adev->dm.dc);

		if (!adev->dm.hdcp_workqueue)
			DRM_ERROR("amdgpu: failed to initialize hdcp_workqueue.\n");
		else
			DRM_DEBUG_DRIVER("amdgpu: hdcp_workqueue init done %p.\n", adev->dm.hdcp_workqueue);

		dc_init_callbacks(adev->dm.dc, &init_params);
	}
#endif
	if (amdgpu_dm_initialize_drm_device(adev)) {
		DRM_ERROR(
		"amdgpu: failed to initialize sw for display support.\n");
		goto error;
	}

	/* Update the actual used number of crtc */
	adev->mode_info.num_crtc = adev->dm.display_indexes_num;

	/* TODO: Add_display_info? */

	/* TODO use dynamic cursor width */
	adev->ddev->mode_config.cursor_width = adev->dm.dc->caps.max_cursor_size;
	adev->ddev->mode_config.cursor_height = adev->dm.dc->caps.max_cursor_size;

	if (drm_vblank_init(adev->ddev, adev->dm.display_indexes_num)) {
		DRM_ERROR(
		"amdgpu: failed to initialize sw for display support.\n");
		goto error;
	}

#if defined(CONFIG_DEBUG_FS)
	if (dtn_debugfs_init(adev))
		DRM_ERROR("amdgpu: failed initialize dtn debugfs support.\n");
#endif

	DRM_DEBUG_DRIVER("KMS initialized.\n");

	return 0;
error:
	amdgpu_dm_fini(adev);

	return -EINVAL;
}

static void amdgpu_dm_fini(struct amdgpu_device *adev)
{
	amdgpu_dm_audio_fini(adev);

	amdgpu_dm_destroy_drm_device(&adev->dm);

#ifdef CONFIG_DRM_AMD_DC_HDCP
	if (adev->dm.hdcp_workqueue) {
		hdcp_destroy(adev->dm.hdcp_workqueue);
		adev->dm.hdcp_workqueue = NULL;
	}

	if (adev->dm.dc)
		dc_deinit_callbacks(adev->dm.dc);
#endif

	/* DC Destroy TODO: Replace destroy DAL */
	if (adev->dm.dc)
		dc_destroy(&adev->dm.dc);
	/*
	 * TODO: pageflip, vlank interrupt
	 *
	 * amdgpu_dm_irq_fini(adev);
	 */

	if (adev->dm.cgs_device) {
		amdgpu_cgs_destroy_device(adev->dm.cgs_device);
		adev->dm.cgs_device = NULL;
	}
	if (adev->dm.freesync_module) {
		mod_freesync_destroy(adev->dm.freesync_module);
		adev->dm.freesync_module = NULL;
	}

	mutex_destroy(&adev->dm.audio_lock);
	mutex_destroy(&adev->dm.dc_lock);

	return;
}

static int load_dmcu_fw(struct amdgpu_device *adev)
{
	const char *fw_name_dmcu = NULL;
	int r;
	const struct dmcu_firmware_header_v1_0 *hdr;

	switch(adev->asic_type) {
	case CHIP_BONAIRE:
	case CHIP_HAWAII:
	case CHIP_KAVERI:
	case CHIP_KABINI:
	case CHIP_MULLINS:
	case CHIP_TONGA:
	case CHIP_FIJI:
	case CHIP_CARRIZO:
	case CHIP_STONEY:
	case CHIP_POLARIS11:
	case CHIP_POLARIS10:
	case CHIP_POLARIS12:
	case CHIP_VEGAM:
	case CHIP_VEGA10:
	case CHIP_VEGA12:
	case CHIP_VEGA20:
	case CHIP_NAVI10:
	case CHIP_NAVI14:
	case CHIP_NAVI12:
	case CHIP_RENOIR:
		return 0;
	case CHIP_RAVEN:
		if (ASICREV_IS_PICASSO(adev->external_rev_id))
			fw_name_dmcu = FIRMWARE_RAVEN_DMCU;
		else if (ASICREV_IS_RAVEN2(adev->external_rev_id))
			fw_name_dmcu = FIRMWARE_RAVEN_DMCU;
		else
			return 0;
		break;
	default:
		DRM_ERROR("Unsupported ASIC type: 0x%X\n", adev->asic_type);
		return -EINVAL;
	}

	if (adev->firmware.load_type != AMDGPU_FW_LOAD_PSP) {
		DRM_DEBUG_KMS("dm: DMCU firmware not supported on direct or SMU loading\n");
		return 0;
	}

	r = request_firmware_direct(&adev->dm.fw_dmcu, fw_name_dmcu, adev->dev);
	if (r == -ENOENT) {
		/* DMCU firmware is not necessary, so don't raise a fuss if it's missing */
		DRM_DEBUG_KMS("dm: DMCU firmware not found\n");
		adev->dm.fw_dmcu = NULL;
		return 0;
	}
	if (r) {
		dev_err(adev->dev, "amdgpu_dm: Can't load firmware \"%s\"\n",
			fw_name_dmcu);
		return r;
	}

	r = amdgpu_ucode_validate(adev->dm.fw_dmcu);
	if (r) {
		dev_err(adev->dev, "amdgpu_dm: Can't validate firmware \"%s\"\n",
			fw_name_dmcu);
		release_firmware(adev->dm.fw_dmcu);
		adev->dm.fw_dmcu = NULL;
		return r;
	}

	hdr = (const struct dmcu_firmware_header_v1_0 *)adev->dm.fw_dmcu->data;
	adev->firmware.ucode[AMDGPU_UCODE_ID_DMCU_ERAM].ucode_id = AMDGPU_UCODE_ID_DMCU_ERAM;
	adev->firmware.ucode[AMDGPU_UCODE_ID_DMCU_ERAM].fw = adev->dm.fw_dmcu;
	adev->firmware.fw_size +=
		ALIGN(le32_to_cpu(hdr->header.ucode_size_bytes) - le32_to_cpu(hdr->intv_size_bytes), PAGE_SIZE);

	adev->firmware.ucode[AMDGPU_UCODE_ID_DMCU_INTV].ucode_id = AMDGPU_UCODE_ID_DMCU_INTV;
	adev->firmware.ucode[AMDGPU_UCODE_ID_DMCU_INTV].fw = adev->dm.fw_dmcu;
	adev->firmware.fw_size +=
		ALIGN(le32_to_cpu(hdr->intv_size_bytes), PAGE_SIZE);

	adev->dm.dmcu_fw_version = le32_to_cpu(hdr->header.ucode_version);

	DRM_DEBUG_KMS("PSP loading DMCU firmware\n");

	return 0;
}

static int dm_sw_init(void *handle)
{
	struct amdgpu_device *adev = (struct amdgpu_device *)handle;

	return load_dmcu_fw(adev);
}

static int dm_sw_fini(void *handle)
{
	struct amdgpu_device *adev = (struct amdgpu_device *)handle;

	if(adev->dm.fw_dmcu) {
		release_firmware(adev->dm.fw_dmcu);
		adev->dm.fw_dmcu = NULL;
	}

	return 0;
}

static int detect_mst_link_for_all_connectors(struct drm_device *dev)
{
	struct amdgpu_dm_connector *aconnector;
	struct drm_connector *connector;
	int ret = 0;

	drm_modeset_lock(&dev->mode_config.connection_mutex, NULL);

	list_for_each_entry(connector, &dev->mode_config.connector_list, head) {
		aconnector = to_amdgpu_dm_connector(connector);
		if (aconnector->dc_link->type == dc_connection_mst_branch &&
		    aconnector->mst_mgr.aux) {
			DRM_DEBUG_DRIVER("DM_MST: starting TM on aconnector: %p [id: %d]\n",
					aconnector, aconnector->base.base.id);

			ret = drm_dp_mst_topology_mgr_set_mst(&aconnector->mst_mgr, true);
			if (ret < 0) {
				DRM_ERROR("DM_MST: Failed to start MST\n");
				((struct dc_link *)aconnector->dc_link)->type = dc_connection_single;
				return ret;
				}
			}
	}

	drm_modeset_unlock(&dev->mode_config.connection_mutex);
	return ret;
}

static int dm_late_init(void *handle)
{
	struct amdgpu_device *adev = (struct amdgpu_device *)handle;

	struct dmcu_iram_parameters params;
	unsigned int linear_lut[16];
	int i;
	struct dmcu *dmcu = adev->dm.dc->res_pool->dmcu;
	bool ret = false;

	for (i = 0; i < 16; i++)
		linear_lut[i] = 0xFFFF * i / 15;

	params.set = 0;
	params.backlight_ramping_start = 0xCCCC;
	params.backlight_ramping_reduction = 0xCCCCCCCC;
	params.backlight_lut_array_size = 16;
	params.backlight_lut_array = linear_lut;

	/* Min backlight level after ABM reduction,  Don't allow below 1%
	 * 0xFFFF x 0.01 = 0x28F
	 */
	params.min_abm_backlight = 0x28F;

	/* todo will enable for navi10 */
	if (adev->asic_type <= CHIP_RAVEN) {
		ret = dmcu_load_iram(dmcu, params);

		if (!ret)
			return -EINVAL;
	}

	return detect_mst_link_for_all_connectors(adev->ddev);
}

static void s3_handle_mst(struct drm_device *dev, bool suspend)
{
	struct amdgpu_dm_connector *aconnector;
	struct drm_connector *connector;
	struct drm_dp_mst_topology_mgr *mgr;
	int ret;
	bool need_hotplug = false;

	drm_modeset_lock(&dev->mode_config.connection_mutex, NULL);

	list_for_each_entry(connector, &dev->mode_config.connector_list,
			    head) {
		aconnector = to_amdgpu_dm_connector(connector);
		if (aconnector->dc_link->type != dc_connection_mst_branch ||
		    aconnector->mst_port)
			continue;

		mgr = &aconnector->mst_mgr;

		if (suspend) {
			drm_dp_mst_topology_mgr_suspend(mgr);
		} else {
			ret = drm_dp_mst_topology_mgr_resume(mgr);
			if (ret < 0) {
				drm_dp_mst_topology_mgr_set_mst(mgr, false);
				need_hotplug = true;
			}
		}
	}

	drm_modeset_unlock(&dev->mode_config.connection_mutex);

	if (need_hotplug)
		drm_kms_helper_hotplug_event(dev);
}

/**
 * dm_hw_init() - Initialize DC device
 * @handle: The base driver device containing the amdpgu_dm device.
 *
 * Initialize the &struct amdgpu_display_manager device. This involves calling
 * the initializers of each DM component, then populating the struct with them.
 *
 * Although the function implies hardware initialization, both hardware and
 * software are initialized here. Splitting them out to their relevant init
 * hooks is a future TODO item.
 *
 * Some notable things that are initialized here:
 *
 * - Display Core, both software and hardware
 * - DC modules that we need (freesync and color management)
 * - DRM software states
 * - Interrupt sources and handlers
 * - Vblank support
 * - Debug FS entries, if enabled
 */
static int dm_hw_init(void *handle)
{
	struct amdgpu_device *adev = (struct amdgpu_device *)handle;
	/* Create DAL display manager */
	amdgpu_dm_init(adev);
	amdgpu_dm_hpd_init(adev);

	return 0;
}

/**
 * dm_hw_fini() - Teardown DC device
 * @handle: The base driver device containing the amdpgu_dm device.
 *
 * Teardown components within &struct amdgpu_display_manager that require
 * cleanup. This involves cleaning up the DRM device, DC, and any modules that
 * were loaded. Also flush IRQ workqueues and disable them.
 */
static int dm_hw_fini(void *handle)
{
	struct amdgpu_device *adev = (struct amdgpu_device *)handle;

	amdgpu_dm_hpd_fini(adev);

	amdgpu_dm_irq_fini(adev);
	amdgpu_dm_fini(adev);
	return 0;
}

static int dm_suspend(void *handle)
{
	struct amdgpu_device *adev = handle;
	struct amdgpu_display_manager *dm = &adev->dm;
	int ret = 0;

	WARN_ON(adev->dm.cached_state);
	adev->dm.cached_state = drm_atomic_helper_suspend(adev->ddev);

	s3_handle_mst(adev->ddev, true);

	amdgpu_dm_irq_suspend(adev);


	dc_set_power_state(dm->dc, DC_ACPI_CM_POWER_STATE_D3);

	return ret;
}

static struct amdgpu_dm_connector *
amdgpu_dm_find_first_crtc_matching_connector(struct drm_atomic_state *state,
					     struct drm_crtc *crtc)
{
	uint32_t i;
	struct drm_connector_state *new_con_state;
	struct drm_connector *connector;
	struct drm_crtc *crtc_from_state;

	for_each_new_connector_in_state(state, connector, new_con_state, i) {
		crtc_from_state = new_con_state->crtc;

		if (crtc_from_state == crtc)
			return to_amdgpu_dm_connector(connector);
	}

	return NULL;
}

static void emulated_link_detect(struct dc_link *link)
{
	struct dc_sink_init_data sink_init_data = { 0 };
	struct display_sink_capability sink_caps = { 0 };
	enum dc_edid_status edid_status;
	struct dc_context *dc_ctx = link->ctx;
	struct dc_sink *sink = NULL;
	struct dc_sink *prev_sink = NULL;

	link->type = dc_connection_none;
	prev_sink = link->local_sink;

	if (prev_sink != NULL)
		dc_sink_retain(prev_sink);

	switch (link->connector_signal) {
	case SIGNAL_TYPE_HDMI_TYPE_A: {
		sink_caps.transaction_type = DDC_TRANSACTION_TYPE_I2C;
		sink_caps.signal = SIGNAL_TYPE_HDMI_TYPE_A;
		break;
	}

	case SIGNAL_TYPE_DVI_SINGLE_LINK: {
		sink_caps.transaction_type = DDC_TRANSACTION_TYPE_I2C;
		sink_caps.signal = SIGNAL_TYPE_DVI_SINGLE_LINK;
		break;
	}

	case SIGNAL_TYPE_DVI_DUAL_LINK: {
		sink_caps.transaction_type = DDC_TRANSACTION_TYPE_I2C;
		sink_caps.signal = SIGNAL_TYPE_DVI_DUAL_LINK;
		break;
	}

	case SIGNAL_TYPE_LVDS: {
		sink_caps.transaction_type = DDC_TRANSACTION_TYPE_I2C;
		sink_caps.signal = SIGNAL_TYPE_LVDS;
		break;
	}

	case SIGNAL_TYPE_EDP: {
		sink_caps.transaction_type =
			DDC_TRANSACTION_TYPE_I2C_OVER_AUX;
		sink_caps.signal = SIGNAL_TYPE_EDP;
		break;
	}

	case SIGNAL_TYPE_DISPLAY_PORT: {
		sink_caps.transaction_type =
			DDC_TRANSACTION_TYPE_I2C_OVER_AUX;
		sink_caps.signal = SIGNAL_TYPE_VIRTUAL;
		break;
	}

	default:
		DC_ERROR("Invalid connector type! signal:%d\n",
			link->connector_signal);
		return;
	}

	sink_init_data.link = link;
	sink_init_data.sink_signal = sink_caps.signal;

	sink = dc_sink_create(&sink_init_data);
	if (!sink) {
		DC_ERROR("Failed to create sink!\n");
		return;
	}

	/* dc_sink_create returns a new reference */
	link->local_sink = sink;

	edid_status = dm_helpers_read_local_edid(
			link->ctx,
			link,
			sink);

	if (edid_status != EDID_OK)
		DC_ERROR("Failed to read EDID");

}

static int dm_resume(void *handle)
{
	struct amdgpu_device *adev = handle;
	struct drm_device *ddev = adev->ddev;
	struct amdgpu_display_manager *dm = &adev->dm;
	struct amdgpu_dm_connector *aconnector;
	struct drm_connector *connector;
	struct drm_crtc *crtc;
	struct drm_crtc_state *new_crtc_state;
	struct dm_crtc_state *dm_new_crtc_state;
	struct drm_plane *plane;
	struct drm_plane_state *new_plane_state;
	struct dm_plane_state *dm_new_plane_state;
	struct dm_atomic_state *dm_state = to_dm_atomic_state(dm->atomic_obj.state);
	enum dc_connection_type new_connection_type = dc_connection_none;
	int i;

	/* Recreate dc_state - DC invalidates it when setting power state to S3. */
	dc_release_state(dm_state->context);
	dm_state->context = dc_create_state(dm->dc);
	/* TODO: Remove dc_state->dccg, use dc->dccg directly. */
	dc_resource_state_construct(dm->dc, dm_state->context);

	/* power on hardware */
	dc_set_power_state(dm->dc, DC_ACPI_CM_POWER_STATE_D0);

	/* program HPD filter */
	dc_resume(dm->dc);

	/* On resume we need to  rewrite the MSTM control bits to enamble MST*/
	s3_handle_mst(ddev, false);

	/*
	 * early enable HPD Rx IRQ, should be done before set mode as short
	 * pulse interrupts are used for MST
	 */
	amdgpu_dm_irq_resume_early(adev);

	/* Do detection*/
	list_for_each_entry(connector, &ddev->mode_config.connector_list, head) {
		aconnector = to_amdgpu_dm_connector(connector);

		/*
		 * this is the case when traversing through already created
		 * MST connectors, should be skipped
		 */
		if (aconnector->mst_port)
			continue;

		mutex_lock(&aconnector->hpd_lock);
		if (!dc_link_detect_sink(aconnector->dc_link, &new_connection_type))
			DRM_ERROR("KMS: Failed to detect connector\n");

		if (aconnector->base.force && new_connection_type == dc_connection_none)
			emulated_link_detect(aconnector->dc_link);
		else
			dc_link_detect(aconnector->dc_link, DETECT_REASON_HPD);

		if (aconnector->fake_enable && aconnector->dc_link->local_sink)
			aconnector->fake_enable = false;

		if (aconnector->dc_sink)
			dc_sink_release(aconnector->dc_sink);
		aconnector->dc_sink = NULL;
		amdgpu_dm_update_connector_after_detect(aconnector);
		mutex_unlock(&aconnector->hpd_lock);
	}

	/* Force mode set in atomic commit */
	for_each_new_crtc_in_state(dm->cached_state, crtc, new_crtc_state, i)
		new_crtc_state->active_changed = true;

	/*
	 * atomic_check is expected to create the dc states. We need to release
	 * them here, since they were duplicated as part of the suspend
	 * procedure.
	 */
	for_each_new_crtc_in_state(dm->cached_state, crtc, new_crtc_state, i) {
		dm_new_crtc_state = to_dm_crtc_state(new_crtc_state);
		if (dm_new_crtc_state->stream) {
			WARN_ON(kref_read(&dm_new_crtc_state->stream->refcount) > 1);
			dc_stream_release(dm_new_crtc_state->stream);
			dm_new_crtc_state->stream = NULL;
		}
	}

	for_each_new_plane_in_state(dm->cached_state, plane, new_plane_state, i) {
		dm_new_plane_state = to_dm_plane_state(new_plane_state);
		if (dm_new_plane_state->dc_state) {
			WARN_ON(kref_read(&dm_new_plane_state->dc_state->refcount) > 1);
			dc_plane_state_release(dm_new_plane_state->dc_state);
			dm_new_plane_state->dc_state = NULL;
		}
	}

	drm_atomic_helper_resume(ddev, dm->cached_state);

	dm->cached_state = NULL;

	amdgpu_dm_irq_resume_late(adev);

	return 0;
}

/**
 * DOC: DM Lifecycle
 *
 * DM (and consequently DC) is registered in the amdgpu base driver as a IP
 * block. When CONFIG_DRM_AMD_DC is enabled, the DM device IP block is added to
 * the base driver's device list to be initialized and torn down accordingly.
 *
 * The functions to do so are provided as hooks in &struct amd_ip_funcs.
 */

static const struct amd_ip_funcs amdgpu_dm_funcs = {
	.name = "dm",
	.early_init = dm_early_init,
	.late_init = dm_late_init,
	.sw_init = dm_sw_init,
	.sw_fini = dm_sw_fini,
	.hw_init = dm_hw_init,
	.hw_fini = dm_hw_fini,
	.suspend = dm_suspend,
	.resume = dm_resume,
	.is_idle = dm_is_idle,
	.wait_for_idle = dm_wait_for_idle,
	.check_soft_reset = dm_check_soft_reset,
	.soft_reset = dm_soft_reset,
	.set_clockgating_state = dm_set_clockgating_state,
	.set_powergating_state = dm_set_powergating_state,
};

const struct amdgpu_ip_block_version dm_ip_block =
{
	.type = AMD_IP_BLOCK_TYPE_DCE,
	.major = 1,
	.minor = 0,
	.rev = 0,
	.funcs = &amdgpu_dm_funcs,
};


/**
 * DOC: atomic
 *
 * *WIP*
 */

static const struct drm_mode_config_funcs amdgpu_dm_mode_funcs = {
	.fb_create = amdgpu_display_user_framebuffer_create,
	.output_poll_changed = drm_fb_helper_output_poll_changed,
	.atomic_check = amdgpu_dm_atomic_check,
	.atomic_commit = amdgpu_dm_atomic_commit,
};

static struct drm_mode_config_helper_funcs amdgpu_dm_mode_config_helperfuncs = {
	.atomic_commit_tail = amdgpu_dm_atomic_commit_tail
};

static void update_connector_ext_caps(struct amdgpu_dm_connector *aconnector)
{
	u32 max_cll, min_cll, max, min, q, r;
	struct amdgpu_dm_backlight_caps *caps;
	struct amdgpu_display_manager *dm;
	struct drm_connector *conn_base;
	struct amdgpu_device *adev;
	static const u8 pre_computed_values[] = {
		50, 51, 52, 53, 55, 56, 57, 58, 59, 61, 62, 63, 65, 66, 68, 69,
		71, 72, 74, 75, 77, 79, 81, 82, 84, 86, 88, 90, 92, 94, 96, 98};

	if (!aconnector || !aconnector->dc_link)
		return;

	conn_base = &aconnector->base;
	adev = conn_base->dev->dev_private;
	dm = &adev->dm;
	caps = &dm->backlight_caps;
	caps->ext_caps = &aconnector->dc_link->dpcd_sink_ext_caps;
	caps->aux_support = false;
	max_cll = conn_base->hdr_sink_metadata.hdmi_type1.max_cll;
	min_cll = conn_base->hdr_sink_metadata.hdmi_type1.min_cll;

	if (caps->ext_caps->bits.oled == 1 ||
	    caps->ext_caps->bits.sdr_aux_backlight_control == 1 ||
	    caps->ext_caps->bits.hdr_aux_backlight_control == 1)
		caps->aux_support = true;

	/* From the specification (CTA-861-G), for calculating the maximum
	 * luminance we need to use:
	 *	Luminance = 50*2**(CV/32)
	 * Where CV is a one-byte value.
	 * For calculating this expression we may need float point precision;
	 * to avoid this complexity level, we take advantage that CV is divided
	 * by a constant. From the Euclids division algorithm, we know that CV
	 * can be written as: CV = 32*q + r. Next, we replace CV in the
	 * Luminance expression and get 50*(2**q)*(2**(r/32)), hence we just
	 * need to pre-compute the value of r/32. For pre-computing the values
	 * We just used the following Ruby line:
	 *	(0...32).each {|cv| puts (50*2**(cv/32.0)).round}
	 * The results of the above expressions can be verified at
	 * pre_computed_values.
	 */
	q = max_cll >> 5;
	r = max_cll % 32;
	max = (1 << q) * pre_computed_values[r];

	// min luminance: maxLum * (CV/255)^2 / 100
	q = DIV_ROUND_CLOSEST(min_cll, 255);
	min = max * DIV_ROUND_CLOSEST((q * q), 100);

	caps->aux_max_input_signal = max;
	caps->aux_min_input_signal = min;
}

static void
amdgpu_dm_update_connector_after_detect(struct amdgpu_dm_connector *aconnector)
{
	struct drm_connector *connector = &aconnector->base;
	struct drm_device *dev = connector->dev;
	struct dc_sink *sink;

	/* MST handled by drm_mst framework */
	if (aconnector->mst_mgr.mst_state == true)
		return;


	sink = aconnector->dc_link->local_sink;
	if (sink)
		dc_sink_retain(sink);

	/*
	 * Edid mgmt connector gets first update only in mode_valid hook and then
	 * the connector sink is set to either fake or physical sink depends on link status.
	 * Skip if already done during boot.
	 */
	if (aconnector->base.force != DRM_FORCE_UNSPECIFIED
			&& aconnector->dc_em_sink) {

		/*
		 * For S3 resume with headless use eml_sink to fake stream
		 * because on resume connector->sink is set to NULL
		 */
		mutex_lock(&dev->mode_config.mutex);

		if (sink) {
			if (aconnector->dc_sink) {
				amdgpu_dm_update_freesync_caps(connector, NULL);
				/*
				 * retain and release below are used to
				 * bump up refcount for sink because the link doesn't point
				 * to it anymore after disconnect, so on next crtc to connector
				 * reshuffle by UMD we will get into unwanted dc_sink release
				 */
				dc_sink_release(aconnector->dc_sink);
			}
			aconnector->dc_sink = sink;
			dc_sink_retain(aconnector->dc_sink);
			amdgpu_dm_update_freesync_caps(connector,
					aconnector->edid);
		} else {
			amdgpu_dm_update_freesync_caps(connector, NULL);
			if (!aconnector->dc_sink) {
				aconnector->dc_sink = aconnector->dc_em_sink;
				dc_sink_retain(aconnector->dc_sink);
			}
		}

		mutex_unlock(&dev->mode_config.mutex);

		if (sink)
			dc_sink_release(sink);
		return;
	}

	/*
	 * TODO: temporary guard to look for proper fix
	 * if this sink is MST sink, we should not do anything
	 */
	if (sink && sink->sink_signal == SIGNAL_TYPE_DISPLAY_PORT_MST) {
		dc_sink_release(sink);
		return;
	}

	if (aconnector->dc_sink == sink) {
		/*
		 * We got a DP short pulse (Link Loss, DP CTS, etc...).
		 * Do nothing!!
		 */
		DRM_DEBUG_DRIVER("DCHPD: connector_id=%d: dc_sink didn't change.\n",
				aconnector->connector_id);
		if (sink)
			dc_sink_release(sink);
		return;
	}

	DRM_DEBUG_DRIVER("DCHPD: connector_id=%d: Old sink=%p New sink=%p\n",
		aconnector->connector_id, aconnector->dc_sink, sink);

	mutex_lock(&dev->mode_config.mutex);

	/*
	 * 1. Update status of the drm connector
	 * 2. Send an event and let userspace tell us what to do
	 */
	if (sink) {
		/*
		 * TODO: check if we still need the S3 mode update workaround.
		 * If yes, put it here.
		 */
		if (aconnector->dc_sink)
			amdgpu_dm_update_freesync_caps(connector, NULL);

		aconnector->dc_sink = sink;
		dc_sink_retain(aconnector->dc_sink);
		if (sink->dc_edid.length == 0) {
			aconnector->edid = NULL;
			drm_dp_cec_unset_edid(&aconnector->dm_dp_aux.aux);
		} else {
			aconnector->edid =
				(struct edid *) sink->dc_edid.raw_edid;


			drm_connector_update_edid_property(connector,
					aconnector->edid);
			drm_dp_cec_set_edid(&aconnector->dm_dp_aux.aux,
					    aconnector->edid);
		}
		amdgpu_dm_update_freesync_caps(connector, aconnector->edid);
		update_connector_ext_caps(aconnector);
	} else {
		drm_dp_cec_unset_edid(&aconnector->dm_dp_aux.aux);
		amdgpu_dm_update_freesync_caps(connector, NULL);
		drm_connector_update_edid_property(connector, NULL);
		aconnector->num_modes = 0;
		dc_sink_release(aconnector->dc_sink);
		aconnector->dc_sink = NULL;
		aconnector->edid = NULL;
#ifdef CONFIG_DRM_AMD_DC_HDCP
		/* Set CP to DESIRED if it was ENABLED, so we can re-enable it again on hotplug */
		if (connector->state->content_protection == DRM_MODE_CONTENT_PROTECTION_ENABLED)
			connector->state->content_protection = DRM_MODE_CONTENT_PROTECTION_DESIRED;
#endif
	}

	mutex_unlock(&dev->mode_config.mutex);

	if (sink)
		dc_sink_release(sink);
}

static void handle_hpd_irq(void *param)
{
	struct amdgpu_dm_connector *aconnector = (struct amdgpu_dm_connector *)param;
	struct drm_connector *connector = &aconnector->base;
	struct drm_device *dev = connector->dev;
	enum dc_connection_type new_connection_type = dc_connection_none;
#ifdef CONFIG_DRM_AMD_DC_HDCP
	struct amdgpu_device *adev = dev->dev_private;
#endif

	/*
	 * In case of failure or MST no need to update connector status or notify the OS
	 * since (for MST case) MST does this in its own context.
	 */
	mutex_lock(&aconnector->hpd_lock);

#ifdef CONFIG_DRM_AMD_DC_HDCP
	if (adev->asic_type >= CHIP_RAVEN)
		hdcp_reset_display(adev->dm.hdcp_workqueue, aconnector->dc_link->link_index);
#endif
	if (aconnector->fake_enable)
		aconnector->fake_enable = false;

	if (!dc_link_detect_sink(aconnector->dc_link, &new_connection_type))
		DRM_ERROR("KMS: Failed to detect connector\n");

	if (aconnector->base.force && new_connection_type == dc_connection_none) {
		emulated_link_detect(aconnector->dc_link);


		drm_modeset_lock_all(dev);
		dm_restore_drm_connector_state(dev, connector);
		drm_modeset_unlock_all(dev);

		if (aconnector->base.force == DRM_FORCE_UNSPECIFIED)
			drm_kms_helper_hotplug_event(dev);

	} else if (dc_link_detect(aconnector->dc_link, DETECT_REASON_HPD)) {
		amdgpu_dm_update_connector_after_detect(aconnector);


		drm_modeset_lock_all(dev);
		dm_restore_drm_connector_state(dev, connector);
		drm_modeset_unlock_all(dev);

		if (aconnector->base.force == DRM_FORCE_UNSPECIFIED)
			drm_kms_helper_hotplug_event(dev);
	}
	mutex_unlock(&aconnector->hpd_lock);

}

static void dm_handle_hpd_rx_irq(struct amdgpu_dm_connector *aconnector)
{
	uint8_t esi[DP_PSR_ERROR_STATUS - DP_SINK_COUNT_ESI] = { 0 };
	uint8_t dret;
	bool new_irq_handled = false;
	int dpcd_addr;
	int dpcd_bytes_to_read;

	const int max_process_count = 30;
	int process_count = 0;

	const struct dc_link_status *link_status = dc_link_get_status(aconnector->dc_link);

	if (link_status->dpcd_caps->dpcd_rev.raw < 0x12) {
		dpcd_bytes_to_read = DP_LANE0_1_STATUS - DP_SINK_COUNT;
		/* DPCD 0x200 - 0x201 for downstream IRQ */
		dpcd_addr = DP_SINK_COUNT;
	} else {
		dpcd_bytes_to_read = DP_PSR_ERROR_STATUS - DP_SINK_COUNT_ESI;
		/* DPCD 0x2002 - 0x2005 for downstream IRQ */
		dpcd_addr = DP_SINK_COUNT_ESI;
	}

	dret = drm_dp_dpcd_read(
		&aconnector->dm_dp_aux.aux,
		dpcd_addr,
		esi,
		dpcd_bytes_to_read);

	while (dret == dpcd_bytes_to_read &&
		process_count < max_process_count) {
		uint8_t retry;
		dret = 0;

		process_count++;

		DRM_DEBUG_DRIVER("ESI %02x %02x %02x\n", esi[0], esi[1], esi[2]);
		/* handle HPD short pulse irq */
		if (aconnector->mst_mgr.mst_state)
			drm_dp_mst_hpd_irq(
				&aconnector->mst_mgr,
				esi,
				&new_irq_handled);

		if (new_irq_handled) {
			/* ACK at DPCD to notify down stream */
			const int ack_dpcd_bytes_to_write =
				dpcd_bytes_to_read - 1;

			for (retry = 0; retry < 3; retry++) {
				uint8_t wret;

				wret = drm_dp_dpcd_write(
					&aconnector->dm_dp_aux.aux,
					dpcd_addr + 1,
					&esi[1],
					ack_dpcd_bytes_to_write);
				if (wret == ack_dpcd_bytes_to_write)
					break;
			}

			/* check if there is new irq to be handled */
			dret = drm_dp_dpcd_read(
				&aconnector->dm_dp_aux.aux,
				dpcd_addr,
				esi,
				dpcd_bytes_to_read);

			new_irq_handled = false;
		} else {
			break;
		}
	}

	if (process_count == max_process_count)
		DRM_DEBUG_DRIVER("Loop exceeded max iterations\n");
}

static void handle_hpd_rx_irq(void *param)
{
	struct amdgpu_dm_connector *aconnector = (struct amdgpu_dm_connector *)param;
	struct drm_connector *connector = &aconnector->base;
	struct drm_device *dev = connector->dev;
	struct dc_link *dc_link = aconnector->dc_link;
	bool is_mst_root_connector = aconnector->mst_mgr.mst_state;
	enum dc_connection_type new_connection_type = dc_connection_none;
#ifdef CONFIG_DRM_AMD_DC_HDCP
	union hpd_irq_data hpd_irq_data;
	struct amdgpu_device *adev = dev->dev_private;

	memset(&hpd_irq_data, 0, sizeof(hpd_irq_data));
#endif

	/*
	 * TODO:Temporary add mutex to protect hpd interrupt not have a gpio
	 * conflict, after implement i2c helper, this mutex should be
	 * retired.
	 */
	if (dc_link->type != dc_connection_mst_branch)
		mutex_lock(&aconnector->hpd_lock);


#ifdef CONFIG_DRM_AMD_DC_HDCP
	if (dc_link_handle_hpd_rx_irq(dc_link, &hpd_irq_data, NULL) &&
#else
	if (dc_link_handle_hpd_rx_irq(dc_link, NULL, NULL) &&
#endif
			!is_mst_root_connector) {
		/* Downstream Port status changed. */
		if (!dc_link_detect_sink(dc_link, &new_connection_type))
			DRM_ERROR("KMS: Failed to detect connector\n");

		if (aconnector->base.force && new_connection_type == dc_connection_none) {
			emulated_link_detect(dc_link);

			if (aconnector->fake_enable)
				aconnector->fake_enable = false;

			amdgpu_dm_update_connector_after_detect(aconnector);


			drm_modeset_lock_all(dev);
			dm_restore_drm_connector_state(dev, connector);
			drm_modeset_unlock_all(dev);

			drm_kms_helper_hotplug_event(dev);
		} else if (dc_link_detect(dc_link, DETECT_REASON_HPDRX)) {

			if (aconnector->fake_enable)
				aconnector->fake_enable = false;

			amdgpu_dm_update_connector_after_detect(aconnector);


			drm_modeset_lock_all(dev);
			dm_restore_drm_connector_state(dev, connector);
			drm_modeset_unlock_all(dev);

			drm_kms_helper_hotplug_event(dev);
		}
	}
#ifdef CONFIG_DRM_AMD_DC_HDCP
	if (hpd_irq_data.bytes.device_service_irq.bits.CP_IRQ)
		hdcp_handle_cpirq(adev->dm.hdcp_workqueue,  aconnector->base.index);
#endif
	if ((dc_link->cur_link_settings.lane_count != LANE_COUNT_UNKNOWN) ||
	    (dc_link->type == dc_connection_mst_branch))
		dm_handle_hpd_rx_irq(aconnector);

	if (dc_link->type != dc_connection_mst_branch) {
		drm_dp_cec_irq(&aconnector->dm_dp_aux.aux);
		mutex_unlock(&aconnector->hpd_lock);
	}
}

static void register_hpd_handlers(struct amdgpu_device *adev)
{
	struct drm_device *dev = adev->ddev;
	struct drm_connector *connector;
	struct amdgpu_dm_connector *aconnector;
	const struct dc_link *dc_link;
	struct dc_interrupt_params int_params = {0};

	int_params.requested_polarity = INTERRUPT_POLARITY_DEFAULT;
	int_params.current_polarity = INTERRUPT_POLARITY_DEFAULT;

	list_for_each_entry(connector,
			&dev->mode_config.connector_list, head)	{

		aconnector = to_amdgpu_dm_connector(connector);
		dc_link = aconnector->dc_link;

		if (DC_IRQ_SOURCE_INVALID != dc_link->irq_source_hpd) {
			int_params.int_context = INTERRUPT_LOW_IRQ_CONTEXT;
			int_params.irq_source = dc_link->irq_source_hpd;

			amdgpu_dm_irq_register_interrupt(adev, &int_params,
					handle_hpd_irq,
					(void *) aconnector);
		}

		if (DC_IRQ_SOURCE_INVALID != dc_link->irq_source_hpd_rx) {

			/* Also register for DP short pulse (hpd_rx). */
			int_params.int_context = INTERRUPT_LOW_IRQ_CONTEXT;
			int_params.irq_source =	dc_link->irq_source_hpd_rx;

			amdgpu_dm_irq_register_interrupt(adev, &int_params,
					handle_hpd_rx_irq,
					(void *) aconnector);
		}
	}
}

/* Register IRQ sources and initialize IRQ callbacks */
static int dce110_register_irq_handlers(struct amdgpu_device *adev)
{
	struct dc *dc = adev->dm.dc;
	struct common_irq_params *c_irq_params;
	struct dc_interrupt_params int_params = {0};
	int r;
	int i;
	unsigned client_id = AMDGPU_IRQ_CLIENTID_LEGACY;

	if (adev->asic_type >= CHIP_VEGA10)
		client_id = SOC15_IH_CLIENTID_DCE;

	int_params.requested_polarity = INTERRUPT_POLARITY_DEFAULT;
	int_params.current_polarity = INTERRUPT_POLARITY_DEFAULT;

	/*
	 * Actions of amdgpu_irq_add_id():
	 * 1. Register a set() function with base driver.
	 *    Base driver will call set() function to enable/disable an
	 *    interrupt in DC hardware.
	 * 2. Register amdgpu_dm_irq_handler().
	 *    Base driver will call amdgpu_dm_irq_handler() for ALL interrupts
	 *    coming from DC hardware.
	 *    amdgpu_dm_irq_handler() will re-direct the interrupt to DC
	 *    for acknowledging and handling. */

	/* Use VBLANK interrupt */
	for (i = VISLANDS30_IV_SRCID_D1_VERTICAL_INTERRUPT0; i <= VISLANDS30_IV_SRCID_D6_VERTICAL_INTERRUPT0; i++) {
		r = amdgpu_irq_add_id(adev, client_id, i, &adev->crtc_irq);
		if (r) {
			DRM_ERROR("Failed to add crtc irq id!\n");
			return r;
		}

		int_params.int_context = INTERRUPT_HIGH_IRQ_CONTEXT;
		int_params.irq_source =
			dc_interrupt_to_irq_source(dc, i, 0);

		c_irq_params = &adev->dm.vblank_params[int_params.irq_source - DC_IRQ_SOURCE_VBLANK1];

		c_irq_params->adev = adev;
		c_irq_params->irq_src = int_params.irq_source;

		amdgpu_dm_irq_register_interrupt(adev, &int_params,
				dm_crtc_high_irq, c_irq_params);
	}

	/* Use VUPDATE interrupt */
	for (i = VISLANDS30_IV_SRCID_D1_V_UPDATE_INT; i <= VISLANDS30_IV_SRCID_D6_V_UPDATE_INT; i += 2) {
		r = amdgpu_irq_add_id(adev, client_id, i, &adev->vupdate_irq);
		if (r) {
			DRM_ERROR("Failed to add vupdate irq id!\n");
			return r;
		}

		int_params.int_context = INTERRUPT_HIGH_IRQ_CONTEXT;
		int_params.irq_source =
			dc_interrupt_to_irq_source(dc, i, 0);

		c_irq_params = &adev->dm.vupdate_params[int_params.irq_source - DC_IRQ_SOURCE_VUPDATE1];

		c_irq_params->adev = adev;
		c_irq_params->irq_src = int_params.irq_source;

		amdgpu_dm_irq_register_interrupt(adev, &int_params,
				dm_vupdate_high_irq, c_irq_params);
	}

	/* Use GRPH_PFLIP interrupt */
	for (i = VISLANDS30_IV_SRCID_D1_GRPH_PFLIP;
			i <= VISLANDS30_IV_SRCID_D6_GRPH_PFLIP; i += 2) {
		r = amdgpu_irq_add_id(adev, client_id, i, &adev->pageflip_irq);
		if (r) {
			DRM_ERROR("Failed to add page flip irq id!\n");
			return r;
		}

		int_params.int_context = INTERRUPT_HIGH_IRQ_CONTEXT;
		int_params.irq_source =
			dc_interrupt_to_irq_source(dc, i, 0);

		c_irq_params = &adev->dm.pflip_params[int_params.irq_source - DC_IRQ_SOURCE_PFLIP_FIRST];

		c_irq_params->adev = adev;
		c_irq_params->irq_src = int_params.irq_source;

		amdgpu_dm_irq_register_interrupt(adev, &int_params,
				dm_pflip_high_irq, c_irq_params);

	}

	/* HPD */
	r = amdgpu_irq_add_id(adev, client_id,
			VISLANDS30_IV_SRCID_HOTPLUG_DETECT_A, &adev->hpd_irq);
	if (r) {
		DRM_ERROR("Failed to add hpd irq id!\n");
		return r;
	}

	register_hpd_handlers(adev);

	return 0;
}

#if defined(CONFIG_DRM_AMD_DC_DCN1_0)
/* Register IRQ sources and initialize IRQ callbacks */
static int dcn10_register_irq_handlers(struct amdgpu_device *adev)
{
	struct dc *dc = adev->dm.dc;
	struct common_irq_params *c_irq_params;
	struct dc_interrupt_params int_params = {0};
	int r;
	int i;

	int_params.requested_polarity = INTERRUPT_POLARITY_DEFAULT;
	int_params.current_polarity = INTERRUPT_POLARITY_DEFAULT;

	/*
	 * Actions of amdgpu_irq_add_id():
	 * 1. Register a set() function with base driver.
	 *    Base driver will call set() function to enable/disable an
	 *    interrupt in DC hardware.
	 * 2. Register amdgpu_dm_irq_handler().
	 *    Base driver will call amdgpu_dm_irq_handler() for ALL interrupts
	 *    coming from DC hardware.
	 *    amdgpu_dm_irq_handler() will re-direct the interrupt to DC
	 *    for acknowledging and handling.
	 */

	/* Use VSTARTUP interrupt */
	for (i = DCN_1_0__SRCID__DC_D1_OTG_VSTARTUP;
			i <= DCN_1_0__SRCID__DC_D1_OTG_VSTARTUP + adev->mode_info.num_crtc - 1;
			i++) {
		r = amdgpu_irq_add_id(adev, SOC15_IH_CLIENTID_DCE, i, &adev->crtc_irq);

		if (r) {
			DRM_ERROR("Failed to add crtc irq id!\n");
			return r;
		}

		int_params.int_context = INTERRUPT_HIGH_IRQ_CONTEXT;
		int_params.irq_source =
			dc_interrupt_to_irq_source(dc, i, 0);

		c_irq_params = &adev->dm.vblank_params[int_params.irq_source - DC_IRQ_SOURCE_VBLANK1];

		c_irq_params->adev = adev;
		c_irq_params->irq_src = int_params.irq_source;

		amdgpu_dm_irq_register_interrupt(adev, &int_params,
				dm_crtc_high_irq, c_irq_params);
	}

	/* Use VUPDATE_NO_LOCK interrupt on DCN, which seems to correspond to
	 * the regular VUPDATE interrupt on DCE. We want DC_IRQ_SOURCE_VUPDATEx
	 * to trigger at end of each vblank, regardless of state of the lock,
	 * matching DCE behaviour.
	 */
	for (i = DCN_1_0__SRCID__OTG0_IHC_V_UPDATE_NO_LOCK_INTERRUPT;
	     i <= DCN_1_0__SRCID__OTG0_IHC_V_UPDATE_NO_LOCK_INTERRUPT + adev->mode_info.num_crtc - 1;
	     i++) {
		r = amdgpu_irq_add_id(adev, SOC15_IH_CLIENTID_DCE, i, &adev->vupdate_irq);

		if (r) {
			DRM_ERROR("Failed to add vupdate irq id!\n");
			return r;
		}

		int_params.int_context = INTERRUPT_HIGH_IRQ_CONTEXT;
		int_params.irq_source =
			dc_interrupt_to_irq_source(dc, i, 0);

		c_irq_params = &adev->dm.vupdate_params[int_params.irq_source - DC_IRQ_SOURCE_VUPDATE1];

		c_irq_params->adev = adev;
		c_irq_params->irq_src = int_params.irq_source;

		amdgpu_dm_irq_register_interrupt(adev, &int_params,
				dm_vupdate_high_irq, c_irq_params);
	}

	/* Use GRPH_PFLIP interrupt */
	for (i = DCN_1_0__SRCID__HUBP0_FLIP_INTERRUPT;
			i <= DCN_1_0__SRCID__HUBP0_FLIP_INTERRUPT + adev->mode_info.num_crtc - 1;
			i++) {
		r = amdgpu_irq_add_id(adev, SOC15_IH_CLIENTID_DCE, i, &adev->pageflip_irq);
		if (r) {
			DRM_ERROR("Failed to add page flip irq id!\n");
			return r;
		}

		int_params.int_context = INTERRUPT_HIGH_IRQ_CONTEXT;
		int_params.irq_source =
			dc_interrupt_to_irq_source(dc, i, 0);

		c_irq_params = &adev->dm.pflip_params[int_params.irq_source - DC_IRQ_SOURCE_PFLIP_FIRST];

		c_irq_params->adev = adev;
		c_irq_params->irq_src = int_params.irq_source;

		amdgpu_dm_irq_register_interrupt(adev, &int_params,
				dm_pflip_high_irq, c_irq_params);

	}

	/* HPD */
	r = amdgpu_irq_add_id(adev, SOC15_IH_CLIENTID_DCE, DCN_1_0__SRCID__DC_HPD1_INT,
			&adev->hpd_irq);
	if (r) {
		DRM_ERROR("Failed to add hpd irq id!\n");
		return r;
	}

	register_hpd_handlers(adev);

	return 0;
}
#endif

/*
 * Acquires the lock for the atomic state object and returns
 * the new atomic state.
 *
 * This should only be called during atomic check.
 */
static int dm_atomic_get_state(struct drm_atomic_state *state,
			       struct dm_atomic_state **dm_state)
{
	struct drm_device *dev = state->dev;
	struct amdgpu_device *adev = dev->dev_private;
	struct amdgpu_display_manager *dm = &adev->dm;
	struct drm_private_state *priv_state;

	if (*dm_state)
		return 0;

	priv_state = drm_atomic_get_private_obj_state(state, &dm->atomic_obj);
	if (IS_ERR(priv_state))
		return PTR_ERR(priv_state);

	*dm_state = to_dm_atomic_state(priv_state);

	return 0;
}

struct dm_atomic_state *
dm_atomic_get_new_state(struct drm_atomic_state *state)
{
	struct drm_device *dev = state->dev;
	struct amdgpu_device *adev = dev->dev_private;
	struct amdgpu_display_manager *dm = &adev->dm;
	struct drm_private_obj *obj;
	struct drm_private_state *new_obj_state;
	int i;

	for_each_new_private_obj_in_state(state, obj, new_obj_state, i) {
		if (obj->funcs == dm->atomic_obj.funcs)
			return to_dm_atomic_state(new_obj_state);
	}

	return NULL;
}

struct dm_atomic_state *
dm_atomic_get_old_state(struct drm_atomic_state *state)
{
	struct drm_device *dev = state->dev;
	struct amdgpu_device *adev = dev->dev_private;
	struct amdgpu_display_manager *dm = &adev->dm;
	struct drm_private_obj *obj;
	struct drm_private_state *old_obj_state;
	int i;

	for_each_old_private_obj_in_state(state, obj, old_obj_state, i) {
		if (obj->funcs == dm->atomic_obj.funcs)
			return to_dm_atomic_state(old_obj_state);
	}

	return NULL;
}

static struct drm_private_state *
dm_atomic_duplicate_state(struct drm_private_obj *obj)
{
	struct dm_atomic_state *old_state, *new_state;

	new_state = kzalloc(sizeof(*new_state), GFP_KERNEL);
	if (!new_state)
		return NULL;

	__drm_atomic_helper_private_obj_duplicate_state(obj, &new_state->base);

	old_state = to_dm_atomic_state(obj->state);

	if (old_state && old_state->context)
		new_state->context = dc_copy_state(old_state->context);

	if (!new_state->context) {
		kfree(new_state);
		return NULL;
	}

	return &new_state->base;
}

static void dm_atomic_destroy_state(struct drm_private_obj *obj,
				    struct drm_private_state *state)
{
	struct dm_atomic_state *dm_state = to_dm_atomic_state(state);

	if (dm_state && dm_state->context)
		dc_release_state(dm_state->context);

	kfree(dm_state);
}

static struct drm_private_state_funcs dm_atomic_state_funcs = {
	.atomic_duplicate_state = dm_atomic_duplicate_state,
	.atomic_destroy_state = dm_atomic_destroy_state,
};

static int amdgpu_dm_mode_config_init(struct amdgpu_device *adev)
{
	struct dm_atomic_state *state;
	int r;

	adev->mode_info.mode_config_initialized = true;

	adev->ddev->mode_config.funcs = (void *)&amdgpu_dm_mode_funcs;
	adev->ddev->mode_config.helper_private = &amdgpu_dm_mode_config_helperfuncs;

	adev->ddev->mode_config.max_width = 16384;
	adev->ddev->mode_config.max_height = 16384;

	adev->ddev->mode_config.preferred_depth = 24;
	adev->ddev->mode_config.prefer_shadow = 1;
	/* indicates support for immediate flip */
	adev->ddev->mode_config.async_page_flip = true;

	adev->ddev->mode_config.fb_base = adev->gmc.aper_base;

	state = kzalloc(sizeof(*state), GFP_KERNEL);
	if (!state)
		return -ENOMEM;

	state->context = dc_create_state(adev->dm.dc);
	if (!state->context) {
		kfree(state);
		return -ENOMEM;
	}

	dc_resource_state_copy_construct_current(adev->dm.dc, state->context);

	drm_atomic_private_obj_init(adev->ddev,
				    &adev->dm.atomic_obj,
				    &state->base,
				    &dm_atomic_state_funcs);

	r = amdgpu_display_modeset_create_props(adev);
	if (r)
		return r;

	r = amdgpu_dm_audio_init(adev);
	if (r)
		return r;

	return 0;
}

#define AMDGPU_DM_DEFAULT_MIN_BACKLIGHT 12
#define AMDGPU_DM_DEFAULT_MAX_BACKLIGHT 255
#define AUX_BL_DEFAULT_TRANSITION_TIME_MS 50

#if defined(CONFIG_BACKLIGHT_CLASS_DEVICE) ||\
	defined(CONFIG_BACKLIGHT_CLASS_DEVICE_MODULE)

static void amdgpu_dm_update_backlight_caps(struct amdgpu_display_manager *dm)
{
#if defined(CONFIG_ACPI)
	struct amdgpu_dm_backlight_caps caps;

	if (dm->backlight_caps.caps_valid)
		return;

	amdgpu_acpi_get_backlight_caps(dm->adev, &caps);
	if (caps.caps_valid) {
		dm->backlight_caps.caps_valid = true;
		if (caps.aux_support)
			return;
		dm->backlight_caps.min_input_signal = caps.min_input_signal;
		dm->backlight_caps.max_input_signal = caps.max_input_signal;
	} else {
		dm->backlight_caps.min_input_signal =
				AMDGPU_DM_DEFAULT_MIN_BACKLIGHT;
		dm->backlight_caps.max_input_signal =
				AMDGPU_DM_DEFAULT_MAX_BACKLIGHT;
	}
#else
	if (dm->backlight_caps.aux_support)
		return;

	dm->backlight_caps.min_input_signal = AMDGPU_DM_DEFAULT_MIN_BACKLIGHT;
	dm->backlight_caps.max_input_signal = AMDGPU_DM_DEFAULT_MAX_BACKLIGHT;
#endif
}

static int set_backlight_via_aux(struct dc_link *link, uint32_t brightness)
{
	bool rc;

	if (!link)
		return 1;

	rc = dc_link_set_backlight_level_nits(link, true, brightness,
					      AUX_BL_DEFAULT_TRANSITION_TIME_MS);

	return rc ? 0 : 1;
}

static u32 convert_brightness(const struct amdgpu_dm_backlight_caps *caps,
			      const uint32_t user_brightness)
{
	u32 min, max, conversion_pace;
	u32 brightness = user_brightness;

	if (!caps)
		goto out;

	if (!caps->aux_support) {
		max = caps->max_input_signal;
		min = caps->min_input_signal;
		/*
		 * The brightness input is in the range 0-255
		 * It needs to be rescaled to be between the
		 * requested min and max input signal
		 * It also needs to be scaled up by 0x101 to
		 * match the DC interface which has a range of
		 * 0 to 0xffff
		 */
		conversion_pace = 0x101;
		brightness =
			user_brightness
			* conversion_pace
			* (max - min)
			/ AMDGPU_MAX_BL_LEVEL
			+ min * conversion_pace;
	} else {
		/* TODO
		 * We are doing a linear interpolation here, which is OK but
		 * does not provide the optimal result. We probably want
		 * something close to the Perceptual Quantizer (PQ) curve.
		 */
		max = caps->aux_max_input_signal;
		min = caps->aux_min_input_signal;

		brightness = (AMDGPU_MAX_BL_LEVEL - user_brightness) * min
			       + user_brightness * max;
		// Multiple the value by 1000 since we use millinits
		brightness *= 1000;
		brightness = DIV_ROUND_CLOSEST(brightness, AMDGPU_MAX_BL_LEVEL);
	}

out:
	return brightness;
}

static int amdgpu_dm_backlight_update_status(struct backlight_device *bd)
{
	struct amdgpu_display_manager *dm = bl_get_data(bd);
	struct amdgpu_dm_backlight_caps caps;
	struct dc_link *link = NULL;
	u32 brightness;
	bool rc;

	amdgpu_dm_update_backlight_caps(dm);
	caps = dm->backlight_caps;

	link = (struct dc_link *)dm->backlight_link;

	brightness = convert_brightness(&caps, bd->props.brightness);
	// Change brightness based on AUX property
	if (caps.aux_support)
		return set_backlight_via_aux(link, brightness);

	rc = dc_link_set_backlight_level(dm->backlight_link, brightness, 0);

	return rc ? 0 : 1;
}

static int amdgpu_dm_backlight_get_brightness(struct backlight_device *bd)
{
	struct amdgpu_display_manager *dm = bl_get_data(bd);
	int ret = dc_link_get_backlight_level(dm->backlight_link);

	if (ret == DC_ERROR_UNEXPECTED)
		return bd->props.brightness;
	return ret;
}

static const struct backlight_ops amdgpu_dm_backlight_ops = {
	.options = BL_CORE_SUSPENDRESUME,
	.get_brightness = amdgpu_dm_backlight_get_brightness,
	.update_status	= amdgpu_dm_backlight_update_status,
};

static void
amdgpu_dm_register_backlight_device(struct amdgpu_display_manager *dm)
{
	char bl_name[16];
	struct backlight_properties props = { 0 };

	amdgpu_dm_update_backlight_caps(dm);

	props.max_brightness = AMDGPU_MAX_BL_LEVEL;
	props.brightness = AMDGPU_MAX_BL_LEVEL;
	props.type = BACKLIGHT_RAW;

	snprintf(bl_name, sizeof(bl_name), "amdgpu_bl%d",
			dm->adev->ddev->primary->index);

	dm->backlight_dev = backlight_device_register(bl_name,
			dm->adev->ddev->dev,
			dm,
			&amdgpu_dm_backlight_ops,
			&props);

	if (IS_ERR(dm->backlight_dev))
		DRM_ERROR("DM: Backlight registration failed!\n");
	else
		DRM_DEBUG_DRIVER("DM: Registered Backlight device: %s\n", bl_name);
}

#endif

static int initialize_plane(struct amdgpu_display_manager *dm,
			    struct amdgpu_mode_info *mode_info, int plane_id,
			    enum drm_plane_type plane_type,
			    const struct dc_plane_cap *plane_cap)
{
	struct drm_plane *plane;
	unsigned long possible_crtcs;
	int ret = 0;

	plane = kzalloc(sizeof(struct drm_plane), GFP_KERNEL);
	if (!plane) {
		DRM_ERROR("KMS: Failed to allocate plane\n");
		return -ENOMEM;
	}
	plane->type = plane_type;

	/*
	 * HACK: IGT tests expect that the primary plane for a CRTC
	 * can only have one possible CRTC. Only expose support for
	 * any CRTC if they're not going to be used as a primary plane
	 * for a CRTC - like overlay or underlay planes.
	 */
	possible_crtcs = 1 << plane_id;
	if (plane_id >= dm->dc->caps.max_streams)
		possible_crtcs = 0xff;

	ret = amdgpu_dm_plane_init(dm, plane, possible_crtcs, plane_cap);

	if (ret) {
		DRM_ERROR("KMS: Failed to initialize plane\n");
		kfree(plane);
		return ret;
	}

	if (mode_info)
		mode_info->planes[plane_id] = plane;

	return ret;
}


static void register_backlight_device(struct amdgpu_display_manager *dm,
				      struct dc_link *link)
{
#if defined(CONFIG_BACKLIGHT_CLASS_DEVICE) ||\
	defined(CONFIG_BACKLIGHT_CLASS_DEVICE_MODULE)

	if ((link->connector_signal & (SIGNAL_TYPE_EDP | SIGNAL_TYPE_LVDS)) &&
	    link->type != dc_connection_none) {
		/*
		 * Event if registration failed, we should continue with
		 * DM initialization because not having a backlight control
		 * is better then a black screen.
		 */
		amdgpu_dm_register_backlight_device(dm);

		if (dm->backlight_dev)
			dm->backlight_link = link;
	}
#endif
}


/*
 * In this architecture, the association
 * connector -> encoder -> crtc
 * id not really requried. The crtc and connector will hold the
 * display_index as an abstraction to use with DAL component
 *
 * Returns 0 on success
 */
static int amdgpu_dm_initialize_drm_device(struct amdgpu_device *adev)
{
	struct amdgpu_display_manager *dm = &adev->dm;
	int32_t i;
	struct amdgpu_dm_connector *aconnector = NULL;
	struct amdgpu_encoder *aencoder = NULL;
	struct amdgpu_mode_info *mode_info = &adev->mode_info;
	uint32_t link_cnt;
	int32_t primary_planes;
	enum dc_connection_type new_connection_type = dc_connection_none;
	const struct dc_plane_cap *plane;

	link_cnt = dm->dc->caps.max_links;
	if (amdgpu_dm_mode_config_init(dm->adev)) {
		DRM_ERROR("DM: Failed to initialize mode config\n");
		return -EINVAL;
	}

	/* There is one primary plane per CRTC */
	primary_planes = dm->dc->caps.max_streams;
	ASSERT(primary_planes <= AMDGPU_MAX_PLANES);

	/*
	 * Initialize primary planes, implicit planes for legacy IOCTLS.
	 * Order is reversed to match iteration order in atomic check.
	 */
	for (i = (primary_planes - 1); i >= 0; i--) {
		plane = &dm->dc->caps.planes[i];

		if (initialize_plane(dm, mode_info, i,
				     DRM_PLANE_TYPE_PRIMARY, plane)) {
			DRM_ERROR("KMS: Failed to initialize primary plane\n");
			goto fail;
		}
	}

	/*
	 * Initialize overlay planes, index starting after primary planes.
	 * These planes have a higher DRM index than the primary planes since
	 * they should be considered as having a higher z-order.
	 * Order is reversed to match iteration order in atomic check.
	 *
	 * Only support DCN for now, and only expose one so we don't encourage
	 * userspace to use up all the pipes.
	 */
	for (i = 0; i < dm->dc->caps.max_planes; ++i) {
		struct dc_plane_cap *plane = &dm->dc->caps.planes[i];

		if (plane->type != DC_PLANE_TYPE_DCN_UNIVERSAL)
			continue;

		if (!plane->blends_with_above || !plane->blends_with_below)
			continue;

		if (!plane->pixel_format_support.argb8888)
			continue;

		if (initialize_plane(dm, NULL, primary_planes + i,
				     DRM_PLANE_TYPE_OVERLAY, plane)) {
			DRM_ERROR("KMS: Failed to initialize overlay plane\n");
			goto fail;
		}

		/* Only create one overlay plane. */
		break;
	}

	for (i = 0; i < dm->dc->caps.max_streams; i++)
		if (amdgpu_dm_crtc_init(dm, mode_info->planes[i], i)) {
			DRM_ERROR("KMS: Failed to initialize crtc\n");
			goto fail;
		}

	dm->display_indexes_num = dm->dc->caps.max_streams;

	/* loops over all connectors on the board */
	for (i = 0; i < link_cnt; i++) {
		struct dc_link *link = NULL;

		if (i > AMDGPU_DM_MAX_DISPLAY_INDEX) {
			DRM_ERROR(
				"KMS: Cannot support more than %d display indexes\n",
					AMDGPU_DM_MAX_DISPLAY_INDEX);
			continue;
		}

		aconnector = kzalloc(sizeof(*aconnector), GFP_KERNEL);
		if (!aconnector)
			goto fail;

		aencoder = kzalloc(sizeof(*aencoder), GFP_KERNEL);
		if (!aencoder)
			goto fail;

		if (amdgpu_dm_encoder_init(dm->ddev, aencoder, i)) {
			DRM_ERROR("KMS: Failed to initialize encoder\n");
			goto fail;
		}

		if (amdgpu_dm_connector_init(dm, aconnector, i, aencoder)) {
			DRM_ERROR("KMS: Failed to initialize connector\n");
			goto fail;
		}

		link = dc_get_link_at_index(dm->dc, i);

		if (!dc_link_detect_sink(link, &new_connection_type))
			DRM_ERROR("KMS: Failed to detect connector\n");

		if (aconnector->base.force && new_connection_type == dc_connection_none) {
			emulated_link_detect(link);
			amdgpu_dm_update_connector_after_detect(aconnector);

		} else if (dc_link_detect(link, DETECT_REASON_BOOT)) {
			amdgpu_dm_update_connector_after_detect(aconnector);
			register_backlight_device(dm, link);
			if (amdgpu_dc_feature_mask & DC_PSR_MASK)
				amdgpu_dm_set_psr_caps(link);
		}


	}

	/* Software is initialized. Now we can register interrupt handlers. */
	switch (adev->asic_type) {
	case CHIP_BONAIRE:
	case CHIP_HAWAII:
	case CHIP_KAVERI:
	case CHIP_KABINI:
	case CHIP_MULLINS:
	case CHIP_TONGA:
	case CHIP_FIJI:
	case CHIP_CARRIZO:
	case CHIP_STONEY:
	case CHIP_POLARIS11:
	case CHIP_POLARIS10:
	case CHIP_POLARIS12:
	case CHIP_VEGAM:
	case CHIP_VEGA10:
	case CHIP_VEGA12:
	case CHIP_VEGA20:
		if (dce110_register_irq_handlers(dm->adev)) {
			DRM_ERROR("DM: Failed to initialize IRQ\n");
			goto fail;
		}
		break;
#if defined(CONFIG_DRM_AMD_DC_DCN1_0)
	case CHIP_RAVEN:
#if defined(CONFIG_DRM_AMD_DC_DCN2_0)
	case CHIP_NAVI12:
	case CHIP_NAVI10:
	case CHIP_NAVI14:
#endif
#if defined(CONFIG_DRM_AMD_DC_DCN2_1)
	case CHIP_RENOIR:
#endif
		if (dcn10_register_irq_handlers(dm->adev)) {
			DRM_ERROR("DM: Failed to initialize IRQ\n");
			goto fail;
		}
		break;
#endif
	default:
		DRM_ERROR("Unsupported ASIC type: 0x%X\n", adev->asic_type);
		goto fail;
	}

	if (adev->asic_type != CHIP_CARRIZO && adev->asic_type != CHIP_STONEY)
		dm->dc->debug.disable_stutter = amdgpu_pp_feature_mask & PP_STUTTER_MODE ? false : true;

	return 0;
fail:
	kfree(aencoder);
	kfree(aconnector);

	return -EINVAL;
}

static void amdgpu_dm_destroy_drm_device(struct amdgpu_display_manager *dm)
{
	drm_mode_config_cleanup(dm->ddev);
	drm_atomic_private_obj_fini(&dm->atomic_obj);
	return;
}

/******************************************************************************
 * amdgpu_display_funcs functions
 *****************************************************************************/

/*
 * dm_bandwidth_update - program display watermarks
 *
 * @adev: amdgpu_device pointer
 *
 * Calculate and program the display watermarks and line buffer allocation.
 */
static void dm_bandwidth_update(struct amdgpu_device *adev)
{
	/* TODO: implement later */
}

static const struct amdgpu_display_funcs dm_display_funcs = {
	.bandwidth_update = dm_bandwidth_update, /* called unconditionally */
	.vblank_get_counter = dm_vblank_get_counter,/* called unconditionally */
	.backlight_set_level = NULL, /* never called for DC */
	.backlight_get_level = NULL, /* never called for DC */
	.hpd_sense = NULL,/* called unconditionally */
	.hpd_set_polarity = NULL, /* called unconditionally */
	.hpd_get_gpio_reg = NULL, /* VBIOS parsing. DAL does it. */
	.page_flip_get_scanoutpos =
		dm_crtc_get_scanoutpos,/* called unconditionally */
	.add_encoder = NULL, /* VBIOS parsing. DAL does it. */
	.add_connector = NULL, /* VBIOS parsing. DAL does it. */
};

#if defined(CONFIG_DEBUG_KERNEL_DC)

static ssize_t s3_debug_store(struct device *device,
			      struct device_attribute *attr,
			      const char *buf,
			      size_t count)
{
	int ret;
	int s3_state;
	struct drm_device *drm_dev = dev_get_drvdata(device);
	struct amdgpu_device *adev = drm_dev->dev_private;

	ret = kstrtoint(buf, 0, &s3_state);

	if (ret == 0) {
		if (s3_state) {
			dm_resume(adev);
			drm_kms_helper_hotplug_event(adev->ddev);
		} else
			dm_suspend(adev);
	}

	return ret == 0 ? count : 0;
}

DEVICE_ATTR_WO(s3_debug);

#endif

static int dm_early_init(void *handle)
{
	struct amdgpu_device *adev = (struct amdgpu_device *)handle;

	switch (adev->asic_type) {
	case CHIP_BONAIRE:
	case CHIP_HAWAII:
		adev->mode_info.num_crtc = 6;
		adev->mode_info.num_hpd = 6;
		adev->mode_info.num_dig = 6;
		break;
	case CHIP_KAVERI:
		adev->mode_info.num_crtc = 4;
		adev->mode_info.num_hpd = 6;
		adev->mode_info.num_dig = 7;
		break;
	case CHIP_KABINI:
	case CHIP_MULLINS:
		adev->mode_info.num_crtc = 2;
		adev->mode_info.num_hpd = 6;
		adev->mode_info.num_dig = 6;
		break;
	case CHIP_FIJI:
	case CHIP_TONGA:
		adev->mode_info.num_crtc = 6;
		adev->mode_info.num_hpd = 6;
		adev->mode_info.num_dig = 7;
		break;
	case CHIP_CARRIZO:
		adev->mode_info.num_crtc = 3;
		adev->mode_info.num_hpd = 6;
		adev->mode_info.num_dig = 9;
		break;
	case CHIP_STONEY:
		adev->mode_info.num_crtc = 2;
		adev->mode_info.num_hpd = 6;
		adev->mode_info.num_dig = 9;
		break;
	case CHIP_POLARIS11:
	case CHIP_POLARIS12:
		adev->mode_info.num_crtc = 5;
		adev->mode_info.num_hpd = 5;
		adev->mode_info.num_dig = 5;
		break;
	case CHIP_POLARIS10:
	case CHIP_VEGAM:
		adev->mode_info.num_crtc = 6;
		adev->mode_info.num_hpd = 6;
		adev->mode_info.num_dig = 6;
		break;
	case CHIP_VEGA10:
	case CHIP_VEGA12:
	case CHIP_VEGA20:
		adev->mode_info.num_crtc = 6;
		adev->mode_info.num_hpd = 6;
		adev->mode_info.num_dig = 6;
		break;
#if defined(CONFIG_DRM_AMD_DC_DCN1_0)
	case CHIP_RAVEN:
		adev->mode_info.num_crtc = 4;
		adev->mode_info.num_hpd = 4;
		adev->mode_info.num_dig = 4;
		break;
#endif
#if defined(CONFIG_DRM_AMD_DC_DCN2_0)
	case CHIP_NAVI10:
	case CHIP_NAVI12:
		adev->mode_info.num_crtc = 6;
		adev->mode_info.num_hpd = 6;
		adev->mode_info.num_dig = 6;
		break;
	case CHIP_NAVI14:
		adev->mode_info.num_crtc = 5;
		adev->mode_info.num_hpd = 5;
		adev->mode_info.num_dig = 5;
		break;
#endif
#if defined(CONFIG_DRM_AMD_DC_DCN2_1)
	case CHIP_RENOIR:
		adev->mode_info.num_crtc = 4;
		adev->mode_info.num_hpd = 4;
		adev->mode_info.num_dig = 4;
		break;
#endif
	default:
		DRM_ERROR("Unsupported ASIC type: 0x%X\n", adev->asic_type);
		return -EINVAL;
	}

	amdgpu_dm_set_irq_funcs(adev);

	if (adev->mode_info.funcs == NULL)
		adev->mode_info.funcs = &dm_display_funcs;

	/*
	 * Note: Do NOT change adev->audio_endpt_rreg and
	 * adev->audio_endpt_wreg because they are initialised in
	 * amdgpu_device_init()
	 */
#if defined(CONFIG_DEBUG_KERNEL_DC)
	device_create_file(
		adev->ddev->dev,
		&dev_attr_s3_debug);
#endif

	return 0;
}

static bool modeset_required(struct drm_crtc_state *crtc_state,
			     struct dc_stream_state *new_stream,
			     struct dc_stream_state *old_stream)
{
	if (!drm_atomic_crtc_needs_modeset(crtc_state))
		return false;

	if (!crtc_state->enable)
		return false;

	return crtc_state->active;
}

static bool modereset_required(struct drm_crtc_state *crtc_state)
{
	if (!drm_atomic_crtc_needs_modeset(crtc_state))
		return false;

	return !crtc_state->enable || !crtc_state->active;
}

static void amdgpu_dm_encoder_destroy(struct drm_encoder *encoder)
{
	drm_encoder_cleanup(encoder);
	kfree(encoder);
}

static const struct drm_encoder_funcs amdgpu_dm_encoder_funcs = {
	.destroy = amdgpu_dm_encoder_destroy,
};


static int fill_dc_scaling_info(const struct drm_plane_state *state,
				struct dc_scaling_info *scaling_info)
{
	int scale_w, scale_h;

	memset(scaling_info, 0, sizeof(*scaling_info));

	/* Source is fixed 16.16 but we ignore mantissa for now... */
	scaling_info->src_rect.x = state->src_x >> 16;
	scaling_info->src_rect.y = state->src_y >> 16;

	scaling_info->src_rect.width = state->src_w >> 16;
	if (scaling_info->src_rect.width == 0)
		return -EINVAL;

	scaling_info->src_rect.height = state->src_h >> 16;
	if (scaling_info->src_rect.height == 0)
		return -EINVAL;

	scaling_info->dst_rect.x = state->crtc_x;
	scaling_info->dst_rect.y = state->crtc_y;

	if (state->crtc_w == 0)
		return -EINVAL;

	scaling_info->dst_rect.width = state->crtc_w;

	if (state->crtc_h == 0)
		return -EINVAL;

	scaling_info->dst_rect.height = state->crtc_h;

	/* DRM doesn't specify clipping on destination output. */
	scaling_info->clip_rect = scaling_info->dst_rect;

	/* TODO: Validate scaling per-format with DC plane caps */
	scale_w = scaling_info->dst_rect.width * 1000 /
		  scaling_info->src_rect.width;

	if (scale_w < 250 || scale_w > 16000)
		return -EINVAL;

	scale_h = scaling_info->dst_rect.height * 1000 /
		  scaling_info->src_rect.height;

	if (scale_h < 250 || scale_h > 16000)
		return -EINVAL;

	/*
	 * The "scaling_quality" can be ignored for now, quality = 0 has DC
	 * assume reasonable defaults based on the format.
	 */

	return 0;
}

static int get_fb_info(const struct amdgpu_framebuffer *amdgpu_fb,
		       uint64_t *tiling_flags)
{
	struct amdgpu_bo *rbo = gem_to_amdgpu_bo(amdgpu_fb->base.obj[0]);
	int r = amdgpu_bo_reserve(rbo, false);

	if (unlikely(r)) {
		/* Don't show error message when returning -ERESTARTSYS */
		if (r != -ERESTARTSYS)
			DRM_ERROR("Unable to reserve buffer: %d\n", r);
		return r;
	}

	if (tiling_flags)
		amdgpu_bo_get_tiling_flags(rbo, tiling_flags);

	amdgpu_bo_unreserve(rbo);

	return r;
}

static inline uint64_t get_dcc_address(uint64_t address, uint64_t tiling_flags)
{
	uint32_t offset = AMDGPU_TILING_GET(tiling_flags, DCC_OFFSET_256B);

	return offset ? (address + offset * 256) : 0;
}

static int
fill_plane_dcc_attributes(struct amdgpu_device *adev,
			  const struct amdgpu_framebuffer *afb,
			  const enum surface_pixel_format format,
			  const enum dc_rotation_angle rotation,
			  const struct plane_size *plane_size,
			  const union dc_tiling_info *tiling_info,
			  const uint64_t info,
			  struct dc_plane_dcc_param *dcc,
			  struct dc_plane_address *address,
			  bool force_disable_dcc)
{
	struct dc *dc = adev->dm.dc;
	struct dc_dcc_surface_param input;
	struct dc_surface_dcc_cap output;
	uint32_t offset = AMDGPU_TILING_GET(info, DCC_OFFSET_256B);
	uint32_t i64b = AMDGPU_TILING_GET(info, DCC_INDEPENDENT_64B) != 0;
	uint64_t dcc_address;

	memset(&input, 0, sizeof(input));
	memset(&output, 0, sizeof(output));

	if (force_disable_dcc)
		return 0;

	if (!offset)
		return 0;

	if (format >= SURFACE_PIXEL_FORMAT_VIDEO_BEGIN)
		return 0;

	if (!dc->cap_funcs.get_dcc_compression_cap)
		return -EINVAL;

	input.format = format;
	input.surface_size.width = plane_size->surface_size.width;
	input.surface_size.height = plane_size->surface_size.height;
	input.swizzle_mode = tiling_info->gfx9.swizzle;

	if (rotation == ROTATION_ANGLE_0 || rotation == ROTATION_ANGLE_180)
		input.scan = SCAN_DIRECTION_HORIZONTAL;
	else if (rotation == ROTATION_ANGLE_90 || rotation == ROTATION_ANGLE_270)
		input.scan = SCAN_DIRECTION_VERTICAL;

	if (!dc->cap_funcs.get_dcc_compression_cap(dc, &input, &output))
		return -EINVAL;

	if (!output.capable)
		return -EINVAL;

	if (i64b == 0 && output.grph.rgb.independent_64b_blks != 0)
		return -EINVAL;

	dcc->enable = 1;
	dcc->meta_pitch =
		AMDGPU_TILING_GET(info, DCC_PITCH_MAX) + 1;
	dcc->independent_64b_blks = i64b;

	dcc_address = get_dcc_address(afb->address, info);
	address->grph.meta_addr.low_part = lower_32_bits(dcc_address);
	address->grph.meta_addr.high_part = upper_32_bits(dcc_address);

	return 0;
}

static int
fill_plane_buffer_attributes(struct amdgpu_device *adev,
			     const struct amdgpu_framebuffer *afb,
			     const enum surface_pixel_format format,
			     const enum dc_rotation_angle rotation,
			     const uint64_t tiling_flags,
			     union dc_tiling_info *tiling_info,
			     struct plane_size *plane_size,
			     struct dc_plane_dcc_param *dcc,
			     struct dc_plane_address *address,
			     bool force_disable_dcc)
{
	const struct drm_framebuffer *fb = &afb->base;
	int ret;

	memset(tiling_info, 0, sizeof(*tiling_info));
	memset(plane_size, 0, sizeof(*plane_size));
	memset(dcc, 0, sizeof(*dcc));
	memset(address, 0, sizeof(*address));

	if (format < SURFACE_PIXEL_FORMAT_VIDEO_BEGIN) {
		plane_size->surface_size.x = 0;
		plane_size->surface_size.y = 0;
		plane_size->surface_size.width = fb->width;
		plane_size->surface_size.height = fb->height;
		plane_size->surface_pitch =
			fb->pitches[0] / fb->format->cpp[0];

		address->type = PLN_ADDR_TYPE_GRAPHICS;
		address->grph.addr.low_part = lower_32_bits(afb->address);
		address->grph.addr.high_part = upper_32_bits(afb->address);
	} else if (format < SURFACE_PIXEL_FORMAT_INVALID) {
		uint64_t chroma_addr = afb->address + fb->offsets[1];

		plane_size->surface_size.x = 0;
		plane_size->surface_size.y = 0;
		plane_size->surface_size.width = fb->width;
		plane_size->surface_size.height = fb->height;
		plane_size->surface_pitch =
			fb->pitches[0] / fb->format->cpp[0];

		plane_size->chroma_size.x = 0;
		plane_size->chroma_size.y = 0;
		/* TODO: set these based on surface format */
		plane_size->chroma_size.width = fb->width / 2;
		plane_size->chroma_size.height = fb->height / 2;

		plane_size->chroma_pitch =
			fb->pitches[1] / fb->format->cpp[1];

		address->type = PLN_ADDR_TYPE_VIDEO_PROGRESSIVE;
		address->video_progressive.luma_addr.low_part =
			lower_32_bits(afb->address);
		address->video_progressive.luma_addr.high_part =
			upper_32_bits(afb->address);
		address->video_progressive.chroma_addr.low_part =
			lower_32_bits(chroma_addr);
		address->video_progressive.chroma_addr.high_part =
			upper_32_bits(chroma_addr);
	}

	/* Fill GFX8 params */
	if (AMDGPU_TILING_GET(tiling_flags, ARRAY_MODE) == DC_ARRAY_2D_TILED_THIN1) {
		unsigned int bankw, bankh, mtaspect, tile_split, num_banks;

		bankw = AMDGPU_TILING_GET(tiling_flags, BANK_WIDTH);
		bankh = AMDGPU_TILING_GET(tiling_flags, BANK_HEIGHT);
		mtaspect = AMDGPU_TILING_GET(tiling_flags, MACRO_TILE_ASPECT);
		tile_split = AMDGPU_TILING_GET(tiling_flags, TILE_SPLIT);
		num_banks = AMDGPU_TILING_GET(tiling_flags, NUM_BANKS);

		/* XXX fix me for VI */
		tiling_info->gfx8.num_banks = num_banks;
		tiling_info->gfx8.array_mode =
				DC_ARRAY_2D_TILED_THIN1;
		tiling_info->gfx8.tile_split = tile_split;
		tiling_info->gfx8.bank_width = bankw;
		tiling_info->gfx8.bank_height = bankh;
		tiling_info->gfx8.tile_aspect = mtaspect;
		tiling_info->gfx8.tile_mode =
				DC_ADDR_SURF_MICRO_TILING_DISPLAY;
	} else if (AMDGPU_TILING_GET(tiling_flags, ARRAY_MODE)
			== DC_ARRAY_1D_TILED_THIN1) {
		tiling_info->gfx8.array_mode = DC_ARRAY_1D_TILED_THIN1;
	}

	tiling_info->gfx8.pipe_config =
			AMDGPU_TILING_GET(tiling_flags, PIPE_CONFIG);

	if (adev->asic_type == CHIP_VEGA10 ||
	    adev->asic_type == CHIP_VEGA12 ||
	    adev->asic_type == CHIP_VEGA20 ||
#if defined(CONFIG_DRM_AMD_DC_DCN2_0)
	    adev->asic_type == CHIP_NAVI10 ||
	    adev->asic_type == CHIP_NAVI14 ||
	    adev->asic_type == CHIP_NAVI12 ||
#endif
#if defined(CONFIG_DRM_AMD_DC_DCN2_1)
	    adev->asic_type == CHIP_RENOIR ||
#endif
	    adev->asic_type == CHIP_RAVEN) {
		/* Fill GFX9 params */
		tiling_info->gfx9.num_pipes =
			adev->gfx.config.gb_addr_config_fields.num_pipes;
		tiling_info->gfx9.num_banks =
			adev->gfx.config.gb_addr_config_fields.num_banks;
		tiling_info->gfx9.pipe_interleave =
			adev->gfx.config.gb_addr_config_fields.pipe_interleave_size;
		tiling_info->gfx9.num_shader_engines =
			adev->gfx.config.gb_addr_config_fields.num_se;
		tiling_info->gfx9.max_compressed_frags =
			adev->gfx.config.gb_addr_config_fields.max_compress_frags;
		tiling_info->gfx9.num_rb_per_se =
			adev->gfx.config.gb_addr_config_fields.num_rb_per_se;
		tiling_info->gfx9.swizzle =
			AMDGPU_TILING_GET(tiling_flags, SWIZZLE_MODE);
		tiling_info->gfx9.shaderEnable = 1;

		ret = fill_plane_dcc_attributes(adev, afb, format, rotation,
						plane_size, tiling_info,
						tiling_flags, dcc, address,
						force_disable_dcc);
		if (ret)
			return ret;
	}

	return 0;
}

static void
fill_blending_from_plane_state(const struct drm_plane_state *plane_state,
			       bool *per_pixel_alpha, bool *global_alpha,
			       int *global_alpha_value)
{
	*per_pixel_alpha = false;
	*global_alpha = false;
	*global_alpha_value = 0xff;

	if (plane_state->plane->type != DRM_PLANE_TYPE_OVERLAY)
		return;

	if (plane_state->pixel_blend_mode == DRM_MODE_BLEND_PREMULTI) {
		static const uint32_t alpha_formats[] = {
			DRM_FORMAT_ARGB8888,
			DRM_FORMAT_RGBA8888,
			DRM_FORMAT_ABGR8888,
		};
		uint32_t format = plane_state->fb->format->format;
		unsigned int i;

		for (i = 0; i < ARRAY_SIZE(alpha_formats); ++i) {
			if (format == alpha_formats[i]) {
				*per_pixel_alpha = true;
				break;
			}
		}
	}

	if (plane_state->alpha < 0xffff) {
		*global_alpha = true;
		*global_alpha_value = plane_state->alpha >> 8;
	}
}

static int
fill_plane_color_attributes(const struct drm_plane_state *plane_state,
			    const enum surface_pixel_format format,
			    enum dc_color_space *color_space)
{
	bool full_range;

	*color_space = COLOR_SPACE_SRGB;

	/* DRM color properties only affect non-RGB formats. */
	if (format < SURFACE_PIXEL_FORMAT_VIDEO_BEGIN)
		return 0;

	full_range = (plane_state->color_range == DRM_COLOR_YCBCR_FULL_RANGE);

	switch (plane_state->color_encoding) {
	case DRM_COLOR_YCBCR_BT601:
		if (full_range)
			*color_space = COLOR_SPACE_YCBCR601;
		else
			*color_space = COLOR_SPACE_YCBCR601_LIMITED;
		break;

	case DRM_COLOR_YCBCR_BT709:
		if (full_range)
			*color_space = COLOR_SPACE_YCBCR709;
		else
			*color_space = COLOR_SPACE_YCBCR709_LIMITED;
		break;

	case DRM_COLOR_YCBCR_BT2020:
		if (full_range)
			*color_space = COLOR_SPACE_2020_YCBCR;
		else
			return -EINVAL;
		break;

	default:
		return -EINVAL;
	}

	return 0;
}

static int
fill_dc_plane_info_and_addr(struct amdgpu_device *adev,
			    const struct drm_plane_state *plane_state,
			    const uint64_t tiling_flags,
			    struct dc_plane_info *plane_info,
			    struct dc_plane_address *address,
			    bool force_disable_dcc)
{
	const struct drm_framebuffer *fb = plane_state->fb;
	const struct amdgpu_framebuffer *afb =
		to_amdgpu_framebuffer(plane_state->fb);
	struct drm_format_name_buf format_name;
	int ret;

	memset(plane_info, 0, sizeof(*plane_info));

	switch (fb->format->format) {
	case DRM_FORMAT_C8:
		plane_info->format =
			SURFACE_PIXEL_FORMAT_GRPH_PALETA_256_COLORS;
		break;
	case DRM_FORMAT_RGB565:
		plane_info->format = SURFACE_PIXEL_FORMAT_GRPH_RGB565;
		break;
	case DRM_FORMAT_XRGB8888:
	case DRM_FORMAT_ARGB8888:
		plane_info->format = SURFACE_PIXEL_FORMAT_GRPH_ARGB8888;
		break;
	case DRM_FORMAT_XRGB2101010:
	case DRM_FORMAT_ARGB2101010:
		plane_info->format = SURFACE_PIXEL_FORMAT_GRPH_ARGB2101010;
		break;
	case DRM_FORMAT_XBGR2101010:
	case DRM_FORMAT_ABGR2101010:
		plane_info->format = SURFACE_PIXEL_FORMAT_GRPH_ABGR2101010;
		break;
	case DRM_FORMAT_XBGR8888:
	case DRM_FORMAT_ABGR8888:
		plane_info->format = SURFACE_PIXEL_FORMAT_GRPH_ABGR8888;
		break;
	case DRM_FORMAT_NV21:
		plane_info->format = SURFACE_PIXEL_FORMAT_VIDEO_420_YCbCr;
		break;
	case DRM_FORMAT_NV12:
		plane_info->format = SURFACE_PIXEL_FORMAT_VIDEO_420_YCrCb;
		break;
	default:
		DRM_ERROR(
			"Unsupported screen format %s\n",
			drm_get_format_name(fb->format->format, &format_name));
		return -EINVAL;
	}

	switch (plane_state->rotation & DRM_MODE_ROTATE_MASK) {
	case DRM_MODE_ROTATE_0:
		plane_info->rotation = ROTATION_ANGLE_0;
		break;
	case DRM_MODE_ROTATE_90:
		plane_info->rotation = ROTATION_ANGLE_90;
		break;
	case DRM_MODE_ROTATE_180:
		plane_info->rotation = ROTATION_ANGLE_180;
		break;
	case DRM_MODE_ROTATE_270:
		plane_info->rotation = ROTATION_ANGLE_270;
		break;
	default:
		plane_info->rotation = ROTATION_ANGLE_0;
		break;
	}

	plane_info->visible = true;
	plane_info->stereo_format = PLANE_STEREO_FORMAT_NONE;

	plane_info->layer_index = 0;

	ret = fill_plane_color_attributes(plane_state, plane_info->format,
					  &plane_info->color_space);
	if (ret)
		return ret;

	ret = fill_plane_buffer_attributes(adev, afb, plane_info->format,
					   plane_info->rotation, tiling_flags,
					   &plane_info->tiling_info,
					   &plane_info->plane_size,
					   &plane_info->dcc, address,
					   force_disable_dcc);
	if (ret)
		return ret;

	fill_blending_from_plane_state(
		plane_state, &plane_info->per_pixel_alpha,
		&plane_info->global_alpha, &plane_info->global_alpha_value);

	return 0;
}

static int fill_dc_plane_attributes(struct amdgpu_device *adev,
				    struct dc_plane_state *dc_plane_state,
				    struct drm_plane_state *plane_state,
				    struct drm_crtc_state *crtc_state)
{
	struct dm_crtc_state *dm_crtc_state = to_dm_crtc_state(crtc_state);
	const struct amdgpu_framebuffer *amdgpu_fb =
		to_amdgpu_framebuffer(plane_state->fb);
	struct dc_scaling_info scaling_info;
	struct dc_plane_info plane_info;
	uint64_t tiling_flags;
	int ret;
	bool force_disable_dcc = false;

	ret = fill_dc_scaling_info(plane_state, &scaling_info);
	if (ret)
		return ret;

	dc_plane_state->src_rect = scaling_info.src_rect;
	dc_plane_state->dst_rect = scaling_info.dst_rect;
	dc_plane_state->clip_rect = scaling_info.clip_rect;
	dc_plane_state->scaling_quality = scaling_info.scaling_quality;

	ret = get_fb_info(amdgpu_fb, &tiling_flags);
	if (ret)
		return ret;

	force_disable_dcc = adev->asic_type == CHIP_RAVEN && adev->in_suspend;
	ret = fill_dc_plane_info_and_addr(adev, plane_state, tiling_flags,
					  &plane_info,
					  &dc_plane_state->address,
					  force_disable_dcc);
	if (ret)
		return ret;

	dc_plane_state->format = plane_info.format;
	dc_plane_state->color_space = plane_info.color_space;
	dc_plane_state->format = plane_info.format;
	dc_plane_state->plane_size = plane_info.plane_size;
	dc_plane_state->rotation = plane_info.rotation;
	dc_plane_state->horizontal_mirror = plane_info.horizontal_mirror;
	dc_plane_state->stereo_format = plane_info.stereo_format;
	dc_plane_state->tiling_info = plane_info.tiling_info;
	dc_plane_state->visible = plane_info.visible;
	dc_plane_state->per_pixel_alpha = plane_info.per_pixel_alpha;
	dc_plane_state->global_alpha = plane_info.global_alpha;
	dc_plane_state->global_alpha_value = plane_info.global_alpha_value;
	dc_plane_state->dcc = plane_info.dcc;
	dc_plane_state->layer_index = plane_info.layer_index; // Always returns 0

	/*
	 * Always set input transfer function, since plane state is refreshed
	 * every time.
	 */
	ret = amdgpu_dm_update_plane_color_mgmt(dm_crtc_state, dc_plane_state);
	if (ret)
		return ret;

	return 0;
}

static void update_stream_scaling_settings(const struct drm_display_mode *mode,
					   const struct dm_connector_state *dm_state,
					   struct dc_stream_state *stream)
{
	enum amdgpu_rmx_type rmx_type;

	struct rect src = { 0 }; /* viewport in composition space*/
	struct rect dst = { 0 }; /* stream addressable area */

	/* no mode. nothing to be done */
	if (!mode)
		return;

	/* Full screen scaling by default */
	src.width = mode->hdisplay;
	src.height = mode->vdisplay;
	dst.width = stream->timing.h_addressable;
	dst.height = stream->timing.v_addressable;

	if (dm_state) {
		rmx_type = dm_state->scaling;
		if (rmx_type == RMX_ASPECT || rmx_type == RMX_OFF) {
			if (src.width * dst.height <
					src.height * dst.width) {
				/* height needs less upscaling/more downscaling */
				dst.width = src.width *
						dst.height / src.height;
			} else {
				/* width needs less upscaling/more downscaling */
				dst.height = src.height *
						dst.width / src.width;
			}
		} else if (rmx_type == RMX_CENTER) {
			dst = src;
		}

		dst.x = (stream->timing.h_addressable - dst.width) / 2;
		dst.y = (stream->timing.v_addressable - dst.height) / 2;

		if (dm_state->underscan_enable) {
			dst.x += dm_state->underscan_hborder / 2;
			dst.y += dm_state->underscan_vborder / 2;
			dst.width -= dm_state->underscan_hborder;
			dst.height -= dm_state->underscan_vborder;
		}
	}

	stream->src = src;
	stream->dst = dst;

	DRM_DEBUG_DRIVER("Destination Rectangle x:%d  y:%d  width:%d  height:%d\n",
			dst.x, dst.y, dst.width, dst.height);

}

static enum dc_color_depth
convert_color_depth_from_display_info(const struct drm_connector *connector,
				      const struct drm_connector_state *state)
{
	uint8_t bpc = (uint8_t)connector->display_info.bpc;

	/* Assume 8 bpc by default if no bpc is specified. */
	bpc = bpc ? bpc : 8;

	if (!state)
		state = connector->state;

	if (state) {
		/*
		 * Cap display bpc based on the user requested value.
		 *
		 * The value for state->max_bpc may not correctly updated
		 * depending on when the connector gets added to the state
		 * or if this was called outside of atomic check, so it
		 * can't be used directly.
		 */
		bpc = min(bpc, state->max_requested_bpc);

		/* Round down to the nearest even number. */
		bpc = bpc - (bpc & 1);
	}

	switch (bpc) {
	case 0:
		/*
		 * Temporary Work around, DRM doesn't parse color depth for
		 * EDID revision before 1.4
		 * TODO: Fix edid parsing
		 */
		return COLOR_DEPTH_888;
	case 6:
		return COLOR_DEPTH_666;
	case 8:
		return COLOR_DEPTH_888;
	case 10:
		return COLOR_DEPTH_101010;
	case 12:
		return COLOR_DEPTH_121212;
	case 14:
		return COLOR_DEPTH_141414;
	case 16:
		return COLOR_DEPTH_161616;
	default:
		return COLOR_DEPTH_UNDEFINED;
	}
}

static enum dc_aspect_ratio
get_aspect_ratio(const struct drm_display_mode *mode_in)
{
	/* 1-1 mapping, since both enums follow the HDMI spec. */
	return (enum dc_aspect_ratio) mode_in->picture_aspect_ratio;
}

static enum dc_color_space
get_output_color_space(const struct dc_crtc_timing *dc_crtc_timing)
{
	enum dc_color_space color_space = COLOR_SPACE_SRGB;

	switch (dc_crtc_timing->pixel_encoding)	{
	case PIXEL_ENCODING_YCBCR422:
	case PIXEL_ENCODING_YCBCR444:
	case PIXEL_ENCODING_YCBCR420:
	{
		/*
		 * 27030khz is the separation point between HDTV and SDTV
		 * according to HDMI spec, we use YCbCr709 and YCbCr601
		 * respectively
		 */
		if (dc_crtc_timing->pix_clk_100hz > 270300) {
			if (dc_crtc_timing->flags.Y_ONLY)
				color_space =
					COLOR_SPACE_YCBCR709_LIMITED;
			else
				color_space = COLOR_SPACE_YCBCR709;
		} else {
			if (dc_crtc_timing->flags.Y_ONLY)
				color_space =
					COLOR_SPACE_YCBCR601_LIMITED;
			else
				color_space = COLOR_SPACE_YCBCR601;
		}

	}
	break;
	case PIXEL_ENCODING_RGB:
		color_space = COLOR_SPACE_SRGB;
		break;

	default:
		WARN_ON(1);
		break;
	}

	return color_space;
}

static bool adjust_colour_depth_from_display_info(
	struct dc_crtc_timing *timing_out,
	const struct drm_display_info *info)
{
	enum dc_color_depth depth = timing_out->display_color_depth;
	int normalized_clk;
	do {
		normalized_clk = timing_out->pix_clk_100hz / 10;
		/* YCbCr 4:2:0 requires additional adjustment of 1/2 */
		if (timing_out->pixel_encoding == PIXEL_ENCODING_YCBCR420)
			normalized_clk /= 2;
		/* Adjusting pix clock following on HDMI spec based on colour depth */
		switch (depth) {
		case COLOR_DEPTH_888:
			break;
		case COLOR_DEPTH_101010:
			normalized_clk = (normalized_clk * 30) / 24;
			break;
		case COLOR_DEPTH_121212:
			normalized_clk = (normalized_clk * 36) / 24;
			break;
		case COLOR_DEPTH_161616:
			normalized_clk = (normalized_clk * 48) / 24;
			break;
		default:
			/* The above depths are the only ones valid for HDMI. */
			return false;
		}
		if (normalized_clk <= info->max_tmds_clock) {
			timing_out->display_color_depth = depth;
			return true;
		}
	} while (--depth > COLOR_DEPTH_666);
	return false;
}

static void fill_stream_properties_from_drm_display_mode(
	struct dc_stream_state *stream,
	const struct drm_display_mode *mode_in,
	const struct drm_connector *connector,
	const struct drm_connector_state *connector_state,
	const struct dc_stream_state *old_stream)
{
	struct dc_crtc_timing *timing_out = &stream->timing;
	const struct drm_display_info *info = &connector->display_info;
	struct amdgpu_dm_connector *aconnector = to_amdgpu_dm_connector(connector);
	memset(timing_out, 0, sizeof(struct dc_crtc_timing));

	timing_out->h_border_left = 0;
	timing_out->h_border_right = 0;
	timing_out->v_border_top = 0;
	timing_out->v_border_bottom = 0;
	/* TODO: un-hardcode */
	if (drm_mode_is_420_only(info, mode_in)
			&& stream->signal == SIGNAL_TYPE_HDMI_TYPE_A)
		timing_out->pixel_encoding = PIXEL_ENCODING_YCBCR420;
	else if (drm_mode_is_420_also(info, mode_in)
			&& aconnector->force_yuv420_output)
		timing_out->pixel_encoding = PIXEL_ENCODING_YCBCR420;
	else if ((connector->display_info.color_formats & DRM_COLOR_FORMAT_YCRCB444)
			&& stream->signal == SIGNAL_TYPE_HDMI_TYPE_A)
		timing_out->pixel_encoding = PIXEL_ENCODING_YCBCR444;
	else
		timing_out->pixel_encoding = PIXEL_ENCODING_RGB;

	timing_out->timing_3d_format = TIMING_3D_FORMAT_NONE;
	timing_out->display_color_depth = convert_color_depth_from_display_info(
		connector, connector_state);
	timing_out->scan_type = SCANNING_TYPE_NODATA;
	timing_out->hdmi_vic = 0;

	if(old_stream) {
		timing_out->vic = old_stream->timing.vic;
		timing_out->flags.HSYNC_POSITIVE_POLARITY = old_stream->timing.flags.HSYNC_POSITIVE_POLARITY;
		timing_out->flags.VSYNC_POSITIVE_POLARITY = old_stream->timing.flags.VSYNC_POSITIVE_POLARITY;
	} else {
		timing_out->vic = drm_match_cea_mode(mode_in);
		if (mode_in->flags & DRM_MODE_FLAG_PHSYNC)
			timing_out->flags.HSYNC_POSITIVE_POLARITY = 1;
		if (mode_in->flags & DRM_MODE_FLAG_PVSYNC)
			timing_out->flags.VSYNC_POSITIVE_POLARITY = 1;
	}

	timing_out->h_addressable = mode_in->crtc_hdisplay;
	timing_out->h_total = mode_in->crtc_htotal;
	timing_out->h_sync_width =
		mode_in->crtc_hsync_end - mode_in->crtc_hsync_start;
	timing_out->h_front_porch =
		mode_in->crtc_hsync_start - mode_in->crtc_hdisplay;
	timing_out->v_total = mode_in->crtc_vtotal;
	timing_out->v_addressable = mode_in->crtc_vdisplay;
	timing_out->v_front_porch =
		mode_in->crtc_vsync_start - mode_in->crtc_vdisplay;
	timing_out->v_sync_width =
		mode_in->crtc_vsync_end - mode_in->crtc_vsync_start;
	timing_out->pix_clk_100hz = mode_in->crtc_clock * 10;
	timing_out->aspect_ratio = get_aspect_ratio(mode_in);

	stream->output_color_space = get_output_color_space(timing_out);

	stream->out_transfer_func->type = TF_TYPE_PREDEFINED;
	stream->out_transfer_func->tf = TRANSFER_FUNCTION_SRGB;
	if (stream->signal == SIGNAL_TYPE_HDMI_TYPE_A) {
		if (!adjust_colour_depth_from_display_info(timing_out, info) &&
		    drm_mode_is_420_also(info, mode_in) &&
		    timing_out->pixel_encoding != PIXEL_ENCODING_YCBCR420) {
			timing_out->pixel_encoding = PIXEL_ENCODING_YCBCR420;
			adjust_colour_depth_from_display_info(timing_out, info);
		}
	}
}

static void fill_audio_info(struct audio_info *audio_info,
			    const struct drm_connector *drm_connector,
			    const struct dc_sink *dc_sink)
{
	int i = 0;
	int cea_revision = 0;
	const struct dc_edid_caps *edid_caps = &dc_sink->edid_caps;

	audio_info->manufacture_id = edid_caps->manufacturer_id;
	audio_info->product_id = edid_caps->product_id;

	cea_revision = drm_connector->display_info.cea_rev;

	strscpy(audio_info->display_name,
		edid_caps->display_name,
		AUDIO_INFO_DISPLAY_NAME_SIZE_IN_CHARS);

	if (cea_revision >= 3) {
		audio_info->mode_count = edid_caps->audio_mode_count;

		for (i = 0; i < audio_info->mode_count; ++i) {
			audio_info->modes[i].format_code =
					(enum audio_format_code)
					(edid_caps->audio_modes[i].format_code);
			audio_info->modes[i].channel_count =
					edid_caps->audio_modes[i].channel_count;
			audio_info->modes[i].sample_rates.all =
					edid_caps->audio_modes[i].sample_rate;
			audio_info->modes[i].sample_size =
					edid_caps->audio_modes[i].sample_size;
		}
	}

	audio_info->flags.all = edid_caps->speaker_flags;

	/* TODO: We only check for the progressive mode, check for interlace mode too */
	if (drm_connector->latency_present[0]) {
		audio_info->video_latency = drm_connector->video_latency[0];
		audio_info->audio_latency = drm_connector->audio_latency[0];
	}

	/* TODO: For DP, video and audio latency should be calculated from DPCD caps */

}

static void
copy_crtc_timing_for_drm_display_mode(const struct drm_display_mode *src_mode,
				      struct drm_display_mode *dst_mode)
{
	dst_mode->crtc_hdisplay = src_mode->crtc_hdisplay;
	dst_mode->crtc_vdisplay = src_mode->crtc_vdisplay;
	dst_mode->crtc_clock = src_mode->crtc_clock;
	dst_mode->crtc_hblank_start = src_mode->crtc_hblank_start;
	dst_mode->crtc_hblank_end = src_mode->crtc_hblank_end;
	dst_mode->crtc_hsync_start =  src_mode->crtc_hsync_start;
	dst_mode->crtc_hsync_end = src_mode->crtc_hsync_end;
	dst_mode->crtc_htotal = src_mode->crtc_htotal;
	dst_mode->crtc_hskew = src_mode->crtc_hskew;
	dst_mode->crtc_vblank_start = src_mode->crtc_vblank_start;
	dst_mode->crtc_vblank_end = src_mode->crtc_vblank_end;
	dst_mode->crtc_vsync_start = src_mode->crtc_vsync_start;
	dst_mode->crtc_vsync_end = src_mode->crtc_vsync_end;
	dst_mode->crtc_vtotal = src_mode->crtc_vtotal;
}

static void
decide_crtc_timing_for_drm_display_mode(struct drm_display_mode *drm_mode,
					const struct drm_display_mode *native_mode,
					bool scale_enabled)
{
	if (scale_enabled) {
		copy_crtc_timing_for_drm_display_mode(native_mode, drm_mode);
	} else if (native_mode->clock == drm_mode->clock &&
			native_mode->htotal == drm_mode->htotal &&
			native_mode->vtotal == drm_mode->vtotal) {
		copy_crtc_timing_for_drm_display_mode(native_mode, drm_mode);
	} else {
		/* no scaling nor amdgpu inserted, no need to patch */
	}
}

static struct dc_sink *
create_fake_sink(struct amdgpu_dm_connector *aconnector)
{
	struct dc_sink_init_data sink_init_data = { 0 };
	struct dc_sink *sink = NULL;
	sink_init_data.link = aconnector->dc_link;
	sink_init_data.sink_signal = aconnector->dc_link->connector_signal;

	sink = dc_sink_create(&sink_init_data);
	if (!sink) {
		DRM_ERROR("Failed to create sink!\n");
		return NULL;
	}
	sink->sink_signal = SIGNAL_TYPE_VIRTUAL;

	return sink;
}

static void set_multisync_trigger_params(
		struct dc_stream_state *stream)
{
	if (stream->triggered_crtc_reset.enabled) {
		stream->triggered_crtc_reset.event = CRTC_EVENT_VSYNC_RISING;
		stream->triggered_crtc_reset.delay = TRIGGER_DELAY_NEXT_LINE;
	}
}

static void set_master_stream(struct dc_stream_state *stream_set[],
			      int stream_count)
{
	int j, highest_rfr = 0, master_stream = 0;

	for (j = 0;  j < stream_count; j++) {
		if (stream_set[j] && stream_set[j]->triggered_crtc_reset.enabled) {
			int refresh_rate = 0;

			refresh_rate = (stream_set[j]->timing.pix_clk_100hz*100)/
				(stream_set[j]->timing.h_total*stream_set[j]->timing.v_total);
			if (refresh_rate > highest_rfr) {
				highest_rfr = refresh_rate;
				master_stream = j;
			}
		}
	}
	for (j = 0;  j < stream_count; j++) {
		if (stream_set[j])
			stream_set[j]->triggered_crtc_reset.event_source = stream_set[master_stream];
	}
}

static void dm_enable_per_frame_crtc_master_sync(struct dc_state *context)
{
	int i = 0;

	if (context->stream_count < 2)
		return;
	for (i = 0; i < context->stream_count ; i++) {
		if (!context->streams[i])
			continue;
		/*
		 * TODO: add a function to read AMD VSDB bits and set
		 * crtc_sync_master.multi_sync_enabled flag
		 * For now it's set to false
		 */
		set_multisync_trigger_params(context->streams[i]);
	}
	set_master_stream(context->streams, context->stream_count);
}

static struct dc_stream_state *
create_stream_for_sink(struct amdgpu_dm_connector *aconnector,
		       const struct drm_display_mode *drm_mode,
		       const struct dm_connector_state *dm_state,
		       const struct dc_stream_state *old_stream)
{
	struct drm_display_mode *preferred_mode = NULL;
	struct drm_connector *drm_connector;
	const struct drm_connector_state *con_state =
		dm_state ? &dm_state->base : NULL;
	struct dc_stream_state *stream = NULL;
	struct drm_display_mode mode = *drm_mode;
	bool native_mode_found = false;
	bool scale = dm_state ? (dm_state->scaling != RMX_OFF) : false;
	int mode_refresh;
	int preferred_refresh = 0;
#ifdef CONFIG_DRM_AMD_DC_DSC_SUPPORT
	struct dsc_dec_dpcd_caps dsc_caps;
	uint32_t link_bandwidth_kbps;
#endif

	struct dc_sink *sink = NULL;
	if (aconnector == NULL) {
		DRM_ERROR("aconnector is NULL!\n");
		return stream;
	}

	drm_connector = &aconnector->base;

	if (!aconnector->dc_sink) {
		sink = create_fake_sink(aconnector);
		if (!sink)
			return stream;
	} else {
		sink = aconnector->dc_sink;
		dc_sink_retain(sink);
	}

	stream = dc_create_stream_for_sink(sink);

	if (stream == NULL) {
		DRM_ERROR("Failed to create stream for sink!\n");
		goto finish;
	}

	stream->dm_stream_context = aconnector;

	list_for_each_entry(preferred_mode, &aconnector->base.modes, head) {
		/* Search for preferred mode */
		if (preferred_mode->type & DRM_MODE_TYPE_PREFERRED) {
			native_mode_found = true;
			break;
		}
	}
	if (!native_mode_found)
		preferred_mode = list_first_entry_or_null(
				&aconnector->base.modes,
				struct drm_display_mode,
				head);

	mode_refresh = drm_mode_vrefresh(&mode);

	if (preferred_mode == NULL) {
		/*
		 * This may not be an error, the use case is when we have no
		 * usermode calls to reset and set mode upon hotplug. In this
		 * case, we call set mode ourselves to restore the previous mode
		 * and the modelist may not be filled in in time.
		 */
		DRM_DEBUG_DRIVER("No preferred mode found\n");
	} else {
		decide_crtc_timing_for_drm_display_mode(
				&mode, preferred_mode,
				dm_state ? (dm_state->scaling != RMX_OFF) : false);
		preferred_refresh = drm_mode_vrefresh(preferred_mode);
	}

	if (!dm_state)
		drm_mode_set_crtcinfo(&mode, 0);

	/*
	* If scaling is enabled and refresh rate didn't change
	* we copy the vic and polarities of the old timings
	*/
	if (!scale || mode_refresh != preferred_refresh)
		fill_stream_properties_from_drm_display_mode(stream,
			&mode, &aconnector->base, con_state, NULL);
	else
		fill_stream_properties_from_drm_display_mode(stream,
			&mode, &aconnector->base, con_state, old_stream);

#ifdef CONFIG_DRM_AMD_DC_DSC_SUPPORT
	stream->timing.flags.DSC = 0;

	if (aconnector->dc_link && sink->sink_signal == SIGNAL_TYPE_DISPLAY_PORT) {
		dc_dsc_parse_dsc_dpcd(aconnector->dc_link->dpcd_caps.dsc_caps.dsc_basic_caps.raw,
				      aconnector->dc_link->dpcd_caps.dsc_caps.dsc_ext_caps.raw,
				      &dsc_caps);
		link_bandwidth_kbps = dc_link_bandwidth_kbps(aconnector->dc_link,
							     dc_link_get_link_cap(aconnector->dc_link));

		if (dsc_caps.is_dsc_supported)
			if (dc_dsc_compute_config(aconnector->dc_link->ctx->dc,
						  &dsc_caps,
						  link_bandwidth_kbps,
						  &stream->timing,
						  &stream->timing.dsc_cfg))
				stream->timing.flags.DSC = 1;
	}
#endif

	update_stream_scaling_settings(&mode, dm_state, stream);

	fill_audio_info(
		&stream->audio_info,
		drm_connector,
		sink);

	update_stream_signal(stream, sink);

	if (stream->signal == SIGNAL_TYPE_HDMI_TYPE_A)
		mod_build_hf_vsif_infopacket(stream, &stream->vsp_infopacket, false, false);
	if (stream->link->psr_feature_enabled)	{
		struct dc  *core_dc = stream->link->ctx->dc;

		if (dc_is_dmcu_initialized(core_dc)) {
			struct dmcu *dmcu = core_dc->res_pool->dmcu;

			stream->psr_version = dmcu->dmcu_version.psr_version;
			mod_build_vsc_infopacket(stream, &stream->vsc_infopacket);
		}
	}
finish:
	dc_sink_release(sink);

	return stream;
}

static void amdgpu_dm_crtc_destroy(struct drm_crtc *crtc)
{
	drm_crtc_cleanup(crtc);
	kfree(crtc);
}

static void dm_crtc_destroy_state(struct drm_crtc *crtc,
				  struct drm_crtc_state *state)
{
	struct dm_crtc_state *cur = to_dm_crtc_state(state);

	/* TODO Destroy dc_stream objects are stream object is flattened */
	if (cur->stream)
		dc_stream_release(cur->stream);


	__drm_atomic_helper_crtc_destroy_state(state);


	kfree(state);
}

static void dm_crtc_reset_state(struct drm_crtc *crtc)
{
	struct dm_crtc_state *state;

	if (crtc->state)
		dm_crtc_destroy_state(crtc, crtc->state);

	state = kzalloc(sizeof(*state), GFP_KERNEL);
	if (WARN_ON(!state))
		return;

	crtc->state = &state->base;
	crtc->state->crtc = crtc;

}

static struct drm_crtc_state *
dm_crtc_duplicate_state(struct drm_crtc *crtc)
{
	struct dm_crtc_state *state, *cur;

	cur = to_dm_crtc_state(crtc->state);

	if (WARN_ON(!crtc->state))
		return NULL;

	state = kzalloc(sizeof(*state), GFP_KERNEL);
	if (!state)
		return NULL;

	__drm_atomic_helper_crtc_duplicate_state(crtc, &state->base);

	if (cur->stream) {
		state->stream = cur->stream;
		dc_stream_retain(state->stream);
	}

	state->active_planes = cur->active_planes;
	state->interrupts_enabled = cur->interrupts_enabled;
	state->vrr_params = cur->vrr_params;
	state->vrr_infopacket = cur->vrr_infopacket;
	state->abm_level = cur->abm_level;
	state->vrr_supported = cur->vrr_supported;
	state->freesync_config = cur->freesync_config;
	state->crc_src = cur->crc_src;
	state->cm_has_degamma = cur->cm_has_degamma;
	state->cm_is_degamma_srgb = cur->cm_is_degamma_srgb;

	/* TODO Duplicate dc_stream after objects are stream object is flattened */

	return &state->base;
}

static inline int dm_set_vupdate_irq(struct drm_crtc *crtc, bool enable)
{
	enum dc_irq_source irq_source;
	struct amdgpu_crtc *acrtc = to_amdgpu_crtc(crtc);
	struct amdgpu_device *adev = crtc->dev->dev_private;
	int rc;

	irq_source = IRQ_TYPE_VUPDATE + acrtc->otg_inst;

	rc = dc_interrupt_set(adev->dm.dc, irq_source, enable) ? 0 : -EBUSY;

	DRM_DEBUG_DRIVER("crtc %d - vupdate irq %sabling: r=%d\n",
			 acrtc->crtc_id, enable ? "en" : "dis", rc);
	return rc;
}

static inline int dm_set_vblank(struct drm_crtc *crtc, bool enable)
{
	enum dc_irq_source irq_source;
	struct amdgpu_crtc *acrtc = to_amdgpu_crtc(crtc);
	struct amdgpu_device *adev = crtc->dev->dev_private;
	struct dm_crtc_state *acrtc_state = to_dm_crtc_state(crtc->state);
	int rc = 0;

	if (enable) {
		/* vblank irq on -> Only need vupdate irq in vrr mode */
		if (amdgpu_dm_vrr_active(acrtc_state))
			rc = dm_set_vupdate_irq(crtc, true);
	} else {
		/* vblank irq off -> vupdate irq off */
		rc = dm_set_vupdate_irq(crtc, false);
	}

	if (rc)
		return rc;

	irq_source = IRQ_TYPE_VBLANK + acrtc->otg_inst;
	return dc_interrupt_set(adev->dm.dc, irq_source, enable) ? 0 : -EBUSY;
}

static int dm_enable_vblank(struct drm_crtc *crtc)
{
	return dm_set_vblank(crtc, true);
}

static void dm_disable_vblank(struct drm_crtc *crtc)
{
	dm_set_vblank(crtc, false);
}

/* Implemented only the options currently availible for the driver */
static const struct drm_crtc_funcs amdgpu_dm_crtc_funcs = {
	.reset = dm_crtc_reset_state,
	.destroy = amdgpu_dm_crtc_destroy,
	.gamma_set = drm_atomic_helper_legacy_gamma_set,
	.set_config = drm_atomic_helper_set_config,
	.page_flip = drm_atomic_helper_page_flip,
	.atomic_duplicate_state = dm_crtc_duplicate_state,
	.atomic_destroy_state = dm_crtc_destroy_state,
	.set_crc_source = amdgpu_dm_crtc_set_crc_source,
	.verify_crc_source = amdgpu_dm_crtc_verify_crc_source,
	.get_crc_sources = amdgpu_dm_crtc_get_crc_sources,
	.enable_vblank = dm_enable_vblank,
	.disable_vblank = dm_disable_vblank,
};

static enum drm_connector_status
amdgpu_dm_connector_detect(struct drm_connector *connector, bool force)
{
	bool connected;
	struct amdgpu_dm_connector *aconnector = to_amdgpu_dm_connector(connector);

	/*
	 * Notes:
	 * 1. This interface is NOT called in context of HPD irq.
	 * 2. This interface *is called* in context of user-mode ioctl. Which
	 * makes it a bad place for *any* MST-related activity.
	 */

	if (aconnector->base.force == DRM_FORCE_UNSPECIFIED &&
	    !aconnector->fake_enable)
		connected = (aconnector->dc_sink != NULL);
	else
		connected = (aconnector->base.force == DRM_FORCE_ON);

	return (connected ? connector_status_connected :
			connector_status_disconnected);
}

int amdgpu_dm_connector_atomic_set_property(struct drm_connector *connector,
					    struct drm_connector_state *connector_state,
					    struct drm_property *property,
					    uint64_t val)
{
	struct drm_device *dev = connector->dev;
	struct amdgpu_device *adev = dev->dev_private;
	struct dm_connector_state *dm_old_state =
		to_dm_connector_state(connector->state);
	struct dm_connector_state *dm_new_state =
		to_dm_connector_state(connector_state);

	int ret = -EINVAL;

	if (property == dev->mode_config.scaling_mode_property) {
		enum amdgpu_rmx_type rmx_type;

		switch (val) {
		case DRM_MODE_SCALE_CENTER:
			rmx_type = RMX_CENTER;
			break;
		case DRM_MODE_SCALE_ASPECT:
			rmx_type = RMX_ASPECT;
			break;
		case DRM_MODE_SCALE_FULLSCREEN:
			rmx_type = RMX_FULL;
			break;
		case DRM_MODE_SCALE_NONE:
		default:
			rmx_type = RMX_OFF;
			break;
		}

		if (dm_old_state->scaling == rmx_type)
			return 0;

		dm_new_state->scaling = rmx_type;
		ret = 0;
	} else if (property == adev->mode_info.underscan_hborder_property) {
		dm_new_state->underscan_hborder = val;
		ret = 0;
	} else if (property == adev->mode_info.underscan_vborder_property) {
		dm_new_state->underscan_vborder = val;
		ret = 0;
	} else if (property == adev->mode_info.underscan_property) {
		dm_new_state->underscan_enable = val;
		ret = 0;
	} else if (property == adev->mode_info.abm_level_property) {
		dm_new_state->abm_level = val;
		ret = 0;
	}

	return ret;
}

int amdgpu_dm_connector_atomic_get_property(struct drm_connector *connector,
					    const struct drm_connector_state *state,
					    struct drm_property *property,
					    uint64_t *val)
{
	struct drm_device *dev = connector->dev;
	struct amdgpu_device *adev = dev->dev_private;
	struct dm_connector_state *dm_state =
		to_dm_connector_state(state);
	int ret = -EINVAL;

	if (property == dev->mode_config.scaling_mode_property) {
		switch (dm_state->scaling) {
		case RMX_CENTER:
			*val = DRM_MODE_SCALE_CENTER;
			break;
		case RMX_ASPECT:
			*val = DRM_MODE_SCALE_ASPECT;
			break;
		case RMX_FULL:
			*val = DRM_MODE_SCALE_FULLSCREEN;
			break;
		case RMX_OFF:
		default:
			*val = DRM_MODE_SCALE_NONE;
			break;
		}
		ret = 0;
	} else if (property == adev->mode_info.underscan_hborder_property) {
		*val = dm_state->underscan_hborder;
		ret = 0;
	} else if (property == adev->mode_info.underscan_vborder_property) {
		*val = dm_state->underscan_vborder;
		ret = 0;
	} else if (property == adev->mode_info.underscan_property) {
		*val = dm_state->underscan_enable;
		ret = 0;
	} else if (property == adev->mode_info.abm_level_property) {
		*val = dm_state->abm_level;
		ret = 0;
	}

	return ret;
}

static void amdgpu_dm_connector_unregister(struct drm_connector *connector)
{
	struct amdgpu_dm_connector *amdgpu_dm_connector = to_amdgpu_dm_connector(connector);

	drm_dp_aux_unregister(&amdgpu_dm_connector->dm_dp_aux.aux);
}

static void amdgpu_dm_connector_destroy(struct drm_connector *connector)
{
	struct amdgpu_dm_connector *aconnector = to_amdgpu_dm_connector(connector);
	const struct dc_link *link = aconnector->dc_link;
	struct amdgpu_device *adev = connector->dev->dev_private;
	struct amdgpu_display_manager *dm = &adev->dm;

#if defined(CONFIG_BACKLIGHT_CLASS_DEVICE) ||\
	defined(CONFIG_BACKLIGHT_CLASS_DEVICE_MODULE)

	if ((link->connector_signal & (SIGNAL_TYPE_EDP | SIGNAL_TYPE_LVDS)) &&
	    link->type != dc_connection_none &&
	    dm->backlight_dev) {
		backlight_device_unregister(dm->backlight_dev);
		dm->backlight_dev = NULL;
	}
#endif

	if (aconnector->dc_em_sink)
		dc_sink_release(aconnector->dc_em_sink);
	aconnector->dc_em_sink = NULL;
	if (aconnector->dc_sink)
		dc_sink_release(aconnector->dc_sink);
	aconnector->dc_sink = NULL;

	drm_dp_cec_unregister_connector(&aconnector->dm_dp_aux.aux);
	drm_connector_unregister(connector);
	drm_connector_cleanup(connector);
	if (aconnector->i2c) {
		i2c_del_adapter(&aconnector->i2c->base);
		kfree(aconnector->i2c);
	}

	kfree(connector);
}

void amdgpu_dm_connector_funcs_reset(struct drm_connector *connector)
{
	struct dm_connector_state *state =
		to_dm_connector_state(connector->state);

	if (connector->state)
		__drm_atomic_helper_connector_destroy_state(connector->state);

	kfree(state);

	state = kzalloc(sizeof(*state), GFP_KERNEL);

	if (state) {
		state->scaling = RMX_OFF;
		state->underscan_enable = false;
		state->underscan_hborder = 0;
		state->underscan_vborder = 0;
		state->base.max_requested_bpc = 8;

		if (connector->connector_type == DRM_MODE_CONNECTOR_eDP)
			state->abm_level = amdgpu_dm_abm_level;

		__drm_atomic_helper_connector_reset(connector, &state->base);
	}
}

struct drm_connector_state *
amdgpu_dm_connector_atomic_duplicate_state(struct drm_connector *connector)
{
	struct dm_connector_state *state =
		to_dm_connector_state(connector->state);

	struct dm_connector_state *new_state =
			kmemdup(state, sizeof(*state), GFP_KERNEL);

	if (!new_state)
		return NULL;

	__drm_atomic_helper_connector_duplicate_state(connector, &new_state->base);

	new_state->freesync_capable = state->freesync_capable;
	new_state->abm_level = state->abm_level;
	new_state->scaling = state->scaling;
	new_state->underscan_enable = state->underscan_enable;
	new_state->underscan_hborder = state->underscan_hborder;
	new_state->underscan_vborder = state->underscan_vborder;

	return &new_state->base;
}

static const struct drm_connector_funcs amdgpu_dm_connector_funcs = {
	.reset = amdgpu_dm_connector_funcs_reset,
	.detect = amdgpu_dm_connector_detect,
	.fill_modes = drm_helper_probe_single_connector_modes,
	.destroy = amdgpu_dm_connector_destroy,
	.atomic_duplicate_state = amdgpu_dm_connector_atomic_duplicate_state,
	.atomic_destroy_state = drm_atomic_helper_connector_destroy_state,
	.atomic_set_property = amdgpu_dm_connector_atomic_set_property,
	.atomic_get_property = amdgpu_dm_connector_atomic_get_property,
	.early_unregister = amdgpu_dm_connector_unregister
};

static int get_modes(struct drm_connector *connector)
{
	return amdgpu_dm_connector_get_modes(connector);
}

static void create_eml_sink(struct amdgpu_dm_connector *aconnector)
{
	struct dc_sink_init_data init_params = {
			.link = aconnector->dc_link,
			.sink_signal = SIGNAL_TYPE_VIRTUAL
	};
	struct edid *edid;

	if (!aconnector->base.edid_blob_ptr) {
		DRM_ERROR("No EDID firmware found on connector: %s ,forcing to OFF!\n",
				aconnector->base.name);

		aconnector->base.force = DRM_FORCE_OFF;
		aconnector->base.override_edid = false;
		return;
	}

	edid = (struct edid *) aconnector->base.edid_blob_ptr->data;

	aconnector->edid = edid;

	aconnector->dc_em_sink = dc_link_add_remote_sink(
		aconnector->dc_link,
		(uint8_t *)edid,
		(edid->extensions + 1) * EDID_LENGTH,
		&init_params);

	if (aconnector->base.force == DRM_FORCE_ON) {
		aconnector->dc_sink = aconnector->dc_link->local_sink ?
		aconnector->dc_link->local_sink :
		aconnector->dc_em_sink;
		dc_sink_retain(aconnector->dc_sink);
	}
}

static void handle_edid_mgmt(struct amdgpu_dm_connector *aconnector)
{
	struct dc_link *link = (struct dc_link *)aconnector->dc_link;

	/*
	 * In case of headless boot with force on for DP managed connector
	 * Those settings have to be != 0 to get initial modeset
	 */
	if (link->connector_signal == SIGNAL_TYPE_DISPLAY_PORT) {
		link->verified_link_cap.lane_count = LANE_COUNT_FOUR;
		link->verified_link_cap.link_rate = LINK_RATE_HIGH2;
	}


	aconnector->base.override_edid = true;
	create_eml_sink(aconnector);
}

enum drm_mode_status amdgpu_dm_connector_mode_valid(struct drm_connector *connector,
				   struct drm_display_mode *mode)
{
	int result = MODE_ERROR;
	struct dc_sink *dc_sink;
	struct amdgpu_device *adev = connector->dev->dev_private;
	/* TODO: Unhardcode stream count */
	struct dc_stream_state *stream;
	struct amdgpu_dm_connector *aconnector = to_amdgpu_dm_connector(connector);
	enum dc_status dc_result = DC_OK;

	if ((mode->flags & DRM_MODE_FLAG_INTERLACE) ||
			(mode->flags & DRM_MODE_FLAG_DBLSCAN))
		return result;

	/*
	 * Only run this the first time mode_valid is called to initilialize
	 * EDID mgmt
	 */
	if (aconnector->base.force != DRM_FORCE_UNSPECIFIED &&
		!aconnector->dc_em_sink)
		handle_edid_mgmt(aconnector);

	dc_sink = to_amdgpu_dm_connector(connector)->dc_sink;

	if (dc_sink == NULL) {
		DRM_ERROR("dc_sink is NULL!\n");
		goto fail;
	}

	stream = create_stream_for_sink(aconnector, mode, NULL, NULL);
	if (stream == NULL) {
		DRM_ERROR("Failed to create stream for sink!\n");
		goto fail;
	}

	dc_result = dc_validate_stream(adev->dm.dc, stream);

	if (dc_result == DC_OK)
		result = MODE_OK;
	else
		DRM_DEBUG_KMS("Mode %dx%d (clk %d) failed DC validation with error %d\n",
			      mode->vdisplay,
			      mode->hdisplay,
			      mode->clock,
			      dc_result);

	dc_stream_release(stream);

fail:
	/* TODO: error handling*/
	return result;
}

static int fill_hdr_info_packet(const struct drm_connector_state *state,
				struct dc_info_packet *out)
{
	struct hdmi_drm_infoframe frame;
	unsigned char buf[30]; /* 26 + 4 */
	ssize_t len;
	int ret, i;

	memset(out, 0, sizeof(*out));

	if (!state->hdr_output_metadata)
		return 0;

	ret = drm_hdmi_infoframe_set_hdr_metadata(&frame, state);
	if (ret)
		return ret;

	len = hdmi_drm_infoframe_pack_only(&frame, buf, sizeof(buf));
	if (len < 0)
		return (int)len;

	/* Static metadata is a fixed 26 bytes + 4 byte header. */
	if (len != 30)
		return -EINVAL;

	/* Prepare the infopacket for DC. */
	switch (state->connector->connector_type) {
	case DRM_MODE_CONNECTOR_HDMIA:
		out->hb0 = 0x87; /* type */
		out->hb1 = 0x01; /* version */
		out->hb2 = 0x1A; /* length */
		out->sb[0] = buf[3]; /* checksum */
		i = 1;
		break;

	case DRM_MODE_CONNECTOR_DisplayPort:
	case DRM_MODE_CONNECTOR_eDP:
		out->hb0 = 0x00; /* sdp id, zero */
		out->hb1 = 0x87; /* type */
		out->hb2 = 0x1D; /* payload len - 1 */
		out->hb3 = (0x13 << 2); /* sdp version */
		out->sb[0] = 0x01; /* version */
		out->sb[1] = 0x1A; /* length */
		i = 2;
		break;

	default:
		return -EINVAL;
	}

	memcpy(&out->sb[i], &buf[4], 26);
	out->valid = true;

	print_hex_dump(KERN_DEBUG, "HDR SB:", DUMP_PREFIX_NONE, 16, 1, out->sb,
		       sizeof(out->sb), false);

	return 0;
}

static bool
is_hdr_metadata_different(const struct drm_connector_state *old_state,
			  const struct drm_connector_state *new_state)
{
	struct drm_property_blob *old_blob = old_state->hdr_output_metadata;
	struct drm_property_blob *new_blob = new_state->hdr_output_metadata;

	if (old_blob != new_blob) {
		if (old_blob && new_blob &&
		    old_blob->length == new_blob->length)
			return memcmp(old_blob->data, new_blob->data,
				      old_blob->length);

		return true;
	}

	return false;
}

static int
amdgpu_dm_connector_atomic_check(struct drm_connector *conn,
				 struct drm_atomic_state *state)
{
	struct drm_connector_state *new_con_state =
		drm_atomic_get_new_connector_state(state, conn);
	struct drm_connector_state *old_con_state =
		drm_atomic_get_old_connector_state(state, conn);
	struct drm_crtc *crtc = new_con_state->crtc;
	struct drm_crtc_state *new_crtc_state;
	int ret;

	if (!crtc)
		return 0;

	if (is_hdr_metadata_different(old_con_state, new_con_state)) {
		struct dc_info_packet hdr_infopacket;

		ret = fill_hdr_info_packet(new_con_state, &hdr_infopacket);
		if (ret)
			return ret;

		new_crtc_state = drm_atomic_get_crtc_state(state, crtc);
		if (IS_ERR(new_crtc_state))
			return PTR_ERR(new_crtc_state);

		/*
		 * DC considers the stream backends changed if the
		 * static metadata changes. Forcing the modeset also
		 * gives a simple way for userspace to switch from
		 * 8bpc to 10bpc when setting the metadata to enter
		 * or exit HDR.
		 *
		 * Changing the static metadata after it's been
		 * set is permissible, however. So only force a
		 * modeset if we're entering or exiting HDR.
		 */
		new_crtc_state->mode_changed =
			!old_con_state->hdr_output_metadata ||
			!new_con_state->hdr_output_metadata;
	}

	return 0;
}

static const struct drm_connector_helper_funcs
amdgpu_dm_connector_helper_funcs = {
	/*
	 * If hotplugging a second bigger display in FB Con mode, bigger resolution
	 * modes will be filtered by drm_mode_validate_size(), and those modes
	 * are missing after user start lightdm. So we need to renew modes list.
	 * in get_modes call back, not just return the modes count
	 */
	.get_modes = get_modes,
	.mode_valid = amdgpu_dm_connector_mode_valid,
	.atomic_check = amdgpu_dm_connector_atomic_check,
};

static void dm_crtc_helper_disable(struct drm_crtc *crtc)
{
}

static bool does_crtc_have_active_cursor(struct drm_crtc_state *new_crtc_state)
{
	struct drm_device *dev = new_crtc_state->crtc->dev;
	struct drm_plane *plane;

	drm_for_each_plane_mask(plane, dev, new_crtc_state->plane_mask) {
		if (plane->type == DRM_PLANE_TYPE_CURSOR)
			return true;
	}

	return false;
}

static int count_crtc_active_planes(struct drm_crtc_state *new_crtc_state)
{
	struct drm_atomic_state *state = new_crtc_state->state;
	struct drm_plane *plane;
	int num_active = 0;

	drm_for_each_plane_mask(plane, state->dev, new_crtc_state->plane_mask) {
		struct drm_plane_state *new_plane_state;

		/* Cursor planes are "fake". */
		if (plane->type == DRM_PLANE_TYPE_CURSOR)
			continue;

		new_plane_state = drm_atomic_get_new_plane_state(state, plane);

		if (!new_plane_state) {
			/*
			 * The plane is enable on the CRTC and hasn't changed
			 * state. This means that it previously passed
			 * validation and is therefore enabled.
			 */
			num_active += 1;
			continue;
		}

		/* We need a framebuffer to be considered enabled. */
		num_active += (new_plane_state->fb != NULL);
	}

	return num_active;
}

/*
 * Sets whether interrupts should be enabled on a specific CRTC.
 * We require that the stream be enabled and that there exist active
 * DC planes on the stream.
 */
static void
dm_update_crtc_interrupt_state(struct drm_crtc *crtc,
			       struct drm_crtc_state *new_crtc_state)
{
	struct dm_crtc_state *dm_new_crtc_state =
		to_dm_crtc_state(new_crtc_state);

	dm_new_crtc_state->active_planes = 0;
	dm_new_crtc_state->interrupts_enabled = false;

	if (!dm_new_crtc_state->stream)
		return;

	dm_new_crtc_state->active_planes =
		count_crtc_active_planes(new_crtc_state);

	dm_new_crtc_state->interrupts_enabled =
		dm_new_crtc_state->active_planes > 0;
}

static int dm_crtc_helper_atomic_check(struct drm_crtc *crtc,
				       struct drm_crtc_state *state)
{
	struct amdgpu_device *adev = crtc->dev->dev_private;
	struct dc *dc = adev->dm.dc;
	struct dm_crtc_state *dm_crtc_state = to_dm_crtc_state(state);
	int ret = -EINVAL;

	/*
	 * Update interrupt state for the CRTC. This needs to happen whenever
	 * the CRTC has changed or whenever any of its planes have changed.
	 * Atomic check satisfies both of these requirements since the CRTC
	 * is added to the state by DRM during drm_atomic_helper_check_planes.
	 */
	dm_update_crtc_interrupt_state(crtc, state);

	if (unlikely(!dm_crtc_state->stream &&
		     modeset_required(state, NULL, dm_crtc_state->stream))) {
		WARN_ON(1);
		return ret;
	}

	/* In some use cases, like reset, no stream is attached */
	if (!dm_crtc_state->stream)
		return 0;

	/*
	 * We want at least one hardware plane enabled to use
	 * the stream with a cursor enabled.
	 */
	if (state->enable && state->active &&
	    does_crtc_have_active_cursor(state) &&
	    dm_crtc_state->active_planes == 0)
		return -EINVAL;

	if (dc_validate_stream(dc, dm_crtc_state->stream) == DC_OK)
		return 0;

	return ret;
}

static bool dm_crtc_helper_mode_fixup(struct drm_crtc *crtc,
				      const struct drm_display_mode *mode,
				      struct drm_display_mode *adjusted_mode)
{
	return true;
}

static const struct drm_crtc_helper_funcs amdgpu_dm_crtc_helper_funcs = {
	.disable = dm_crtc_helper_disable,
	.atomic_check = dm_crtc_helper_atomic_check,
	.mode_fixup = dm_crtc_helper_mode_fixup
};

static void dm_encoder_helper_disable(struct drm_encoder *encoder)
{

}

static int dm_encoder_helper_atomic_check(struct drm_encoder *encoder,
					  struct drm_crtc_state *crtc_state,
					  struct drm_connector_state *conn_state)
{
	return 0;
}

const struct drm_encoder_helper_funcs amdgpu_dm_encoder_helper_funcs = {
	.disable = dm_encoder_helper_disable,
	.atomic_check = dm_encoder_helper_atomic_check
};

static void dm_drm_plane_reset(struct drm_plane *plane)
{
	struct dm_plane_state *amdgpu_state = NULL;

	if (plane->state)
		plane->funcs->atomic_destroy_state(plane, plane->state);

	amdgpu_state = kzalloc(sizeof(*amdgpu_state), GFP_KERNEL);
	WARN_ON(amdgpu_state == NULL);

	if (amdgpu_state)
		__drm_atomic_helper_plane_reset(plane, &amdgpu_state->base);
}

static struct drm_plane_state *
dm_drm_plane_duplicate_state(struct drm_plane *plane)
{
	struct dm_plane_state *dm_plane_state, *old_dm_plane_state;

	old_dm_plane_state = to_dm_plane_state(plane->state);
	dm_plane_state = kzalloc(sizeof(*dm_plane_state), GFP_KERNEL);
	if (!dm_plane_state)
		return NULL;

	__drm_atomic_helper_plane_duplicate_state(plane, &dm_plane_state->base);

	if (old_dm_plane_state->dc_state) {
		dm_plane_state->dc_state = old_dm_plane_state->dc_state;
		dc_plane_state_retain(dm_plane_state->dc_state);
	}

	return &dm_plane_state->base;
}

void dm_drm_plane_destroy_state(struct drm_plane *plane,
				struct drm_plane_state *state)
{
	struct dm_plane_state *dm_plane_state = to_dm_plane_state(state);

	if (dm_plane_state->dc_state)
		dc_plane_state_release(dm_plane_state->dc_state);

	drm_atomic_helper_plane_destroy_state(plane, state);
}

static const struct drm_plane_funcs dm_plane_funcs = {
	.update_plane	= drm_atomic_helper_update_plane,
	.disable_plane	= drm_atomic_helper_disable_plane,
	.destroy	= drm_primary_helper_destroy,
	.reset = dm_drm_plane_reset,
	.atomic_duplicate_state = dm_drm_plane_duplicate_state,
	.atomic_destroy_state = dm_drm_plane_destroy_state,
};

static int dm_plane_helper_prepare_fb(struct drm_plane *plane,
				      struct drm_plane_state *new_state)
{
	struct amdgpu_framebuffer *afb;
	struct drm_gem_object *obj;
	struct amdgpu_device *adev;
	struct amdgpu_bo *rbo;
	struct dm_plane_state *dm_plane_state_new, *dm_plane_state_old;
	struct list_head list;
	struct ttm_validate_buffer tv;
	struct ww_acquire_ctx ticket;
	uint64_t tiling_flags;
	uint32_t domain;
	int r;
	bool force_disable_dcc = false;

	dm_plane_state_old = to_dm_plane_state(plane->state);
	dm_plane_state_new = to_dm_plane_state(new_state);

	if (!new_state->fb) {
		DRM_DEBUG_DRIVER("No FB bound\n");
		return 0;
	}

	afb = to_amdgpu_framebuffer(new_state->fb);
	obj = new_state->fb->obj[0];
	rbo = gem_to_amdgpu_bo(obj);
	adev = amdgpu_ttm_adev(rbo->tbo.bdev);
	INIT_LIST_HEAD(&list);

	tv.bo = &rbo->tbo;
	tv.num_shared = 1;
	list_add(&tv.head, &list);

	r = ttm_eu_reserve_buffers(&ticket, &list, false, NULL, true);
	if (r) {
		dev_err(adev->dev, "fail to reserve bo (%d)\n", r);
		return r;
	}

	if (plane->type != DRM_PLANE_TYPE_CURSOR)
		domain = amdgpu_display_supported_domains(adev, rbo->flags);
	else
		domain = AMDGPU_GEM_DOMAIN_VRAM;

	r = amdgpu_bo_pin(rbo, domain);
	if (unlikely(r != 0)) {
		if (r != -ERESTARTSYS)
			DRM_ERROR("Failed to pin framebuffer with error %d\n", r);
		ttm_eu_backoff_reservation(&ticket, &list);
		return r;
	}

	r = amdgpu_ttm_alloc_gart(&rbo->tbo);
	if (unlikely(r != 0)) {
		amdgpu_bo_unpin(rbo);
		ttm_eu_backoff_reservation(&ticket, &list);
		DRM_ERROR("%p bind failed\n", rbo);
		return r;
	}

	amdgpu_bo_get_tiling_flags(rbo, &tiling_flags);

	ttm_eu_backoff_reservation(&ticket, &list);

	afb->address = amdgpu_bo_gpu_offset(rbo);

	amdgpu_bo_ref(rbo);

	if (dm_plane_state_new->dc_state &&
			dm_plane_state_old->dc_state != dm_plane_state_new->dc_state) {
		struct dc_plane_state *plane_state = dm_plane_state_new->dc_state;

		force_disable_dcc = adev->asic_type == CHIP_RAVEN && adev->in_suspend;
		fill_plane_buffer_attributes(
			adev, afb, plane_state->format, plane_state->rotation,
			tiling_flags, &plane_state->tiling_info,
			&plane_state->plane_size, &plane_state->dcc,
			&plane_state->address,
			force_disable_dcc);
	}

	return 0;
}

static void dm_plane_helper_cleanup_fb(struct drm_plane *plane,
				       struct drm_plane_state *old_state)
{
	struct amdgpu_bo *rbo;
	int r;

	if (!old_state->fb)
		return;

	rbo = gem_to_amdgpu_bo(old_state->fb->obj[0]);
	r = amdgpu_bo_reserve(rbo, false);
	if (unlikely(r)) {
		DRM_ERROR("failed to reserve rbo before unpin\n");
		return;
	}

	amdgpu_bo_unpin(rbo);
	amdgpu_bo_unreserve(rbo);
	amdgpu_bo_unref(&rbo);
}

static int dm_plane_atomic_check(struct drm_plane *plane,
				 struct drm_plane_state *state)
{
	struct amdgpu_device *adev = plane->dev->dev_private;
	struct dc *dc = adev->dm.dc;
	struct dm_plane_state *dm_plane_state;
	struct dc_scaling_info scaling_info;
	int ret;

	dm_plane_state = to_dm_plane_state(state);

	if (!dm_plane_state->dc_state)
		return 0;

	ret = fill_dc_scaling_info(state, &scaling_info);
	if (ret)
		return ret;

	if (dc_validate_plane(dc, dm_plane_state->dc_state) == DC_OK)
		return 0;

	return -EINVAL;
}

static int dm_plane_atomic_async_check(struct drm_plane *plane,
				       struct drm_plane_state *new_plane_state)
{
	/* Only support async updates on cursor planes. */
	if (plane->type != DRM_PLANE_TYPE_CURSOR)
		return -EINVAL;

	return 0;
}

static void dm_plane_atomic_async_update(struct drm_plane *plane,
					 struct drm_plane_state *new_state)
{
	struct drm_plane_state *old_state =
		drm_atomic_get_old_plane_state(new_state->state, plane);

	swap(plane->state->fb, new_state->fb);

	plane->state->src_x = new_state->src_x;
	plane->state->src_y = new_state->src_y;
	plane->state->src_w = new_state->src_w;
	plane->state->src_h = new_state->src_h;
	plane->state->crtc_x = new_state->crtc_x;
	plane->state->crtc_y = new_state->crtc_y;
	plane->state->crtc_w = new_state->crtc_w;
	plane->state->crtc_h = new_state->crtc_h;

	handle_cursor_update(plane, old_state);
}

static const struct drm_plane_helper_funcs dm_plane_helper_funcs = {
	.prepare_fb = dm_plane_helper_prepare_fb,
	.cleanup_fb = dm_plane_helper_cleanup_fb,
	.atomic_check = dm_plane_atomic_check,
	.atomic_async_check = dm_plane_atomic_async_check,
	.atomic_async_update = dm_plane_atomic_async_update
};

/*
 * TODO: these are currently initialized to rgb formats only.
 * For future use cases we should either initialize them dynamically based on
 * plane capabilities, or initialize this array to all formats, so internal drm
 * check will succeed, and let DC implement proper check
 */
static const uint32_t rgb_formats[] = {
	DRM_FORMAT_XRGB8888,
	DRM_FORMAT_ARGB8888,
	DRM_FORMAT_RGBA8888,
	DRM_FORMAT_XRGB2101010,
	DRM_FORMAT_XBGR2101010,
	DRM_FORMAT_ARGB2101010,
	DRM_FORMAT_ABGR2101010,
	DRM_FORMAT_XBGR8888,
	DRM_FORMAT_ABGR8888,
	DRM_FORMAT_RGB565,
};

static const uint32_t overlay_formats[] = {
	DRM_FORMAT_XRGB8888,
	DRM_FORMAT_ARGB8888,
	DRM_FORMAT_RGBA8888,
	DRM_FORMAT_XBGR8888,
	DRM_FORMAT_ABGR8888,
	DRM_FORMAT_RGB565
};

static const u32 cursor_formats[] = {
	DRM_FORMAT_ARGB8888
};

static int get_plane_formats(const struct drm_plane *plane,
			     const struct dc_plane_cap *plane_cap,
			     uint32_t *formats, int max_formats)
{
	int i, num_formats = 0;

	/*
	 * TODO: Query support for each group of formats directly from
	 * DC plane caps. This will require adding more formats to the
	 * caps list.
	 */

	switch (plane->type) {
	case DRM_PLANE_TYPE_PRIMARY:
		for (i = 0; i < ARRAY_SIZE(rgb_formats); ++i) {
			if (num_formats >= max_formats)
				break;

			formats[num_formats++] = rgb_formats[i];
		}

		if (plane_cap && plane_cap->pixel_format_support.nv12)
			formats[num_formats++] = DRM_FORMAT_NV12;
		break;

	case DRM_PLANE_TYPE_OVERLAY:
		for (i = 0; i < ARRAY_SIZE(overlay_formats); ++i) {
			if (num_formats >= max_formats)
				break;

			formats[num_formats++] = overlay_formats[i];
		}
		break;

	case DRM_PLANE_TYPE_CURSOR:
		for (i = 0; i < ARRAY_SIZE(cursor_formats); ++i) {
			if (num_formats >= max_formats)
				break;

			formats[num_formats++] = cursor_formats[i];
		}
		break;
	}

	return num_formats;
}

static int amdgpu_dm_plane_init(struct amdgpu_display_manager *dm,
				struct drm_plane *plane,
				unsigned long possible_crtcs,
				const struct dc_plane_cap *plane_cap)
{
	uint32_t formats[32];
	int num_formats;
	int res = -EPERM;

	num_formats = get_plane_formats(plane, plane_cap, formats,
					ARRAY_SIZE(formats));

	res = drm_universal_plane_init(dm->adev->ddev, plane, possible_crtcs,
				       &dm_plane_funcs, formats, num_formats,
				       NULL, plane->type, NULL);
	if (res)
		return res;

	if (plane->type == DRM_PLANE_TYPE_OVERLAY &&
	    plane_cap && plane_cap->per_pixel_alpha) {
		unsigned int blend_caps = BIT(DRM_MODE_BLEND_PIXEL_NONE) |
					  BIT(DRM_MODE_BLEND_PREMULTI);

		drm_plane_create_alpha_property(plane);
		drm_plane_create_blend_mode_property(plane, blend_caps);
	}

	if (plane->type == DRM_PLANE_TYPE_PRIMARY &&
	    plane_cap && plane_cap->pixel_format_support.nv12) {
		/* This only affects YUV formats. */
		drm_plane_create_color_properties(
			plane,
			BIT(DRM_COLOR_YCBCR_BT601) |
			BIT(DRM_COLOR_YCBCR_BT709),
			BIT(DRM_COLOR_YCBCR_LIMITED_RANGE) |
			BIT(DRM_COLOR_YCBCR_FULL_RANGE),
			DRM_COLOR_YCBCR_BT709, DRM_COLOR_YCBCR_LIMITED_RANGE);
	}

	drm_plane_helper_add(plane, &dm_plane_helper_funcs);

	/* Create (reset) the plane state */
	if (plane->funcs->reset)
		plane->funcs->reset(plane);

	return 0;
}

static int amdgpu_dm_crtc_init(struct amdgpu_display_manager *dm,
			       struct drm_plane *plane,
			       uint32_t crtc_index)
{
	struct amdgpu_crtc *acrtc = NULL;
	struct drm_plane *cursor_plane;

	int res = -ENOMEM;

	cursor_plane = kzalloc(sizeof(*cursor_plane), GFP_KERNEL);
	if (!cursor_plane)
		goto fail;

	cursor_plane->type = DRM_PLANE_TYPE_CURSOR;
	res = amdgpu_dm_plane_init(dm, cursor_plane, 0, NULL);

	acrtc = kzalloc(sizeof(struct amdgpu_crtc), GFP_KERNEL);
	if (!acrtc)
		goto fail;

	res = drm_crtc_init_with_planes(
			dm->ddev,
			&acrtc->base,
			plane,
			cursor_plane,
			&amdgpu_dm_crtc_funcs, NULL);

	if (res)
		goto fail;

	drm_crtc_helper_add(&acrtc->base, &amdgpu_dm_crtc_helper_funcs);

	/* Create (reset) the plane state */
	if (acrtc->base.funcs->reset)
		acrtc->base.funcs->reset(&acrtc->base);

	acrtc->max_cursor_width = dm->adev->dm.dc->caps.max_cursor_size;
	acrtc->max_cursor_height = dm->adev->dm.dc->caps.max_cursor_size;

	acrtc->crtc_id = crtc_index;
	acrtc->base.enabled = false;
	acrtc->otg_inst = -1;

	dm->adev->mode_info.crtcs[crtc_index] = acrtc;
	drm_crtc_enable_color_mgmt(&acrtc->base, MAX_COLOR_LUT_ENTRIES,
				   true, MAX_COLOR_LUT_ENTRIES);
	drm_mode_crtc_set_gamma_size(&acrtc->base, MAX_COLOR_LEGACY_LUT_ENTRIES);

	return 0;

fail:
	kfree(acrtc);
	kfree(cursor_plane);
	return res;
}


static int to_drm_connector_type(enum signal_type st)
{
	switch (st) {
	case SIGNAL_TYPE_HDMI_TYPE_A:
		return DRM_MODE_CONNECTOR_HDMIA;
	case SIGNAL_TYPE_EDP:
		return DRM_MODE_CONNECTOR_eDP;
	case SIGNAL_TYPE_LVDS:
		return DRM_MODE_CONNECTOR_LVDS;
	case SIGNAL_TYPE_RGB:
		return DRM_MODE_CONNECTOR_VGA;
	case SIGNAL_TYPE_DISPLAY_PORT:
	case SIGNAL_TYPE_DISPLAY_PORT_MST:
		return DRM_MODE_CONNECTOR_DisplayPort;
	case SIGNAL_TYPE_DVI_DUAL_LINK:
	case SIGNAL_TYPE_DVI_SINGLE_LINK:
		return DRM_MODE_CONNECTOR_DVID;
	case SIGNAL_TYPE_VIRTUAL:
		return DRM_MODE_CONNECTOR_VIRTUAL;

	default:
		return DRM_MODE_CONNECTOR_Unknown;
	}
}

static struct drm_encoder *amdgpu_dm_connector_to_encoder(struct drm_connector *connector)
{
	return drm_encoder_find(connector->dev, NULL, connector->encoder_ids[0]);
}

static void amdgpu_dm_get_native_mode(struct drm_connector *connector)
{
	struct drm_encoder *encoder;
	struct amdgpu_encoder *amdgpu_encoder;

	encoder = amdgpu_dm_connector_to_encoder(connector);

	if (encoder == NULL)
		return;

	amdgpu_encoder = to_amdgpu_encoder(encoder);

	amdgpu_encoder->native_mode.clock = 0;

	if (!list_empty(&connector->probed_modes)) {
		struct drm_display_mode *preferred_mode = NULL;

		list_for_each_entry(preferred_mode,
				    &connector->probed_modes,
				    head) {
			if (preferred_mode->type & DRM_MODE_TYPE_PREFERRED)
				amdgpu_encoder->native_mode = *preferred_mode;

			break;
		}

	}
}

static struct drm_display_mode *
amdgpu_dm_create_common_mode(struct drm_encoder *encoder,
			     char *name,
			     int hdisplay, int vdisplay)
{
	struct drm_device *dev = encoder->dev;
	struct amdgpu_encoder *amdgpu_encoder = to_amdgpu_encoder(encoder);
	struct drm_display_mode *mode = NULL;
	struct drm_display_mode *native_mode = &amdgpu_encoder->native_mode;

	mode = drm_mode_duplicate(dev, native_mode);

	if (mode == NULL)
		return NULL;

	mode->hdisplay = hdisplay;
	mode->vdisplay = vdisplay;
	mode->type &= ~DRM_MODE_TYPE_PREFERRED;
	strscpy(mode->name, name, DRM_DISPLAY_MODE_LEN);

	return mode;

}

static void amdgpu_dm_connector_add_common_modes(struct drm_encoder *encoder,
						 struct drm_connector *connector)
{
	struct amdgpu_encoder *amdgpu_encoder = to_amdgpu_encoder(encoder);
	struct drm_display_mode *mode = NULL;
	struct drm_display_mode *native_mode = &amdgpu_encoder->native_mode;
	struct amdgpu_dm_connector *amdgpu_dm_connector =
				to_amdgpu_dm_connector(connector);
	int i;
	int n;
	struct mode_size {
		char name[DRM_DISPLAY_MODE_LEN];
		int w;
		int h;
	} common_modes[] = {
		{  "640x480",  640,  480},
		{  "800x600",  800,  600},
		{ "1024x768", 1024,  768},
		{ "1280x720", 1280,  720},
		{ "1280x800", 1280,  800},
		{"1280x1024", 1280, 1024},
		{ "1440x900", 1440,  900},
		{"1680x1050", 1680, 1050},
		{"1600x1200", 1600, 1200},
		{"1920x1080", 1920, 1080},
		{"1920x1200", 1920, 1200}
	};

	n = ARRAY_SIZE(common_modes);

	for (i = 0; i < n; i++) {
		struct drm_display_mode *curmode = NULL;
		bool mode_existed = false;

		if (common_modes[i].w > native_mode->hdisplay ||
		    common_modes[i].h > native_mode->vdisplay ||
		   (common_modes[i].w == native_mode->hdisplay &&
		    common_modes[i].h == native_mode->vdisplay))
			continue;

		list_for_each_entry(curmode, &connector->probed_modes, head) {
			if (common_modes[i].w == curmode->hdisplay &&
			    common_modes[i].h == curmode->vdisplay) {
				mode_existed = true;
				break;
			}
		}

		if (mode_existed)
			continue;

		mode = amdgpu_dm_create_common_mode(encoder,
				common_modes[i].name, common_modes[i].w,
				common_modes[i].h);
		drm_mode_probed_add(connector, mode);
		amdgpu_dm_connector->num_modes++;
	}
}

static void amdgpu_dm_connector_ddc_get_modes(struct drm_connector *connector,
					      struct edid *edid)
{
	struct amdgpu_dm_connector *amdgpu_dm_connector =
			to_amdgpu_dm_connector(connector);

	if (edid) {
		/* empty probed_modes */
		INIT_LIST_HEAD(&connector->probed_modes);
		amdgpu_dm_connector->num_modes =
				drm_add_edid_modes(connector, edid);

		/* sorting the probed modes before calling function
		 * amdgpu_dm_get_native_mode() since EDID can have
		 * more than one preferred mode. The modes that are
		 * later in the probed mode list could be of higher
		 * and preferred resolution. For example, 3840x2160
		 * resolution in base EDID preferred timing and 4096x2160
		 * preferred resolution in DID extension block later.
		 */
		drm_mode_sort(&connector->probed_modes);
		amdgpu_dm_get_native_mode(connector);
	} else {
		amdgpu_dm_connector->num_modes = 0;
	}
}

static int amdgpu_dm_connector_get_modes(struct drm_connector *connector)
{
	struct amdgpu_dm_connector *amdgpu_dm_connector =
			to_amdgpu_dm_connector(connector);
	struct drm_encoder *encoder;
	struct edid *edid = amdgpu_dm_connector->edid;

	encoder = amdgpu_dm_connector_to_encoder(connector);

	if (!edid || !drm_edid_is_valid(edid)) {
		amdgpu_dm_connector->num_modes =
				drm_add_modes_noedid(connector, 640, 480);
	} else {
		amdgpu_dm_connector_ddc_get_modes(connector, edid);
		amdgpu_dm_connector_add_common_modes(encoder, connector);
	}
	amdgpu_dm_fbc_init(connector);

	return amdgpu_dm_connector->num_modes;
}

void amdgpu_dm_connector_init_helper(struct amdgpu_display_manager *dm,
				     struct amdgpu_dm_connector *aconnector,
				     int connector_type,
				     struct dc_link *link,
				     int link_index)
{
	struct amdgpu_device *adev = dm->ddev->dev_private;

	/*
	 * Some of the properties below require access to state, like bpc.
	 * Allocate some default initial connector state with our reset helper.
	 */
	if (aconnector->base.funcs->reset)
		aconnector->base.funcs->reset(&aconnector->base);

	aconnector->connector_id = link_index;
	aconnector->dc_link = link;
	aconnector->base.interlace_allowed = false;
	aconnector->base.doublescan_allowed = false;
	aconnector->base.stereo_allowed = false;
	aconnector->base.dpms = DRM_MODE_DPMS_OFF;
	aconnector->hpd.hpd = AMDGPU_HPD_NONE; /* not used */
	aconnector->audio_inst = -1;
	mutex_init(&aconnector->hpd_lock);

	/*
	 * configure support HPD hot plug connector_>polled default value is 0
	 * which means HPD hot plug not supported
	 */
	switch (connector_type) {
	case DRM_MODE_CONNECTOR_HDMIA:
		aconnector->base.polled = DRM_CONNECTOR_POLL_HPD;
		aconnector->base.ycbcr_420_allowed =
			link->link_enc->features.hdmi_ycbcr420_supported ? true : false;
		break;
	case DRM_MODE_CONNECTOR_DisplayPort:
		aconnector->base.polled = DRM_CONNECTOR_POLL_HPD;
		aconnector->base.ycbcr_420_allowed =
			link->link_enc->features.dp_ycbcr420_supported ? true : false;
		break;
	case DRM_MODE_CONNECTOR_DVID:
		aconnector->base.polled = DRM_CONNECTOR_POLL_HPD;
		break;
	default:
		break;
	}

	drm_object_attach_property(&aconnector->base.base,
				dm->ddev->mode_config.scaling_mode_property,
				DRM_MODE_SCALE_NONE);

	drm_object_attach_property(&aconnector->base.base,
				adev->mode_info.underscan_property,
				UNDERSCAN_OFF);
	drm_object_attach_property(&aconnector->base.base,
				adev->mode_info.underscan_hborder_property,
				0);
	drm_object_attach_property(&aconnector->base.base,
				adev->mode_info.underscan_vborder_property,
				0);

	drm_connector_attach_max_bpc_property(&aconnector->base, 8, 16);

	/* This defaults to the max in the range, but we want 8bpc. */
	aconnector->base.state->max_bpc = 8;
	aconnector->base.state->max_requested_bpc = 8;

	if (connector_type == DRM_MODE_CONNECTOR_eDP &&
	    dc_is_dmcu_initialized(adev->dm.dc)) {
		drm_object_attach_property(&aconnector->base.base,
				adev->mode_info.abm_level_property, 0);
	}

	if (connector_type == DRM_MODE_CONNECTOR_HDMIA ||
	    connector_type == DRM_MODE_CONNECTOR_DisplayPort ||
	    connector_type == DRM_MODE_CONNECTOR_eDP) {
		drm_object_attach_property(
			&aconnector->base.base,
			dm->ddev->mode_config.hdr_output_metadata_property, 0);

		drm_connector_attach_vrr_capable_property(
			&aconnector->base);
#ifdef CONFIG_DRM_AMD_DC_HDCP
		if (adev->asic_type >= CHIP_RAVEN)
			drm_connector_attach_content_protection_property(&aconnector->base, true);
#endif
	}
}

static int amdgpu_dm_i2c_xfer(struct i2c_adapter *i2c_adap,
			      struct i2c_msg *msgs, int num)
{
	struct amdgpu_i2c_adapter *i2c = i2c_get_adapdata(i2c_adap);
	struct ddc_service *ddc_service = i2c->ddc_service;
	struct i2c_command cmd;
	int i;
	int result = -EIO;

	cmd.payloads = kcalloc(num, sizeof(struct i2c_payload), GFP_KERNEL);

	if (!cmd.payloads)
		return result;

	cmd.number_of_payloads = num;
	cmd.engine = I2C_COMMAND_ENGINE_DEFAULT;
	cmd.speed = 100;

	for (i = 0; i < num; i++) {
		cmd.payloads[i].write = !(msgs[i].flags & I2C_M_RD);
		cmd.payloads[i].address = msgs[i].addr;
		cmd.payloads[i].length = msgs[i].len;
		cmd.payloads[i].data = msgs[i].buf;
	}

	if (dc_submit_i2c(
			ddc_service->ctx->dc,
			ddc_service->ddc_pin->hw_info.ddc_channel,
			&cmd))
		result = num;

	kfree(cmd.payloads);
	return result;
}

static u32 amdgpu_dm_i2c_func(struct i2c_adapter *adap)
{
	return I2C_FUNC_I2C | I2C_FUNC_SMBUS_EMUL;
}

static const struct i2c_algorithm amdgpu_dm_i2c_algo = {
	.master_xfer = amdgpu_dm_i2c_xfer,
	.functionality = amdgpu_dm_i2c_func,
};

static struct amdgpu_i2c_adapter *
create_i2c(struct ddc_service *ddc_service,
	   int link_index,
	   int *res)
{
	struct amdgpu_device *adev = ddc_service->ctx->driver_context;
	struct amdgpu_i2c_adapter *i2c;

	i2c = kzalloc(sizeof(struct amdgpu_i2c_adapter), GFP_KERNEL);
	if (!i2c)
		return NULL;
	i2c->base.owner = THIS_MODULE;
	i2c->base.class = I2C_CLASS_DDC;
	i2c->base.dev.parent = &adev->pdev->dev;
	i2c->base.algo = &amdgpu_dm_i2c_algo;
	snprintf(i2c->base.name, sizeof(i2c->base.name), "AMDGPU DM i2c hw bus %d", link_index);
	i2c_set_adapdata(&i2c->base, i2c);
	i2c->ddc_service = ddc_service;
	i2c->ddc_service->ddc_pin->hw_info.ddc_channel = link_index;

	return i2c;
}


/*
 * Note: this function assumes that dc_link_detect() was called for the
 * dc_link which will be represented by this aconnector.
 */
static int amdgpu_dm_connector_init(struct amdgpu_display_manager *dm,
				    struct amdgpu_dm_connector *aconnector,
				    uint32_t link_index,
				    struct amdgpu_encoder *aencoder)
{
	int res = 0;
	int connector_type;
	struct dc *dc = dm->dc;
	struct dc_link *link = dc_get_link_at_index(dc, link_index);
	struct amdgpu_i2c_adapter *i2c;

	link->priv = aconnector;

	DRM_DEBUG_DRIVER("%s()\n", __func__);

	i2c = create_i2c(link->ddc, link->link_index, &res);
	if (!i2c) {
		DRM_ERROR("Failed to create i2c adapter data\n");
		return -ENOMEM;
	}

	aconnector->i2c = i2c;
	res = i2c_add_adapter(&i2c->base);

	if (res) {
		DRM_ERROR("Failed to register hw i2c %d\n", link->link_index);
		goto out_free;
	}

	connector_type = to_drm_connector_type(link->connector_signal);

	res = drm_connector_init(
			dm->ddev,
			&aconnector->base,
			&amdgpu_dm_connector_funcs,
			connector_type);

	if (res) {
		DRM_ERROR("connector_init failed\n");
		aconnector->connector_id = -1;
		goto out_free;
	}

	drm_connector_helper_add(
			&aconnector->base,
			&amdgpu_dm_connector_helper_funcs);

	amdgpu_dm_connector_init_helper(
		dm,
		aconnector,
		connector_type,
		link,
		link_index);

	drm_connector_attach_encoder(
		&aconnector->base, &aencoder->base);

	drm_connector_register(&aconnector->base);
#if defined(CONFIG_DEBUG_FS)
	connector_debugfs_init(aconnector);
	aconnector->debugfs_dpcd_address = 0;
	aconnector->debugfs_dpcd_size = 0;
#endif

	if (connector_type == DRM_MODE_CONNECTOR_DisplayPort
		|| connector_type == DRM_MODE_CONNECTOR_eDP)
		amdgpu_dm_initialize_dp_connector(dm, aconnector);

out_free:
	if (res) {
		kfree(i2c);
		aconnector->i2c = NULL;
	}
	return res;
}

int amdgpu_dm_get_encoder_crtc_mask(struct amdgpu_device *adev)
{
	switch (adev->mode_info.num_crtc) {
	case 1:
		return 0x1;
	case 2:
		return 0x3;
	case 3:
		return 0x7;
	case 4:
		return 0xf;
	case 5:
		return 0x1f;
	case 6:
	default:
		return 0x3f;
	}
}

static int amdgpu_dm_encoder_init(struct drm_device *dev,
				  struct amdgpu_encoder *aencoder,
				  uint32_t link_index)
{
	struct amdgpu_device *adev = dev->dev_private;

	int res = drm_encoder_init(dev,
				   &aencoder->base,
				   &amdgpu_dm_encoder_funcs,
				   DRM_MODE_ENCODER_TMDS,
				   NULL);

	aencoder->base.possible_crtcs = amdgpu_dm_get_encoder_crtc_mask(adev);

	if (!res)
		aencoder->encoder_id = link_index;
	else
		aencoder->encoder_id = -1;

	drm_encoder_helper_add(&aencoder->base, &amdgpu_dm_encoder_helper_funcs);

	return res;
}

static void manage_dm_interrupts(struct amdgpu_device *adev,
				 struct amdgpu_crtc *acrtc,
				 bool enable)
{
	/*
	 * this is not correct translation but will work as soon as VBLANK
	 * constant is the same as PFLIP
	 */
	int irq_type =
		amdgpu_display_crtc_idx_to_irq_type(
			adev,
			acrtc->crtc_id);

	if (enable) {
		drm_crtc_vblank_on(&acrtc->base);
		amdgpu_irq_get(
			adev,
			&adev->pageflip_irq,
			irq_type);
	} else {

		amdgpu_irq_put(
			adev,
			&adev->pageflip_irq,
			irq_type);
		drm_crtc_vblank_off(&acrtc->base);
	}
}

static bool
is_scaling_state_different(const struct dm_connector_state *dm_state,
			   const struct dm_connector_state *old_dm_state)
{
	if (dm_state->scaling != old_dm_state->scaling)
		return true;
	if (!dm_state->underscan_enable && old_dm_state->underscan_enable) {
		if (old_dm_state->underscan_hborder != 0 && old_dm_state->underscan_vborder != 0)
			return true;
	} else  if (dm_state->underscan_enable && !old_dm_state->underscan_enable) {
		if (dm_state->underscan_hborder != 0 && dm_state->underscan_vborder != 0)
			return true;
	} else if (dm_state->underscan_hborder != old_dm_state->underscan_hborder ||
		   dm_state->underscan_vborder != old_dm_state->underscan_vborder)
		return true;
	return false;
}

#ifdef CONFIG_DRM_AMD_DC_HDCP
static bool is_content_protection_different(struct drm_connector_state *state,
					    const struct drm_connector_state *old_state,
					    const struct drm_connector *connector, struct hdcp_workqueue *hdcp_w)
{
	struct amdgpu_dm_connector *aconnector = to_amdgpu_dm_connector(connector);

	if (old_state->hdcp_content_type != state->hdcp_content_type &&
	    state->content_protection != DRM_MODE_CONTENT_PROTECTION_UNDESIRED) {
		state->content_protection = DRM_MODE_CONTENT_PROTECTION_DESIRED;
		return true;
	}

	/* CP is being re enabled, ignore this */
	if (old_state->content_protection == DRM_MODE_CONTENT_PROTECTION_ENABLED &&
	    state->content_protection == DRM_MODE_CONTENT_PROTECTION_DESIRED) {
		state->content_protection = DRM_MODE_CONTENT_PROTECTION_ENABLED;
		return false;
	}

	/* S3 resume case, since old state will always be 0 (UNDESIRED) and the restored state will be ENABLED */
	if (old_state->content_protection == DRM_MODE_CONTENT_PROTECTION_UNDESIRED &&
	    state->content_protection == DRM_MODE_CONTENT_PROTECTION_ENABLED)
		state->content_protection = DRM_MODE_CONTENT_PROTECTION_DESIRED;

	/* Check if something is connected/enabled, otherwise we start hdcp but nothing is connected/enabled
	 * hot-plug, headless s3, dpms
	 */
	if (state->content_protection == DRM_MODE_CONTENT_PROTECTION_DESIRED && connector->dpms == DRM_MODE_DPMS_ON &&
	    aconnector->dc_sink != NULL)
		return true;

	if (old_state->content_protection == state->content_protection)
		return false;

	if (state->content_protection == DRM_MODE_CONTENT_PROTECTION_UNDESIRED)
		return true;

	return false;
}

#endif
static void remove_stream(struct amdgpu_device *adev,
			  struct amdgpu_crtc *acrtc,
			  struct dc_stream_state *stream)
{
	/* this is the update mode case */

	acrtc->otg_inst = -1;
	acrtc->enabled = false;
}

static int get_cursor_position(struct drm_plane *plane, struct drm_crtc *crtc,
			       struct dc_cursor_position *position)
{
	struct amdgpu_crtc *amdgpu_crtc = to_amdgpu_crtc(crtc);
	int x, y;
	int xorigin = 0, yorigin = 0;

	position->enable = false;
	position->x = 0;
	position->y = 0;

	if (!crtc || !plane->state->fb)
		return 0;

	if ((plane->state->crtc_w > amdgpu_crtc->max_cursor_width) ||
	    (plane->state->crtc_h > amdgpu_crtc->max_cursor_height)) {
		DRM_ERROR("%s: bad cursor width or height %d x %d\n",
			  __func__,
			  plane->state->crtc_w,
			  plane->state->crtc_h);
		return -EINVAL;
	}

	x = plane->state->crtc_x;
	y = plane->state->crtc_y;

	if (x <= -amdgpu_crtc->max_cursor_width ||
	    y <= -amdgpu_crtc->max_cursor_height)
		return 0;

	if (crtc->primary->state) {
		/* avivo cursor are offset into the total surface */
		x += crtc->primary->state->src_x >> 16;
		y += crtc->primary->state->src_y >> 16;
	}

	if (x < 0) {
		xorigin = min(-x, amdgpu_crtc->max_cursor_width - 1);
		x = 0;
	}
	if (y < 0) {
		yorigin = min(-y, amdgpu_crtc->max_cursor_height - 1);
		y = 0;
	}
	position->enable = true;
	position->x = x;
	position->y = y;
	position->x_hotspot = xorigin;
	position->y_hotspot = yorigin;

	return 0;
}

static void handle_cursor_update(struct drm_plane *plane,
				 struct drm_plane_state *old_plane_state)
{
	struct amdgpu_device *adev = plane->dev->dev_private;
	struct amdgpu_framebuffer *afb = to_amdgpu_framebuffer(plane->state->fb);
	struct drm_crtc *crtc = afb ? plane->state->crtc : old_plane_state->crtc;
	struct dm_crtc_state *crtc_state = crtc ? to_dm_crtc_state(crtc->state) : NULL;
	struct amdgpu_crtc *amdgpu_crtc = to_amdgpu_crtc(crtc);
	uint64_t address = afb ? afb->address : 0;
	struct dc_cursor_position position;
	struct dc_cursor_attributes attributes;
	int ret;

	if (!plane->state->fb && !old_plane_state->fb)
		return;

	DRM_DEBUG_DRIVER("%s: crtc_id=%d with size %d to %d\n",
			 __func__,
			 amdgpu_crtc->crtc_id,
			 plane->state->crtc_w,
			 plane->state->crtc_h);

	ret = get_cursor_position(plane, crtc, &position);
	if (ret)
		return;

	if (!position.enable) {
		/* turn off cursor */
		if (crtc_state && crtc_state->stream) {
			mutex_lock(&adev->dm.dc_lock);
			dc_stream_set_cursor_position(crtc_state->stream,
						      &position);
			mutex_unlock(&adev->dm.dc_lock);
		}
		return;
	}

	amdgpu_crtc->cursor_width = plane->state->crtc_w;
	amdgpu_crtc->cursor_height = plane->state->crtc_h;

	memset(&attributes, 0, sizeof(attributes));
	attributes.address.high_part = upper_32_bits(address);
	attributes.address.low_part  = lower_32_bits(address);
	attributes.width             = plane->state->crtc_w;
	attributes.height            = plane->state->crtc_h;
	attributes.color_format      = CURSOR_MODE_COLOR_PRE_MULTIPLIED_ALPHA;
	attributes.rotation_angle    = 0;
	attributes.attribute_flags.value = 0;

	attributes.pitch = attributes.width;

	if (crtc_state->stream) {
		mutex_lock(&adev->dm.dc_lock);
		if (!dc_stream_set_cursor_attributes(crtc_state->stream,
							 &attributes))
			DRM_ERROR("DC failed to set cursor attributes\n");

		if (!dc_stream_set_cursor_position(crtc_state->stream,
						   &position))
			DRM_ERROR("DC failed to set cursor position\n");
		mutex_unlock(&adev->dm.dc_lock);
	}
}

static void prepare_flip_isr(struct amdgpu_crtc *acrtc)
{

	assert_spin_locked(&acrtc->base.dev->event_lock);
	WARN_ON(acrtc->event);

	acrtc->event = acrtc->base.state->event;

	/* Set the flip status */
	acrtc->pflip_status = AMDGPU_FLIP_SUBMITTED;

	/* Mark this event as consumed */
	acrtc->base.state->event = NULL;

	DRM_DEBUG_DRIVER("crtc:%d, pflip_stat:AMDGPU_FLIP_SUBMITTED\n",
						 acrtc->crtc_id);
}

static void update_freesync_state_on_stream(
	struct amdgpu_display_manager *dm,
	struct dm_crtc_state *new_crtc_state,
	struct dc_stream_state *new_stream,
	struct dc_plane_state *surface,
	u32 flip_timestamp_in_us)
{
	struct mod_vrr_params vrr_params;
	struct dc_info_packet vrr_infopacket = {0};
	struct amdgpu_device *adev = dm->adev;
	unsigned long flags;

	if (!new_stream)
		return;

	/*
	 * TODO: Determine why min/max totals and vrefresh can be 0 here.
	 * For now it's sufficient to just guard against these conditions.
	 */

	if (!new_stream->timing.h_total || !new_stream->timing.v_total)
		return;

	spin_lock_irqsave(&adev->ddev->event_lock, flags);
	vrr_params = new_crtc_state->vrr_params;

	if (surface) {
		mod_freesync_handle_preflip(
			dm->freesync_module,
			surface,
			new_stream,
			flip_timestamp_in_us,
			&vrr_params);

		if (adev->family < AMDGPU_FAMILY_AI &&
		    amdgpu_dm_vrr_active(new_crtc_state)) {
			mod_freesync_handle_v_update(dm->freesync_module,
						     new_stream, &vrr_params);

			/* Need to call this before the frame ends. */
			dc_stream_adjust_vmin_vmax(dm->dc,
						   new_crtc_state->stream,
						   &vrr_params.adjust);
		}
	}

	mod_freesync_build_vrr_infopacket(
		dm->freesync_module,
		new_stream,
		&vrr_params,
		PACKET_TYPE_VRR,
		TRANSFER_FUNC_UNKNOWN,
		&vrr_infopacket);

	new_crtc_state->freesync_timing_changed |=
		(memcmp(&new_crtc_state->vrr_params.adjust,
			&vrr_params.adjust,
			sizeof(vrr_params.adjust)) != 0);

	new_crtc_state->freesync_vrr_info_changed |=
		(memcmp(&new_crtc_state->vrr_infopacket,
			&vrr_infopacket,
			sizeof(vrr_infopacket)) != 0);

	new_crtc_state->vrr_params = vrr_params;
	new_crtc_state->vrr_infopacket = vrr_infopacket;

	new_stream->adjust = new_crtc_state->vrr_params.adjust;
	new_stream->vrr_infopacket = vrr_infopacket;

	if (new_crtc_state->freesync_vrr_info_changed)
		DRM_DEBUG_KMS("VRR packet update: crtc=%u enabled=%d state=%d",
			      new_crtc_state->base.crtc->base.id,
			      (int)new_crtc_state->base.vrr_enabled,
			      (int)vrr_params.state);

	spin_unlock_irqrestore(&adev->ddev->event_lock, flags);
}

static void pre_update_freesync_state_on_stream(
	struct amdgpu_display_manager *dm,
	struct dm_crtc_state *new_crtc_state)
{
	struct dc_stream_state *new_stream = new_crtc_state->stream;
	struct mod_vrr_params vrr_params;
	struct mod_freesync_config config = new_crtc_state->freesync_config;
	struct amdgpu_device *adev = dm->adev;
	unsigned long flags;

	if (!new_stream)
		return;

	/*
	 * TODO: Determine why min/max totals and vrefresh can be 0 here.
	 * For now it's sufficient to just guard against these conditions.
	 */
	if (!new_stream->timing.h_total || !new_stream->timing.v_total)
		return;

	spin_lock_irqsave(&adev->ddev->event_lock, flags);
	vrr_params = new_crtc_state->vrr_params;

	if (new_crtc_state->vrr_supported &&
	    config.min_refresh_in_uhz &&
	    config.max_refresh_in_uhz) {
		config.state = new_crtc_state->base.vrr_enabled ?
			VRR_STATE_ACTIVE_VARIABLE :
			VRR_STATE_INACTIVE;
	} else {
		config.state = VRR_STATE_UNSUPPORTED;
	}

	mod_freesync_build_vrr_params(dm->freesync_module,
				      new_stream,
				      &config, &vrr_params);

	new_crtc_state->freesync_timing_changed |=
		(memcmp(&new_crtc_state->vrr_params.adjust,
			&vrr_params.adjust,
			sizeof(vrr_params.adjust)) != 0);

	new_crtc_state->vrr_params = vrr_params;
	spin_unlock_irqrestore(&adev->ddev->event_lock, flags);
}

static void amdgpu_dm_handle_vrr_transition(struct dm_crtc_state *old_state,
					    struct dm_crtc_state *new_state)
{
	bool old_vrr_active = amdgpu_dm_vrr_active(old_state);
	bool new_vrr_active = amdgpu_dm_vrr_active(new_state);

	if (!old_vrr_active && new_vrr_active) {
		/* Transition VRR inactive -> active:
		 * While VRR is active, we must not disable vblank irq, as a
		 * reenable after disable would compute bogus vblank/pflip
		 * timestamps if it likely happened inside display front-porch.
		 *
		 * We also need vupdate irq for the actual core vblank handling
		 * at end of vblank.
		 */
		dm_set_vupdate_irq(new_state->base.crtc, true);
		drm_crtc_vblank_get(new_state->base.crtc);
		DRM_DEBUG_DRIVER("%s: crtc=%u VRR off->on: Get vblank ref\n",
				 __func__, new_state->base.crtc->base.id);
	} else if (old_vrr_active && !new_vrr_active) {
		/* Transition VRR active -> inactive:
		 * Allow vblank irq disable again for fixed refresh rate.
		 */
		dm_set_vupdate_irq(new_state->base.crtc, false);
		drm_crtc_vblank_put(new_state->base.crtc);
		DRM_DEBUG_DRIVER("%s: crtc=%u VRR on->off: Drop vblank ref\n",
				 __func__, new_state->base.crtc->base.id);
	}
}

static void amdgpu_dm_commit_cursors(struct drm_atomic_state *state)
{
	struct drm_plane *plane;
	struct drm_plane_state *old_plane_state, *new_plane_state;
	int i;

	/*
	 * TODO: Make this per-stream so we don't issue redundant updates for
	 * commits with multiple streams.
	 */
	for_each_oldnew_plane_in_state(state, plane, old_plane_state,
				       new_plane_state, i)
		if (plane->type == DRM_PLANE_TYPE_CURSOR)
			handle_cursor_update(plane, old_plane_state);
}

static void amdgpu_dm_commit_planes(struct drm_atomic_state *state,
				    struct dc_state *dc_state,
				    struct drm_device *dev,
				    struct amdgpu_display_manager *dm,
				    struct drm_crtc *pcrtc,
				    bool wait_for_vblank)
{
	uint32_t i;
	uint64_t timestamp_ns;
	struct drm_plane *plane;
	struct drm_plane_state *old_plane_state, *new_plane_state;
	struct amdgpu_crtc *acrtc_attach = to_amdgpu_crtc(pcrtc);
	struct drm_crtc_state *new_pcrtc_state =
			drm_atomic_get_new_crtc_state(state, pcrtc);
	struct dm_crtc_state *acrtc_state = to_dm_crtc_state(new_pcrtc_state);
	struct dm_crtc_state *dm_old_crtc_state =
			to_dm_crtc_state(drm_atomic_get_old_crtc_state(state, pcrtc));
	int planes_count = 0, vpos, hpos;
	long r;
	unsigned long flags;
	struct amdgpu_bo *abo;
	uint64_t tiling_flags;
	uint32_t target_vblank, last_flip_vblank;
	bool vrr_active = amdgpu_dm_vrr_active(acrtc_state);
	bool pflip_present = false;
	struct {
		struct dc_surface_update surface_updates[MAX_SURFACES];
		struct dc_plane_info plane_infos[MAX_SURFACES];
		struct dc_scaling_info scaling_infos[MAX_SURFACES];
		struct dc_flip_addrs flip_addrs[MAX_SURFACES];
		struct dc_stream_update stream_update;
	} *bundle;

	bundle = kzalloc(sizeof(*bundle), GFP_KERNEL);

	if (!bundle) {
		dm_error("Failed to allocate update bundle\n");
		goto cleanup;
	}

	/*
	 * Disable the cursor first if we're disabling all the planes.
	 * It'll remain on the screen after the planes are re-enabled
	 * if we don't.
	 */
	if (acrtc_state->active_planes == 0)
		amdgpu_dm_commit_cursors(state);

	/* update planes when needed */
	for_each_oldnew_plane_in_state(state, plane, old_plane_state, new_plane_state, i) {
		struct drm_crtc *crtc = new_plane_state->crtc;
		struct drm_crtc_state *new_crtc_state;
		struct drm_framebuffer *fb = new_plane_state->fb;
		bool plane_needs_flip;
		struct dc_plane_state *dc_plane;
		struct dm_plane_state *dm_new_plane_state = to_dm_plane_state(new_plane_state);

		/* Cursor plane is handled after stream updates */
		if (plane->type == DRM_PLANE_TYPE_CURSOR)
			continue;

		if (!fb || !crtc || pcrtc != crtc)
			continue;

		new_crtc_state = drm_atomic_get_new_crtc_state(state, crtc);
		if (!new_crtc_state->active)
			continue;

		dc_plane = dm_new_plane_state->dc_state;

		bundle->surface_updates[planes_count].surface = dc_plane;
		if (new_pcrtc_state->color_mgmt_changed) {
			bundle->surface_updates[planes_count].gamma = dc_plane->gamma_correction;
			bundle->surface_updates[planes_count].in_transfer_func = dc_plane->in_transfer_func;
		}

		fill_dc_scaling_info(new_plane_state,
				     &bundle->scaling_infos[planes_count]);

		bundle->surface_updates[planes_count].scaling_info =
			&bundle->scaling_infos[planes_count];

		plane_needs_flip = old_plane_state->fb && new_plane_state->fb;

		pflip_present = pflip_present || plane_needs_flip;

		if (!plane_needs_flip) {
			planes_count += 1;
			continue;
		}

		abo = gem_to_amdgpu_bo(fb->obj[0]);

		/*
		 * Wait for all fences on this FB. Do limited wait to avoid
		 * deadlock during GPU reset when this fence will not signal
		 * but we hold reservation lock for the BO.
		 */
		r = dma_resv_wait_timeout_rcu(abo->tbo.base.resv, true,
							false,
							msecs_to_jiffies(5000));
		if (unlikely(r <= 0))
			DRM_ERROR("Waiting for fences timed out!");

		/*
		 * TODO This might fail and hence better not used, wait
		 * explicitly on fences instead
		 * and in general should be called for
		 * blocking commit to as per framework helpers
		 */
		r = amdgpu_bo_reserve(abo, true);
		if (unlikely(r != 0))
			DRM_ERROR("failed to reserve buffer before flip\n");

		amdgpu_bo_get_tiling_flags(abo, &tiling_flags);

		amdgpu_bo_unreserve(abo);

		fill_dc_plane_info_and_addr(
			dm->adev, new_plane_state, tiling_flags,
			&bundle->plane_infos[planes_count],
			&bundle->flip_addrs[planes_count].address,
			false);

		DRM_DEBUG_DRIVER("plane: id=%d dcc_en=%d\n",
				 new_plane_state->plane->index,
				 bundle->plane_infos[planes_count].dcc.enable);

		bundle->surface_updates[planes_count].plane_info =
			&bundle->plane_infos[planes_count];

		/*
		 * Only allow immediate flips for fast updates that don't
		 * change FB pitch, DCC state, rotation or mirroing.
		 */
		bundle->flip_addrs[planes_count].flip_immediate =
			crtc->state->async_flip &&
			acrtc_state->update_type == UPDATE_TYPE_FAST;

		timestamp_ns = ktime_get_ns();
		bundle->flip_addrs[planes_count].flip_timestamp_in_us = div_u64(timestamp_ns, 1000);
		bundle->surface_updates[planes_count].flip_addr = &bundle->flip_addrs[planes_count];
		bundle->surface_updates[planes_count].surface = dc_plane;

		if (!bundle->surface_updates[planes_count].surface) {
			DRM_ERROR("No surface for CRTC: id=%d\n",
					acrtc_attach->crtc_id);
			continue;
		}

		if (plane == pcrtc->primary)
			update_freesync_state_on_stream(
				dm,
				acrtc_state,
				acrtc_state->stream,
				dc_plane,
				bundle->flip_addrs[planes_count].flip_timestamp_in_us);

		DRM_DEBUG_DRIVER("%s Flipping to hi: 0x%x, low: 0x%x\n",
				 __func__,
				 bundle->flip_addrs[planes_count].address.grph.addr.high_part,
				 bundle->flip_addrs[planes_count].address.grph.addr.low_part);

		planes_count += 1;

	}

	if (pflip_present) {
		if (!vrr_active) {
			/* Use old throttling in non-vrr fixed refresh rate mode
			 * to keep flip scheduling based on target vblank counts
			 * working in a backwards compatible way, e.g., for
			 * clients using the GLX_OML_sync_control extension or
			 * DRI3/Present extension with defined target_msc.
			 */
			last_flip_vblank = amdgpu_get_vblank_counter_kms(dm->ddev, acrtc_attach->crtc_id);
		}
		else {
			/* For variable refresh rate mode only:
			 * Get vblank of last completed flip to avoid > 1 vrr
			 * flips per video frame by use of throttling, but allow
			 * flip programming anywhere in the possibly large
			 * variable vrr vblank interval for fine-grained flip
			 * timing control and more opportunity to avoid stutter
			 * on late submission of flips.
			 */
			spin_lock_irqsave(&pcrtc->dev->event_lock, flags);
			last_flip_vblank = acrtc_attach->last_flip_vblank;
			spin_unlock_irqrestore(&pcrtc->dev->event_lock, flags);
		}

		target_vblank = last_flip_vblank + wait_for_vblank;

		/*
		 * Wait until we're out of the vertical blank period before the one
		 * targeted by the flip
		 */
		while ((acrtc_attach->enabled &&
			(amdgpu_display_get_crtc_scanoutpos(dm->ddev, acrtc_attach->crtc_id,
							    0, &vpos, &hpos, NULL,
							    NULL, &pcrtc->hwmode)
			 & (DRM_SCANOUTPOS_VALID | DRM_SCANOUTPOS_IN_VBLANK)) ==
			(DRM_SCANOUTPOS_VALID | DRM_SCANOUTPOS_IN_VBLANK) &&
			(int)(target_vblank -
			  amdgpu_get_vblank_counter_kms(dm->ddev, acrtc_attach->crtc_id)) > 0)) {
			usleep_range(1000, 1100);
		}

		if (acrtc_attach->base.state->event) {
			drm_crtc_vblank_get(pcrtc);

			spin_lock_irqsave(&pcrtc->dev->event_lock, flags);

			WARN_ON(acrtc_attach->pflip_status != AMDGPU_FLIP_NONE);
			prepare_flip_isr(acrtc_attach);

			spin_unlock_irqrestore(&pcrtc->dev->event_lock, flags);
		}

		if (acrtc_state->stream) {
			if (acrtc_state->freesync_vrr_info_changed)
				bundle->stream_update.vrr_infopacket =
					&acrtc_state->stream->vrr_infopacket;
		}
	}

	/* Update the planes if changed or disable if we don't have any. */
	if ((planes_count || acrtc_state->active_planes == 0) &&
		acrtc_state->stream) {
		bundle->stream_update.stream = acrtc_state->stream;
		if (new_pcrtc_state->mode_changed) {
			bundle->stream_update.src = acrtc_state->stream->src;
			bundle->stream_update.dst = acrtc_state->stream->dst;
		}

		if (new_pcrtc_state->color_mgmt_changed) {
			/*
			 * TODO: This isn't fully correct since we've actually
			 * already modified the stream in place.
			 */
			bundle->stream_update.gamut_remap =
				&acrtc_state->stream->gamut_remap_matrix;
			bundle->stream_update.output_csc_transform =
				&acrtc_state->stream->csc_color_matrix;
			bundle->stream_update.out_transfer_func =
				acrtc_state->stream->out_transfer_func;
		}

		acrtc_state->stream->abm_level = acrtc_state->abm_level;
		if (acrtc_state->abm_level != dm_old_crtc_state->abm_level)
			bundle->stream_update.abm_level = &acrtc_state->abm_level;

		/*
		 * If FreeSync state on the stream has changed then we need to
		 * re-adjust the min/max bounds now that DC doesn't handle this
		 * as part of commit.
		 */
		if (amdgpu_dm_vrr_active(dm_old_crtc_state) !=
		    amdgpu_dm_vrr_active(acrtc_state)) {
			spin_lock_irqsave(&pcrtc->dev->event_lock, flags);
			dc_stream_adjust_vmin_vmax(
				dm->dc, acrtc_state->stream,
				&acrtc_state->vrr_params.adjust);
			spin_unlock_irqrestore(&pcrtc->dev->event_lock, flags);
		}
		mutex_lock(&dm->dc_lock);
		if ((acrtc_state->update_type > UPDATE_TYPE_FAST) &&
				acrtc_state->stream->link->psr_allow_active)
			amdgpu_dm_psr_disable(acrtc_state->stream);

		dc_commit_updates_for_stream(dm->dc,
						     bundle->surface_updates,
						     planes_count,
						     acrtc_state->stream,
						     &bundle->stream_update,
						     dc_state);

		if ((acrtc_state->update_type > UPDATE_TYPE_FAST) &&
						acrtc_state->stream->psr_version &&
						!acrtc_state->stream->link->psr_feature_enabled)
			amdgpu_dm_link_setup_psr(acrtc_state->stream);
		else if ((acrtc_state->update_type == UPDATE_TYPE_FAST) &&
						acrtc_state->stream->link->psr_feature_enabled &&
						!acrtc_state->stream->link->psr_allow_active) {
			amdgpu_dm_psr_enable(acrtc_state->stream);
		}

		mutex_unlock(&dm->dc_lock);
	}

	/*
	 * Update cursor state *after* programming all the planes.
	 * This avoids redundant programming in the case where we're going
	 * to be disabling a single plane - those pipes are being disabled.
	 */
	if (acrtc_state->active_planes)
		amdgpu_dm_commit_cursors(state);

cleanup:
	kfree(bundle);
}

static void amdgpu_dm_commit_audio(struct drm_device *dev,
				   struct drm_atomic_state *state)
{
	struct amdgpu_device *adev = dev->dev_private;
	struct amdgpu_dm_connector *aconnector;
	struct drm_connector *connector;
	struct drm_connector_state *old_con_state, *new_con_state;
	struct drm_crtc_state *new_crtc_state;
	struct dm_crtc_state *new_dm_crtc_state;
	const struct dc_stream_status *status;
	int i, inst;

	/* Notify device removals. */
	for_each_oldnew_connector_in_state(state, connector, old_con_state, new_con_state, i) {
		if (old_con_state->crtc != new_con_state->crtc) {
			/* CRTC changes require notification. */
			goto notify;
		}

		if (!new_con_state->crtc)
			continue;

		new_crtc_state = drm_atomic_get_new_crtc_state(
			state, new_con_state->crtc);

		if (!new_crtc_state)
			continue;

		if (!drm_atomic_crtc_needs_modeset(new_crtc_state))
			continue;

	notify:
		aconnector = to_amdgpu_dm_connector(connector);

		mutex_lock(&adev->dm.audio_lock);
		inst = aconnector->audio_inst;
		aconnector->audio_inst = -1;
		mutex_unlock(&adev->dm.audio_lock);

		amdgpu_dm_audio_eld_notify(adev, inst);
	}

	/* Notify audio device additions. */
	for_each_new_connector_in_state(state, connector, new_con_state, i) {
		if (!new_con_state->crtc)
			continue;

		new_crtc_state = drm_atomic_get_new_crtc_state(
			state, new_con_state->crtc);

		if (!new_crtc_state)
			continue;

		if (!drm_atomic_crtc_needs_modeset(new_crtc_state))
			continue;

		new_dm_crtc_state = to_dm_crtc_state(new_crtc_state);
		if (!new_dm_crtc_state->stream)
			continue;

		status = dc_stream_get_status(new_dm_crtc_state->stream);
		if (!status)
			continue;

		aconnector = to_amdgpu_dm_connector(connector);

		mutex_lock(&adev->dm.audio_lock);
		inst = status->audio_inst;
		aconnector->audio_inst = inst;
		mutex_unlock(&adev->dm.audio_lock);

		amdgpu_dm_audio_eld_notify(adev, inst);
	}
}

/*
 * Enable interrupts on CRTCs that are newly active, undergone
 * a modeset, or have active planes again.
 *
 * Done in two passes, based on the for_modeset flag:
 * Pass 1: For CRTCs going through modeset
 * Pass 2: For CRTCs going from 0 to n active planes
 *
 * Interrupts can only be enabled after the planes are programmed,
 * so this requires a two-pass approach since we don't want to
 * just defer the interrupts until after commit planes every time.
 */
static void amdgpu_dm_enable_crtc_interrupts(struct drm_device *dev,
					     struct drm_atomic_state *state,
					     bool for_modeset)
{
	struct amdgpu_device *adev = dev->dev_private;
	struct drm_crtc *crtc;
	struct drm_crtc_state *old_crtc_state, *new_crtc_state;
	int i;
#ifdef CONFIG_DEBUG_FS
	enum amdgpu_dm_pipe_crc_source source;
#endif

	for_each_oldnew_crtc_in_state(state, crtc, old_crtc_state,
				      new_crtc_state, i) {
		struct amdgpu_crtc *acrtc = to_amdgpu_crtc(crtc);
		struct dm_crtc_state *dm_new_crtc_state =
			to_dm_crtc_state(new_crtc_state);
		struct dm_crtc_state *dm_old_crtc_state =
			to_dm_crtc_state(old_crtc_state);
		bool modeset = drm_atomic_crtc_needs_modeset(new_crtc_state);
		bool run_pass;

		run_pass = (for_modeset && modeset) ||
			   (!for_modeset && !modeset &&
			    !dm_old_crtc_state->interrupts_enabled);

		if (!run_pass)
			continue;

		if (!dm_new_crtc_state->interrupts_enabled)
			continue;

		manage_dm_interrupts(adev, acrtc, true);

#ifdef CONFIG_DEBUG_FS
		/* The stream has changed so CRC capture needs to re-enabled. */
		source = dm_new_crtc_state->crc_src;
		if (amdgpu_dm_is_valid_crc_source(source)) {
			amdgpu_dm_crtc_configure_crc_source(
				crtc, dm_new_crtc_state,
				dm_new_crtc_state->crc_src);
		}
#endif
	}
}

/*
 * amdgpu_dm_crtc_copy_transient_flags - copy mirrored flags from DRM to DC
 * @crtc_state: the DRM CRTC state
 * @stream_state: the DC stream state.
 *
 * Copy the mirrored transient state flags from DRM, to DC. It is used to bring
 * a dc_stream_state's flags in sync with a drm_crtc_state's flags.
 */
static void amdgpu_dm_crtc_copy_transient_flags(struct drm_crtc_state *crtc_state,
						struct dc_stream_state *stream_state)
{
	stream_state->mode_changed = drm_atomic_crtc_needs_modeset(crtc_state);
}

static int amdgpu_dm_atomic_commit(struct drm_device *dev,
				   struct drm_atomic_state *state,
				   bool nonblock)
{
	struct drm_crtc *crtc;
	struct drm_crtc_state *old_crtc_state, *new_crtc_state;
	struct amdgpu_device *adev = dev->dev_private;
	int i;

	/*
	 * We evade vblank and pflip interrupts on CRTCs that are undergoing
	 * a modeset, being disabled, or have no active planes.
	 *
	 * It's done in atomic commit rather than commit tail for now since
	 * some of these interrupt handlers access the current CRTC state and
	 * potentially the stream pointer itself.
	 *
	 * Since the atomic state is swapped within atomic commit and not within
	 * commit tail this would leave to new state (that hasn't been committed yet)
	 * being accesssed from within the handlers.
	 *
	 * TODO: Fix this so we can do this in commit tail and not have to block
	 * in atomic check.
	 */
	for_each_oldnew_crtc_in_state(state, crtc, old_crtc_state, new_crtc_state, i) {
		struct dm_crtc_state *dm_old_crtc_state = to_dm_crtc_state(old_crtc_state);
		struct dm_crtc_state *dm_new_crtc_state = to_dm_crtc_state(new_crtc_state);
		struct amdgpu_crtc *acrtc = to_amdgpu_crtc(crtc);

		if (dm_old_crtc_state->interrupts_enabled &&
		    (!dm_new_crtc_state->interrupts_enabled ||
		     drm_atomic_crtc_needs_modeset(new_crtc_state)))
			manage_dm_interrupts(adev, acrtc, false);
	}
	/*
	 * Add check here for SoC's that support hardware cursor plane, to
	 * unset legacy_cursor_update
	 */

	return drm_atomic_helper_commit(dev, state, nonblock);

	/*TODO Handle EINTR, reenable IRQ*/
}

/**
 * amdgpu_dm_atomic_commit_tail() - AMDgpu DM's commit tail implementation.
 * @state: The atomic state to commit
 *
 * This will tell DC to commit the constructed DC state from atomic_check,
 * programming the hardware. Any failures here implies a hardware failure, since
 * atomic check should have filtered anything non-kosher.
 */
static void amdgpu_dm_atomic_commit_tail(struct drm_atomic_state *state)
{
	struct drm_device *dev = state->dev;
	struct amdgpu_device *adev = dev->dev_private;
	struct amdgpu_display_manager *dm = &adev->dm;
	struct dm_atomic_state *dm_state;
	struct dc_state *dc_state = NULL, *dc_state_temp = NULL;
	uint32_t i, j;
	struct drm_crtc *crtc;
	struct drm_crtc_state *old_crtc_state, *new_crtc_state;
	unsigned long flags;
	bool wait_for_vblank = true;
	struct drm_connector *connector;
	struct drm_connector_state *old_con_state, *new_con_state;
	struct dm_crtc_state *dm_old_crtc_state, *dm_new_crtc_state;
	int crtc_disable_count = 0;

	drm_atomic_helper_update_legacy_modeset_state(dev, state);

	dm_state = dm_atomic_get_new_state(state);
	if (dm_state && dm_state->context) {
		dc_state = dm_state->context;
	} else {
		/* No state changes, retain current state. */
		dc_state_temp = dc_create_state(dm->dc);
		ASSERT(dc_state_temp);
		dc_state = dc_state_temp;
		dc_resource_state_copy_construct_current(dm->dc, dc_state);
	}

	/* update changed items */
	for_each_oldnew_crtc_in_state(state, crtc, old_crtc_state, new_crtc_state, i) {
		struct amdgpu_crtc *acrtc = to_amdgpu_crtc(crtc);

		dm_new_crtc_state = to_dm_crtc_state(new_crtc_state);
		dm_old_crtc_state = to_dm_crtc_state(old_crtc_state);

		DRM_DEBUG_DRIVER(
			"amdgpu_crtc id:%d crtc_state_flags: enable:%d, active:%d, "
			"planes_changed:%d, mode_changed:%d,active_changed:%d,"
			"connectors_changed:%d\n",
			acrtc->crtc_id,
			new_crtc_state->enable,
			new_crtc_state->active,
			new_crtc_state->planes_changed,
			new_crtc_state->mode_changed,
			new_crtc_state->active_changed,
			new_crtc_state->connectors_changed);

		/* Copy all transient state flags into dc state */
		if (dm_new_crtc_state->stream) {
			amdgpu_dm_crtc_copy_transient_flags(&dm_new_crtc_state->base,
							    dm_new_crtc_state->stream);
		}

		/* handles headless hotplug case, updating new_state and
		 * aconnector as needed
		 */

		if (modeset_required(new_crtc_state, dm_new_crtc_state->stream, dm_old_crtc_state->stream)) {

			DRM_DEBUG_DRIVER("Atomic commit: SET crtc id %d: [%p]\n", acrtc->crtc_id, acrtc);

			if (!dm_new_crtc_state->stream) {
				/*
				 * this could happen because of issues with
				 * userspace notifications delivery.
				 * In this case userspace tries to set mode on
				 * display which is disconnected in fact.
				 * dc_sink is NULL in this case on aconnector.
				 * We expect reset mode will come soon.
				 *
				 * This can also happen when unplug is done
				 * during resume sequence ended
				 *
				 * In this case, we want to pretend we still
				 * have a sink to keep the pipe running so that
				 * hw state is consistent with the sw state
				 */
				DRM_DEBUG_DRIVER("%s: Failed to create new stream for crtc %d\n",
						__func__, acrtc->base.base.id);
				continue;
			}

			if (dm_old_crtc_state->stream)
				remove_stream(adev, acrtc, dm_old_crtc_state->stream);

			pm_runtime_get_noresume(dev->dev);

			acrtc->enabled = true;
			acrtc->hw_mode = new_crtc_state->mode;
			crtc->hwmode = new_crtc_state->mode;
		} else if (modereset_required(new_crtc_state)) {
			DRM_DEBUG_DRIVER("Atomic commit: RESET. crtc id %d:[%p]\n", acrtc->crtc_id, acrtc);
			/* i.e. reset mode */
			if (dm_old_crtc_state->stream) {
				if (dm_old_crtc_state->stream->link->psr_allow_active)
					amdgpu_dm_psr_disable(dm_old_crtc_state->stream);

				remove_stream(adev, acrtc, dm_old_crtc_state->stream);
			}
		}
	} /* for_each_crtc_in_state() */

	if (dc_state) {
		dm_enable_per_frame_crtc_master_sync(dc_state);
		mutex_lock(&dm->dc_lock);
		WARN_ON(!dc_commit_state(dm->dc, dc_state));
		mutex_unlock(&dm->dc_lock);
	}

	for_each_new_crtc_in_state(state, crtc, new_crtc_state, i) {
		struct amdgpu_crtc *acrtc = to_amdgpu_crtc(crtc);

		dm_new_crtc_state = to_dm_crtc_state(new_crtc_state);

		if (dm_new_crtc_state->stream != NULL) {
			const struct dc_stream_status *status =
					dc_stream_get_status(dm_new_crtc_state->stream);

			if (!status)
				status = dc_stream_get_status_from_state(dc_state,
									 dm_new_crtc_state->stream);

			if (!status)
				DC_ERR("got no status for stream %p on acrtc%p\n", dm_new_crtc_state->stream, acrtc);
			else
				acrtc->otg_inst = status->primary_otg_inst;
		}
	}
#ifdef CONFIG_DRM_AMD_DC_HDCP
	for_each_oldnew_connector_in_state(state, connector, old_con_state, new_con_state, i) {
		struct dm_connector_state *dm_new_con_state = to_dm_connector_state(new_con_state);
		struct amdgpu_crtc *acrtc = to_amdgpu_crtc(dm_new_con_state->base.crtc);
		struct amdgpu_dm_connector *aconnector = to_amdgpu_dm_connector(connector);

		new_crtc_state = NULL;

		if (acrtc)
			new_crtc_state = drm_atomic_get_new_crtc_state(state, &acrtc->base);

		dm_new_crtc_state = to_dm_crtc_state(new_crtc_state);

		if (dm_new_crtc_state && dm_new_crtc_state->stream == NULL &&
		    connector->state->content_protection == DRM_MODE_CONTENT_PROTECTION_ENABLED) {
			hdcp_reset_display(adev->dm.hdcp_workqueue, aconnector->dc_link->link_index);
			new_con_state->content_protection = DRM_MODE_CONTENT_PROTECTION_DESIRED;
			continue;
		}

		if (is_content_protection_different(new_con_state, old_con_state, connector, adev->dm.hdcp_workqueue))
			hdcp_update_display(
				adev->dm.hdcp_workqueue, aconnector->dc_link->link_index, aconnector,
				new_con_state->hdcp_content_type,
				new_con_state->content_protection == DRM_MODE_CONTENT_PROTECTION_DESIRED ? true
													 : false);
	}
#endif

	/* Handle connector state changes */
	for_each_oldnew_connector_in_state(state, connector, old_con_state, new_con_state, i) {
		struct dm_connector_state *dm_new_con_state = to_dm_connector_state(new_con_state);
		struct dm_connector_state *dm_old_con_state = to_dm_connector_state(old_con_state);
		struct amdgpu_crtc *acrtc = to_amdgpu_crtc(dm_new_con_state->base.crtc);
		struct dc_surface_update dummy_updates[MAX_SURFACES];
		struct dc_stream_update stream_update;
		struct dc_info_packet hdr_packet;
		struct dc_stream_status *status = NULL;
		bool abm_changed, hdr_changed, scaling_changed;

		memset(&dummy_updates, 0, sizeof(dummy_updates));
		memset(&stream_update, 0, sizeof(stream_update));

		if (acrtc) {
			new_crtc_state = drm_atomic_get_new_crtc_state(state, &acrtc->base);
			old_crtc_state = drm_atomic_get_old_crtc_state(state, &acrtc->base);
		}

		/* Skip any modesets/resets */
		if (!acrtc || drm_atomic_crtc_needs_modeset(new_crtc_state))
			continue;

		dm_new_crtc_state = to_dm_crtc_state(new_crtc_state);
		dm_old_crtc_state = to_dm_crtc_state(old_crtc_state);

		scaling_changed = is_scaling_state_different(dm_new_con_state,
							     dm_old_con_state);

		abm_changed = dm_new_crtc_state->abm_level !=
			      dm_old_crtc_state->abm_level;

		hdr_changed =
			is_hdr_metadata_different(old_con_state, new_con_state);

		if (!scaling_changed && !abm_changed && !hdr_changed)
			continue;

		stream_update.stream = dm_new_crtc_state->stream;
		if (scaling_changed) {
			update_stream_scaling_settings(&dm_new_con_state->base.crtc->mode,
					dm_new_con_state, dm_new_crtc_state->stream);

			stream_update.src = dm_new_crtc_state->stream->src;
			stream_update.dst = dm_new_crtc_state->stream->dst;
		}

		if (abm_changed) {
			dm_new_crtc_state->stream->abm_level = dm_new_crtc_state->abm_level;

			stream_update.abm_level = &dm_new_crtc_state->abm_level;
		}

		if (hdr_changed) {
			fill_hdr_info_packet(new_con_state, &hdr_packet);
			stream_update.hdr_static_metadata = &hdr_packet;
		}

		status = dc_stream_get_status(dm_new_crtc_state->stream);
		WARN_ON(!status);
		WARN_ON(!status->plane_count);

		/*
		 * TODO: DC refuses to perform stream updates without a dc_surface_update.
		 * Here we create an empty update on each plane.
		 * To fix this, DC should permit updating only stream properties.
		 */
		for (j = 0; j < status->plane_count; j++)
			dummy_updates[j].surface = status->plane_states[0];


		mutex_lock(&dm->dc_lock);
		dc_commit_updates_for_stream(dm->dc,
						     dummy_updates,
						     status->plane_count,
						     dm_new_crtc_state->stream,
						     &stream_update,
						     dc_state);
		mutex_unlock(&dm->dc_lock);
	}

	/* Count number of newly disabled CRTCs for dropping PM refs later. */
	for_each_oldnew_crtc_in_state(state, crtc, old_crtc_state,
				      new_crtc_state, i) {
		if (old_crtc_state->active && !new_crtc_state->active)
			crtc_disable_count++;

		dm_new_crtc_state = to_dm_crtc_state(new_crtc_state);
		dm_old_crtc_state = to_dm_crtc_state(old_crtc_state);

		/* Update freesync active state. */
		pre_update_freesync_state_on_stream(dm, dm_new_crtc_state);

		/* Handle vrr on->off / off->on transitions */
		amdgpu_dm_handle_vrr_transition(dm_old_crtc_state,
						dm_new_crtc_state);
	}

	/* Enable interrupts for CRTCs going through a modeset. */
	amdgpu_dm_enable_crtc_interrupts(dev, state, true);

	for_each_new_crtc_in_state(state, crtc, new_crtc_state, j)
		if (new_crtc_state->async_flip)
			wait_for_vblank = false;

	/* update planes when needed per crtc*/
	for_each_new_crtc_in_state(state, crtc, new_crtc_state, j) {
		dm_new_crtc_state = to_dm_crtc_state(new_crtc_state);

		if (dm_new_crtc_state->stream)
			amdgpu_dm_commit_planes(state, dc_state, dev,
						dm, crtc, wait_for_vblank);
	}

	/* Enable interrupts for CRTCs going from 0 to n active planes. */
	amdgpu_dm_enable_crtc_interrupts(dev, state, false);

	/* Update audio instances for each connector. */
	amdgpu_dm_commit_audio(dev, state);

	/*
	 * send vblank event on all events not handled in flip and
	 * mark consumed event for drm_atomic_helper_commit_hw_done
	 */
	spin_lock_irqsave(&adev->ddev->event_lock, flags);
	for_each_new_crtc_in_state(state, crtc, new_crtc_state, i) {

		if (new_crtc_state->event)
			drm_send_event_locked(dev, &new_crtc_state->event->base);

		new_crtc_state->event = NULL;
	}
	spin_unlock_irqrestore(&adev->ddev->event_lock, flags);

	/* Signal HW programming completion */
	drm_atomic_helper_commit_hw_done(state);

	if (wait_for_vblank)
		drm_atomic_helper_wait_for_flip_done(dev, state);

	drm_atomic_helper_cleanup_planes(dev, state);

	/*
	 * Finally, drop a runtime PM reference for each newly disabled CRTC,
	 * so we can put the GPU into runtime suspend if we're not driving any
	 * displays anymore
	 */
	for (i = 0; i < crtc_disable_count; i++)
		pm_runtime_put_autosuspend(dev->dev);
	pm_runtime_mark_last_busy(dev->dev);

	if (dc_state_temp)
		dc_release_state(dc_state_temp);
}


static int dm_force_atomic_commit(struct drm_connector *connector)
{
	int ret = 0;
	struct drm_device *ddev = connector->dev;
	struct drm_atomic_state *state = drm_atomic_state_alloc(ddev);
	struct amdgpu_crtc *disconnected_acrtc = to_amdgpu_crtc(connector->encoder->crtc);
	struct drm_plane *plane = disconnected_acrtc->base.primary;
	struct drm_connector_state *conn_state;
	struct drm_crtc_state *crtc_state;
	struct drm_plane_state *plane_state;

	if (!state)
		return -ENOMEM;

	state->acquire_ctx = ddev->mode_config.acquire_ctx;

	/* Construct an atomic state to restore previous display setting */

	/*
	 * Attach connectors to drm_atomic_state
	 */
	conn_state = drm_atomic_get_connector_state(state, connector);

	ret = PTR_ERR_OR_ZERO(conn_state);
	if (ret)
		goto err;

	/* Attach crtc to drm_atomic_state*/
	crtc_state = drm_atomic_get_crtc_state(state, &disconnected_acrtc->base);

	ret = PTR_ERR_OR_ZERO(crtc_state);
	if (ret)
		goto err;

	/* force a restore */
	crtc_state->mode_changed = true;

	/* Attach plane to drm_atomic_state */
	plane_state = drm_atomic_get_plane_state(state, plane);

	ret = PTR_ERR_OR_ZERO(plane_state);
	if (ret)
		goto err;


	/* Call commit internally with the state we just constructed */
	ret = drm_atomic_commit(state);
	if (!ret)
		return 0;

err:
	DRM_ERROR("Restoring old state failed with %i\n", ret);
	drm_atomic_state_put(state);

	return ret;
}

/*
 * This function handles all cases when set mode does not come upon hotplug.
 * This includes when a display is unplugged then plugged back into the
 * same port and when running without usermode desktop manager supprot
 */
void dm_restore_drm_connector_state(struct drm_device *dev,
				    struct drm_connector *connector)
{
	struct amdgpu_dm_connector *aconnector = to_amdgpu_dm_connector(connector);
	struct amdgpu_crtc *disconnected_acrtc;
	struct dm_crtc_state *acrtc_state;

	if (!aconnector->dc_sink || !connector->state || !connector->encoder)
		return;

	disconnected_acrtc = to_amdgpu_crtc(connector->encoder->crtc);
	if (!disconnected_acrtc)
		return;

	acrtc_state = to_dm_crtc_state(disconnected_acrtc->base.state);
	if (!acrtc_state->stream)
		return;

	/*
	 * If the previous sink is not released and different from the current,
	 * we deduce we are in a state where we can not rely on usermode call
	 * to turn on the display, so we do it here
	 */
	if (acrtc_state->stream->sink != aconnector->dc_sink)
		dm_force_atomic_commit(&aconnector->base);
}

/*
 * Grabs all modesetting locks to serialize against any blocking commits,
 * Waits for completion of all non blocking commits.
 */
static int do_aquire_global_lock(struct drm_device *dev,
				 struct drm_atomic_state *state)
{
	struct drm_crtc *crtc;
	struct drm_crtc_commit *commit;
	long ret;

	/*
	 * Adding all modeset locks to aquire_ctx will
	 * ensure that when the framework release it the
	 * extra locks we are locking here will get released to
	 */
	ret = drm_modeset_lock_all_ctx(dev, state->acquire_ctx);
	if (ret)
		return ret;

	list_for_each_entry(crtc, &dev->mode_config.crtc_list, head) {
		spin_lock(&crtc->commit_lock);
		commit = list_first_entry_or_null(&crtc->commit_list,
				struct drm_crtc_commit, commit_entry);
		if (commit)
			drm_crtc_commit_get(commit);
		spin_unlock(&crtc->commit_lock);

		if (!commit)
			continue;

		/*
		 * Make sure all pending HW programming completed and
		 * page flips done
		 */
		ret = wait_for_completion_interruptible_timeout(&commit->hw_done, 10*HZ);

		if (ret > 0)
			ret = wait_for_completion_interruptible_timeout(
					&commit->flip_done, 10*HZ);

		if (ret == 0)
			DRM_ERROR("[CRTC:%d:%s] hw_done or flip_done "
				  "timed out\n", crtc->base.id, crtc->name);

		drm_crtc_commit_put(commit);
	}

	return ret < 0 ? ret : 0;
}

static void get_freesync_config_for_crtc(
	struct dm_crtc_state *new_crtc_state,
	struct dm_connector_state *new_con_state)
{
	struct mod_freesync_config config = {0};
	struct amdgpu_dm_connector *aconnector =
			to_amdgpu_dm_connector(new_con_state->base.connector);
	struct drm_display_mode *mode = &new_crtc_state->base.mode;
	int vrefresh = drm_mode_vrefresh(mode);

	new_crtc_state->vrr_supported = new_con_state->freesync_capable &&
					vrefresh >= aconnector->min_vfreq &&
					vrefresh <= aconnector->max_vfreq;

	if (new_crtc_state->vrr_supported) {
		new_crtc_state->stream->ignore_msa_timing_param = true;
		config.state = new_crtc_state->base.vrr_enabled ?
				VRR_STATE_ACTIVE_VARIABLE :
				VRR_STATE_INACTIVE;
		config.min_refresh_in_uhz =
				aconnector->min_vfreq * 1000000;
		config.max_refresh_in_uhz =
				aconnector->max_vfreq * 1000000;
		config.vsif_supported = true;
		config.btr = true;
	}

	new_crtc_state->freesync_config = config;
}

static void reset_freesync_config_for_crtc(
	struct dm_crtc_state *new_crtc_state)
{
	new_crtc_state->vrr_supported = false;

	memset(&new_crtc_state->vrr_params, 0,
	       sizeof(new_crtc_state->vrr_params));
	memset(&new_crtc_state->vrr_infopacket, 0,
	       sizeof(new_crtc_state->vrr_infopacket));
}

static int dm_update_crtc_state(struct amdgpu_display_manager *dm,
				struct drm_atomic_state *state,
				struct drm_crtc *crtc,
				struct drm_crtc_state *old_crtc_state,
				struct drm_crtc_state *new_crtc_state,
				bool enable,
				bool *lock_and_validation_needed)
{
	struct dm_atomic_state *dm_state = NULL;
	struct dm_crtc_state *dm_old_crtc_state, *dm_new_crtc_state;
	struct dc_stream_state *new_stream;
	int ret = 0;

	/*
	 * TODO Move this code into dm_crtc_atomic_check once we get rid of dc_validation_set
	 * update changed items
	 */
	struct amdgpu_crtc *acrtc = NULL;
	struct amdgpu_dm_connector *aconnector = NULL;
	struct drm_connector_state *drm_new_conn_state = NULL, *drm_old_conn_state = NULL;
	struct dm_connector_state *dm_new_conn_state = NULL, *dm_old_conn_state = NULL;

	new_stream = NULL;

	dm_old_crtc_state = to_dm_crtc_state(old_crtc_state);
	dm_new_crtc_state = to_dm_crtc_state(new_crtc_state);
	acrtc = to_amdgpu_crtc(crtc);
	aconnector = amdgpu_dm_find_first_crtc_matching_connector(state, crtc);

	/* TODO This hack should go away */
	if (aconnector && enable) {
		/* Make sure fake sink is created in plug-in scenario */
		drm_new_conn_state = drm_atomic_get_new_connector_state(state,
							    &aconnector->base);
		drm_old_conn_state = drm_atomic_get_old_connector_state(state,
							    &aconnector->base);

		if (IS_ERR(drm_new_conn_state)) {
			ret = PTR_ERR_OR_ZERO(drm_new_conn_state);
			goto fail;
		}

		dm_new_conn_state = to_dm_connector_state(drm_new_conn_state);
		dm_old_conn_state = to_dm_connector_state(drm_old_conn_state);

		if (!drm_atomic_crtc_needs_modeset(new_crtc_state))
			goto skip_modeset;

		new_stream = create_stream_for_sink(aconnector,
						     &new_crtc_state->mode,
						    dm_new_conn_state,
						    dm_old_crtc_state->stream);

		/*
		 * we can have no stream on ACTION_SET if a display
		 * was disconnected during S3, in this case it is not an
		 * error, the OS will be updated after detection, and
		 * will do the right thing on next atomic commit
		 */

		if (!new_stream) {
			DRM_DEBUG_DRIVER("%s: Failed to create new stream for crtc %d\n",
					__func__, acrtc->base.base.id);
			ret = -ENOMEM;
			goto fail;
		}

		dm_new_crtc_state->abm_level = dm_new_conn_state->abm_level;

		ret = fill_hdr_info_packet(drm_new_conn_state,
					   &new_stream->hdr_static_metadata);
		if (ret)
			goto fail;

		/*
		 * If we already removed the old stream from the context
		 * (and set the new stream to NULL) then we can't reuse
		 * the old stream even if the stream and scaling are unchanged.
		 * We'll hit the BUG_ON and black screen.
		 *
		 * TODO: Refactor this function to allow this check to work
		 * in all conditions.
		 */
		if (dm_new_crtc_state->stream &&
		    dc_is_stream_unchanged(new_stream, dm_old_crtc_state->stream) &&
		    dc_is_stream_scaling_unchanged(new_stream, dm_old_crtc_state->stream)) {
			new_crtc_state->mode_changed = false;
			DRM_DEBUG_DRIVER("Mode change not required, setting mode_changed to %d",
					 new_crtc_state->mode_changed);
		}
	}

	/* mode_changed flag may get updated above, need to check again */
	if (!drm_atomic_crtc_needs_modeset(new_crtc_state))
		goto skip_modeset;

	DRM_DEBUG_DRIVER(
		"amdgpu_crtc id:%d crtc_state_flags: enable:%d, active:%d, "
		"planes_changed:%d, mode_changed:%d,active_changed:%d,"
		"connectors_changed:%d\n",
		acrtc->crtc_id,
		new_crtc_state->enable,
		new_crtc_state->active,
		new_crtc_state->planes_changed,
		new_crtc_state->mode_changed,
		new_crtc_state->active_changed,
		new_crtc_state->connectors_changed);

	/* Remove stream for any changed/disabled CRTC */
	if (!enable) {

		if (!dm_old_crtc_state->stream)
			goto skip_modeset;

		ret = dm_atomic_get_state(state, &dm_state);
		if (ret)
			goto fail;

		DRM_DEBUG_DRIVER("Disabling DRM crtc: %d\n",
				crtc->base.id);

		/* i.e. reset mode */
		if (dc_remove_stream_from_ctx(
				dm->dc,
				dm_state->context,
				dm_old_crtc_state->stream) != DC_OK) {
			ret = -EINVAL;
			goto fail;
		}

		dc_stream_release(dm_old_crtc_state->stream);
		dm_new_crtc_state->stream = NULL;

		reset_freesync_config_for_crtc(dm_new_crtc_state);

		*lock_and_validation_needed = true;

	} else {/* Add stream for any updated/enabled CRTC */
		/*
		 * Quick fix to prevent NULL pointer on new_stream when
		 * added MST connectors not found in existing crtc_state in the chained mode
		 * TODO: need to dig out the root cause of that
		 */
		if (!aconnector || (!aconnector->dc_sink && aconnector->mst_port))
			goto skip_modeset;

		if (modereset_required(new_crtc_state))
			goto skip_modeset;

		if (modeset_required(new_crtc_state, new_stream,
				     dm_old_crtc_state->stream)) {

			WARN_ON(dm_new_crtc_state->stream);

			ret = dm_atomic_get_state(state, &dm_state);
			if (ret)
				goto fail;

			dm_new_crtc_state->stream = new_stream;

			dc_stream_retain(new_stream);

			DRM_DEBUG_DRIVER("Enabling DRM crtc: %d\n",
						crtc->base.id);

			if (dc_add_stream_to_ctx(
					dm->dc,
					dm_state->context,
					dm_new_crtc_state->stream) != DC_OK) {
				ret = -EINVAL;
				goto fail;
			}

			*lock_and_validation_needed = true;
		}
	}

skip_modeset:
	/* Release extra reference */
	if (new_stream)
		 dc_stream_release(new_stream);

	/*
	 * We want to do dc stream updates that do not require a
	 * full modeset below.
	 */
	if (!(enable && aconnector && new_crtc_state->enable &&
	      new_crtc_state->active))
		return 0;
	/*
	 * Given above conditions, the dc state cannot be NULL because:
	 * 1. We're in the process of enabling CRTCs (just been added
	 *    to the dc context, or already is on the context)
	 * 2. Has a valid connector attached, and
	 * 3. Is currently active and enabled.
	 * => The dc stream state currently exists.
	 */
	BUG_ON(dm_new_crtc_state->stream == NULL);

	/* Scaling or underscan settings */
	if (is_scaling_state_different(dm_old_conn_state, dm_new_conn_state))
		update_stream_scaling_settings(
			&new_crtc_state->mode, dm_new_conn_state, dm_new_crtc_state->stream);

	/* ABM settings */
	dm_new_crtc_state->abm_level = dm_new_conn_state->abm_level;

	/*
	 * Color management settings. We also update color properties
	 * when a modeset is needed, to ensure it gets reprogrammed.
	 */
	if (dm_new_crtc_state->base.color_mgmt_changed ||
	    drm_atomic_crtc_needs_modeset(new_crtc_state)) {
		ret = amdgpu_dm_update_crtc_color_mgmt(dm_new_crtc_state);
		if (ret)
			goto fail;
	}

	/* Update Freesync settings. */
	get_freesync_config_for_crtc(dm_new_crtc_state,
				     dm_new_conn_state);

	return ret;

fail:
	if (new_stream)
		dc_stream_release(new_stream);
	return ret;
}

static bool should_reset_plane(struct drm_atomic_state *state,
			       struct drm_plane *plane,
			       struct drm_plane_state *old_plane_state,
			       struct drm_plane_state *new_plane_state)
{
	struct drm_plane *other;
	struct drm_plane_state *old_other_state, *new_other_state;
	struct drm_crtc_state *new_crtc_state;
	int i;

	/*
	 * TODO: Remove this hack once the checks below are sufficient
	 * enough to determine when we need to reset all the planes on
	 * the stream.
	 */
	if (state->allow_modeset)
		return true;

	/* Exit early if we know that we're adding or removing the plane. */
	if (old_plane_state->crtc != new_plane_state->crtc)
		return true;

	/* old crtc == new_crtc == NULL, plane not in context. */
	if (!new_plane_state->crtc)
		return false;

	new_crtc_state =
		drm_atomic_get_new_crtc_state(state, new_plane_state->crtc);

	if (!new_crtc_state)
		return true;

	/* CRTC Degamma changes currently require us to recreate planes. */
	if (new_crtc_state->color_mgmt_changed)
		return true;

	if (drm_atomic_crtc_needs_modeset(new_crtc_state))
		return true;

	/*
	 * If there are any new primary or overlay planes being added or
	 * removed then the z-order can potentially change. To ensure
	 * correct z-order and pipe acquisition the current DC architecture
	 * requires us to remove and recreate all existing planes.
	 *
	 * TODO: Come up with a more elegant solution for this.
	 */
	for_each_oldnew_plane_in_state(state, other, old_other_state, new_other_state, i) {
		if (other->type == DRM_PLANE_TYPE_CURSOR)
			continue;

		if (old_other_state->crtc != new_plane_state->crtc &&
		    new_other_state->crtc != new_plane_state->crtc)
			continue;

		if (old_other_state->crtc != new_other_state->crtc)
			return true;

		/* TODO: Remove this once we can handle fast format changes. */
		if (old_other_state->fb && new_other_state->fb &&
		    old_other_state->fb->format != new_other_state->fb->format)
			return true;
	}

	return false;
}

static int dm_update_plane_state(struct dc *dc,
				 struct drm_atomic_state *state,
				 struct drm_plane *plane,
				 struct drm_plane_state *old_plane_state,
				 struct drm_plane_state *new_plane_state,
				 bool enable,
				 bool *lock_and_validation_needed)
{

	struct dm_atomic_state *dm_state = NULL;
	struct drm_crtc *new_plane_crtc, *old_plane_crtc;
	struct drm_crtc_state *old_crtc_state, *new_crtc_state;
	struct dm_crtc_state *dm_new_crtc_state, *dm_old_crtc_state;
	struct dm_plane_state *dm_new_plane_state, *dm_old_plane_state;
	bool needs_reset;
	int ret = 0;


	new_plane_crtc = new_plane_state->crtc;
	old_plane_crtc = old_plane_state->crtc;
	dm_new_plane_state = to_dm_plane_state(new_plane_state);
	dm_old_plane_state = to_dm_plane_state(old_plane_state);

	/*TODO Implement atomic check for cursor plane */
	if (plane->type == DRM_PLANE_TYPE_CURSOR)
		return 0;

	needs_reset = should_reset_plane(state, plane, old_plane_state,
					 new_plane_state);

	/* Remove any changed/removed planes */
	if (!enable) {
		if (!needs_reset)
			return 0;

		if (!old_plane_crtc)
			return 0;

		old_crtc_state = drm_atomic_get_old_crtc_state(
				state, old_plane_crtc);
		dm_old_crtc_state = to_dm_crtc_state(old_crtc_state);

		if (!dm_old_crtc_state->stream)
			return 0;

		DRM_DEBUG_ATOMIC("Disabling DRM plane: %d on DRM crtc %d\n",
				plane->base.id, old_plane_crtc->base.id);

		ret = dm_atomic_get_state(state, &dm_state);
		if (ret)
			return ret;

		if (!dc_remove_plane_from_context(
				dc,
				dm_old_crtc_state->stream,
				dm_old_plane_state->dc_state,
				dm_state->context)) {

			ret = EINVAL;
			return ret;
		}


		dc_plane_state_release(dm_old_plane_state->dc_state);
		dm_new_plane_state->dc_state = NULL;

		*lock_and_validation_needed = true;

	} else { /* Add new planes */
		struct dc_plane_state *dc_new_plane_state;

		if (drm_atomic_plane_disabling(plane->state, new_plane_state))
			return 0;

		if (!new_plane_crtc)
			return 0;

		new_crtc_state = drm_atomic_get_new_crtc_state(state, new_plane_crtc);
		dm_new_crtc_state = to_dm_crtc_state(new_crtc_state);

		if (!dm_new_crtc_state->stream)
			return 0;

		if (!needs_reset)
			return 0;

		WARN_ON(dm_new_plane_state->dc_state);

		dc_new_plane_state = dc_create_plane_state(dc);
		if (!dc_new_plane_state)
			return -ENOMEM;

		DRM_DEBUG_DRIVER("Enabling DRM plane: %d on DRM crtc %d\n",
				plane->base.id, new_plane_crtc->base.id);

		ret = fill_dc_plane_attributes(
			new_plane_crtc->dev->dev_private,
			dc_new_plane_state,
			new_plane_state,
			new_crtc_state);
		if (ret) {
			dc_plane_state_release(dc_new_plane_state);
			return ret;
		}

		ret = dm_atomic_get_state(state, &dm_state);
		if (ret) {
			dc_plane_state_release(dc_new_plane_state);
			return ret;
		}

		/*
		 * Any atomic check errors that occur after this will
		 * not need a release. The plane state will be attached
		 * to the stream, and therefore part of the atomic
		 * state. It'll be released when the atomic state is
		 * cleaned.
		 */
		if (!dc_add_plane_to_context(
				dc,
				dm_new_crtc_state->stream,
				dc_new_plane_state,
				dm_state->context)) {

			dc_plane_state_release(dc_new_plane_state);
			return -EINVAL;
		}

		dm_new_plane_state->dc_state = dc_new_plane_state;

		/* Tell DC to do a full surface update every time there
		 * is a plane change. Inefficient, but works for now.
		 */
		dm_new_plane_state->dc_state->update_flags.bits.full_update = 1;

		*lock_and_validation_needed = true;
	}


	return ret;
}

static int
dm_determine_update_type_for_commit(struct amdgpu_display_manager *dm,
				    struct drm_atomic_state *state,
				    enum surface_update_type *out_type)
{
	struct dc *dc = dm->dc;
	struct dm_atomic_state *dm_state = NULL, *old_dm_state = NULL;
	int i, j, num_plane, ret = 0;
	struct drm_plane_state *old_plane_state, *new_plane_state;
	struct dm_plane_state *new_dm_plane_state, *old_dm_plane_state;
	struct drm_crtc *new_plane_crtc, *old_plane_crtc;
	struct drm_plane *plane;

	struct drm_crtc *crtc;
	struct drm_crtc_state *new_crtc_state, *old_crtc_state;
	struct dm_crtc_state *new_dm_crtc_state, *old_dm_crtc_state;
	struct dc_stream_status *status = NULL;
	enum surface_update_type update_type = UPDATE_TYPE_FAST;
	struct surface_info_bundle {
		struct dc_surface_update surface_updates[MAX_SURFACES];
		struct dc_plane_info plane_infos[MAX_SURFACES];
		struct dc_scaling_info scaling_infos[MAX_SURFACES];
		struct dc_flip_addrs flip_addrs[MAX_SURFACES];
		struct dc_stream_update stream_update;
	} *bundle;

	bundle = kzalloc(sizeof(*bundle), GFP_KERNEL);

	if (!bundle) {
		DRM_ERROR("Failed to allocate update bundle\n");
		/* Set type to FULL to avoid crashing in DC*/
		update_type = UPDATE_TYPE_FULL;
		goto cleanup;
	}

	for_each_oldnew_crtc_in_state(state, crtc, old_crtc_state, new_crtc_state, i) {

		memset(bundle, 0, sizeof(struct surface_info_bundle));

		new_dm_crtc_state = to_dm_crtc_state(new_crtc_state);
		old_dm_crtc_state = to_dm_crtc_state(old_crtc_state);
		num_plane = 0;

		if (new_dm_crtc_state->stream != old_dm_crtc_state->stream) {
			update_type = UPDATE_TYPE_FULL;
			goto cleanup;
		}

		if (!new_dm_crtc_state->stream)
			continue;

		for_each_oldnew_plane_in_state(state, plane, old_plane_state, new_plane_state, j) {
			const struct amdgpu_framebuffer *amdgpu_fb =
				to_amdgpu_framebuffer(new_plane_state->fb);
			struct dc_plane_info *plane_info = &bundle->plane_infos[num_plane];
			struct dc_flip_addrs *flip_addr = &bundle->flip_addrs[num_plane];
			struct dc_scaling_info *scaling_info = &bundle->scaling_infos[num_plane];
			uint64_t tiling_flags;

			new_plane_crtc = new_plane_state->crtc;
			old_plane_crtc = old_plane_state->crtc;
			new_dm_plane_state = to_dm_plane_state(new_plane_state);
			old_dm_plane_state = to_dm_plane_state(old_plane_state);

			if (plane->type == DRM_PLANE_TYPE_CURSOR)
				continue;

			if (new_dm_plane_state->dc_state != old_dm_plane_state->dc_state) {
				update_type = UPDATE_TYPE_FULL;
				goto cleanup;
			}

			if (crtc != new_plane_crtc)
				continue;

			bundle->surface_updates[num_plane].surface =
					new_dm_plane_state->dc_state;

			if (new_crtc_state->mode_changed) {
				bundle->stream_update.dst = new_dm_crtc_state->stream->dst;
				bundle->stream_update.src = new_dm_crtc_state->stream->src;
			}

			if (new_crtc_state->color_mgmt_changed) {
				bundle->surface_updates[num_plane].gamma =
						new_dm_plane_state->dc_state->gamma_correction;
				bundle->surface_updates[num_plane].in_transfer_func =
						new_dm_plane_state->dc_state->in_transfer_func;
				bundle->stream_update.gamut_remap =
						&new_dm_crtc_state->stream->gamut_remap_matrix;
				bundle->stream_update.output_csc_transform =
						&new_dm_crtc_state->stream->csc_color_matrix;
				bundle->stream_update.out_transfer_func =
						new_dm_crtc_state->stream->out_transfer_func;
			}

			ret = fill_dc_scaling_info(new_plane_state,
						   scaling_info);
			if (ret)
				goto cleanup;

			bundle->surface_updates[num_plane].scaling_info = scaling_info;

			if (amdgpu_fb) {
				ret = get_fb_info(amdgpu_fb, &tiling_flags);
				if (ret)
					goto cleanup;

				ret = fill_dc_plane_info_and_addr(
					dm->adev, new_plane_state, tiling_flags,
<<<<<<< HEAD
					plane_info,
					&flip_addr->address);
=======
					&plane_info,
					&flip_addr.address,
					false);
>>>>>>> 592465e6
				if (ret)
					goto cleanup;

				bundle->surface_updates[num_plane].plane_info = plane_info;
				bundle->surface_updates[num_plane].flip_addr = flip_addr;
			}

			num_plane++;
		}

		if (num_plane == 0)
			continue;

		ret = dm_atomic_get_state(state, &dm_state);
		if (ret)
			goto cleanup;

		old_dm_state = dm_atomic_get_old_state(state);
		if (!old_dm_state) {
			ret = -EINVAL;
			goto cleanup;
		}

		status = dc_stream_get_status_from_state(old_dm_state->context,
							 new_dm_crtc_state->stream);
		bundle->stream_update.stream = new_dm_crtc_state->stream;
		/*
		 * TODO: DC modifies the surface during this call so we need
		 * to lock here - find a way to do this without locking.
		 */
		mutex_lock(&dm->dc_lock);
		update_type = dc_check_update_surfaces_for_stream(
				dc,	bundle->surface_updates, num_plane,
				&bundle->stream_update, status);
		mutex_unlock(&dm->dc_lock);

		if (update_type > UPDATE_TYPE_MED) {
			update_type = UPDATE_TYPE_FULL;
			goto cleanup;
		}
	}

cleanup:
	kfree(bundle);

	*out_type = update_type;
	return ret;
}

/**
 * amdgpu_dm_atomic_check() - Atomic check implementation for AMDgpu DM.
 * @dev: The DRM device
 * @state: The atomic state to commit
 *
 * Validate that the given atomic state is programmable by DC into hardware.
 * This involves constructing a &struct dc_state reflecting the new hardware
 * state we wish to commit, then querying DC to see if it is programmable. It's
 * important not to modify the existing DC state. Otherwise, atomic_check
 * may unexpectedly commit hardware changes.
 *
 * When validating the DC state, it's important that the right locks are
 * acquired. For full updates case which removes/adds/updates streams on one
 * CRTC while flipping on another CRTC, acquiring global lock will guarantee
 * that any such full update commit will wait for completion of any outstanding
 * flip using DRMs synchronization events. See
 * dm_determine_update_type_for_commit()
 *
 * Note that DM adds the affected connectors for all CRTCs in state, when that
 * might not seem necessary. This is because DC stream creation requires the
 * DC sink, which is tied to the DRM connector state. Cleaning this up should
 * be possible but non-trivial - a possible TODO item.
 *
 * Return: -Error code if validation failed.
 */
static int amdgpu_dm_atomic_check(struct drm_device *dev,
				  struct drm_atomic_state *state)
{
	struct amdgpu_device *adev = dev->dev_private;
	struct dm_atomic_state *dm_state = NULL;
	struct dc *dc = adev->dm.dc;
	struct drm_connector *connector;
	struct drm_connector_state *old_con_state, *new_con_state;
	struct drm_crtc *crtc;
	struct drm_crtc_state *old_crtc_state, *new_crtc_state;
	struct drm_plane *plane;
	struct drm_plane_state *old_plane_state, *new_plane_state;
	enum surface_update_type update_type = UPDATE_TYPE_FAST;
	enum surface_update_type overall_update_type = UPDATE_TYPE_FAST;

	int ret, i;

	/*
	 * This bool will be set for true for any modeset/reset
	 * or plane update which implies non fast surface update.
	 */
	bool lock_and_validation_needed = false;

	ret = drm_atomic_helper_check_modeset(dev, state);
	if (ret)
		goto fail;

	for_each_oldnew_crtc_in_state(state, crtc, old_crtc_state, new_crtc_state, i) {
		if (!drm_atomic_crtc_needs_modeset(new_crtc_state) &&
		    !new_crtc_state->color_mgmt_changed &&
		    old_crtc_state->vrr_enabled == new_crtc_state->vrr_enabled)
			continue;

		if (!new_crtc_state->enable)
			continue;

		ret = drm_atomic_add_affected_connectors(state, crtc);
		if (ret)
			return ret;

		ret = drm_atomic_add_affected_planes(state, crtc);
		if (ret)
			goto fail;
	}

	/*
	 * Add all primary and overlay planes on the CRTC to the state
	 * whenever a plane is enabled to maintain correct z-ordering
	 * and to enable fast surface updates.
	 */
	drm_for_each_crtc(crtc, dev) {
		bool modified = false;

		for_each_oldnew_plane_in_state(state, plane, old_plane_state, new_plane_state, i) {
			if (plane->type == DRM_PLANE_TYPE_CURSOR)
				continue;

			if (new_plane_state->crtc == crtc ||
			    old_plane_state->crtc == crtc) {
				modified = true;
				break;
			}
		}

		if (!modified)
			continue;

		drm_for_each_plane_mask(plane, state->dev, crtc->state->plane_mask) {
			if (plane->type == DRM_PLANE_TYPE_CURSOR)
				continue;

			new_plane_state =
				drm_atomic_get_plane_state(state, plane);

			if (IS_ERR(new_plane_state)) {
				ret = PTR_ERR(new_plane_state);
				goto fail;
			}
		}
	}

	/* Remove exiting planes if they are modified */
	for_each_oldnew_plane_in_state_reverse(state, plane, old_plane_state, new_plane_state, i) {
		ret = dm_update_plane_state(dc, state, plane,
					    old_plane_state,
					    new_plane_state,
					    false,
					    &lock_and_validation_needed);
		if (ret)
			goto fail;
	}

	/* Disable all crtcs which require disable */
	for_each_oldnew_crtc_in_state(state, crtc, old_crtc_state, new_crtc_state, i) {
		ret = dm_update_crtc_state(&adev->dm, state, crtc,
					   old_crtc_state,
					   new_crtc_state,
					   false,
					   &lock_and_validation_needed);
		if (ret)
			goto fail;
	}

	/* Enable all crtcs which require enable */
	for_each_oldnew_crtc_in_state(state, crtc, old_crtc_state, new_crtc_state, i) {
		ret = dm_update_crtc_state(&adev->dm, state, crtc,
					   old_crtc_state,
					   new_crtc_state,
					   true,
					   &lock_and_validation_needed);
		if (ret)
			goto fail;
	}

	/* Add new/modified planes */
	for_each_oldnew_plane_in_state_reverse(state, plane, old_plane_state, new_plane_state, i) {
		ret = dm_update_plane_state(dc, state, plane,
					    old_plane_state,
					    new_plane_state,
					    true,
					    &lock_and_validation_needed);
		if (ret)
			goto fail;
	}

	/* Run this here since we want to validate the streams we created */
	ret = drm_atomic_helper_check_planes(dev, state);
	if (ret)
		goto fail;

	if (state->legacy_cursor_update) {
		/*
		 * This is a fast cursor update coming from the plane update
		 * helper, check if it can be done asynchronously for better
		 * performance.
		 */
		state->async_update =
			!drm_atomic_helper_async_check(dev, state);

		/*
		 * Skip the remaining global validation if this is an async
		 * update. Cursor updates can be done without affecting
		 * state or bandwidth calcs and this avoids the performance
		 * penalty of locking the private state object and
		 * allocating a new dc_state.
		 */
		if (state->async_update)
			return 0;
	}

	/* Check scaling and underscan changes*/
	/* TODO Removed scaling changes validation due to inability to commit
	 * new stream into context w\o causing full reset. Need to
	 * decide how to handle.
	 */
	for_each_oldnew_connector_in_state(state, connector, old_con_state, new_con_state, i) {
		struct dm_connector_state *dm_old_con_state = to_dm_connector_state(old_con_state);
		struct dm_connector_state *dm_new_con_state = to_dm_connector_state(new_con_state);
		struct amdgpu_crtc *acrtc = to_amdgpu_crtc(dm_new_con_state->base.crtc);

		/* Skip any modesets/resets */
		if (!acrtc || drm_atomic_crtc_needs_modeset(
				drm_atomic_get_new_crtc_state(state, &acrtc->base)))
			continue;

		/* Skip any thing not scale or underscan changes */
		if (!is_scaling_state_different(dm_new_con_state, dm_old_con_state))
			continue;

		overall_update_type = UPDATE_TYPE_FULL;
		lock_and_validation_needed = true;
	}

	ret = dm_determine_update_type_for_commit(&adev->dm, state, &update_type);
	if (ret)
		goto fail;

	if (overall_update_type < update_type)
		overall_update_type = update_type;

	/*
	 * lock_and_validation_needed was an old way to determine if we need to set
	 * the global lock. Leaving it in to check if we broke any corner cases
	 * lock_and_validation_needed true = UPDATE_TYPE_FULL or UPDATE_TYPE_MED
	 * lock_and_validation_needed false = UPDATE_TYPE_FAST
	 */
	if (lock_and_validation_needed && overall_update_type <= UPDATE_TYPE_FAST)
		WARN(1, "Global lock should be Set, overall_update_type should be UPDATE_TYPE_MED or UPDATE_TYPE_FULL");

	if (overall_update_type > UPDATE_TYPE_FAST) {
		ret = dm_atomic_get_state(state, &dm_state);
		if (ret)
			goto fail;

		ret = do_aquire_global_lock(dev, state);
		if (ret)
			goto fail;

		if (dc_validate_global_state(dc, dm_state->context, false) != DC_OK) {
			ret = -EINVAL;
			goto fail;
		}
	} else {
		/*
		 * The commit is a fast update. Fast updates shouldn't change
		 * the DC context, affect global validation, and can have their
		 * commit work done in parallel with other commits not touching
		 * the same resource. If we have a new DC context as part of
		 * the DM atomic state from validation we need to free it and
		 * retain the existing one instead.
		 */
		struct dm_atomic_state *new_dm_state, *old_dm_state;

		new_dm_state = dm_atomic_get_new_state(state);
		old_dm_state = dm_atomic_get_old_state(state);

		if (new_dm_state && old_dm_state) {
			if (new_dm_state->context)
				dc_release_state(new_dm_state->context);

			new_dm_state->context = old_dm_state->context;

			if (old_dm_state->context)
				dc_retain_state(old_dm_state->context);
		}
	}

	/* Store the overall update type for use later in atomic check. */
	for_each_new_crtc_in_state (state, crtc, new_crtc_state, i) {
		struct dm_crtc_state *dm_new_crtc_state =
			to_dm_crtc_state(new_crtc_state);

		dm_new_crtc_state->update_type = (int)overall_update_type;
	}

	/* Must be success */
	WARN_ON(ret);
	return ret;

fail:
	if (ret == -EDEADLK)
		DRM_DEBUG_DRIVER("Atomic check stopped to avoid deadlock.\n");
	else if (ret == -EINTR || ret == -EAGAIN || ret == -ERESTARTSYS)
		DRM_DEBUG_DRIVER("Atomic check stopped due to signal.\n");
	else
		DRM_DEBUG_DRIVER("Atomic check failed with err: %d \n", ret);

	return ret;
}

static bool is_dp_capable_without_timing_msa(struct dc *dc,
					     struct amdgpu_dm_connector *amdgpu_dm_connector)
{
	uint8_t dpcd_data;
	bool capable = false;

	if (amdgpu_dm_connector->dc_link &&
		dm_helpers_dp_read_dpcd(
				NULL,
				amdgpu_dm_connector->dc_link,
				DP_DOWN_STREAM_PORT_COUNT,
				&dpcd_data,
				sizeof(dpcd_data))) {
		capable = (dpcd_data & DP_MSA_TIMING_PAR_IGNORED) ? true:false;
	}

	return capable;
}
void amdgpu_dm_update_freesync_caps(struct drm_connector *connector,
					struct edid *edid)
{
	int i;
	bool edid_check_required;
	struct detailed_timing *timing;
	struct detailed_non_pixel *data;
	struct detailed_data_monitor_range *range;
	struct amdgpu_dm_connector *amdgpu_dm_connector =
			to_amdgpu_dm_connector(connector);
	struct dm_connector_state *dm_con_state = NULL;

	struct drm_device *dev = connector->dev;
	struct amdgpu_device *adev = dev->dev_private;
	bool freesync_capable = false;

	if (!connector->state) {
		DRM_ERROR("%s - Connector has no state", __func__);
		goto update;
	}

	if (!edid) {
		dm_con_state = to_dm_connector_state(connector->state);

		amdgpu_dm_connector->min_vfreq = 0;
		amdgpu_dm_connector->max_vfreq = 0;
		amdgpu_dm_connector->pixel_clock_mhz = 0;

		goto update;
	}

	dm_con_state = to_dm_connector_state(connector->state);

	edid_check_required = false;
	if (!amdgpu_dm_connector->dc_sink) {
		DRM_ERROR("dc_sink NULL, could not add free_sync module.\n");
		goto update;
	}
	if (!adev->dm.freesync_module)
		goto update;
	/*
	 * if edid non zero restrict freesync only for dp and edp
	 */
	if (edid) {
		if (amdgpu_dm_connector->dc_sink->sink_signal == SIGNAL_TYPE_DISPLAY_PORT
			|| amdgpu_dm_connector->dc_sink->sink_signal == SIGNAL_TYPE_EDP) {
			edid_check_required = is_dp_capable_without_timing_msa(
						adev->dm.dc,
						amdgpu_dm_connector);
		}
	}
	if (edid_check_required == true && (edid->version > 1 ||
	   (edid->version == 1 && edid->revision > 1))) {
		for (i = 0; i < 4; i++) {

			timing	= &edid->detailed_timings[i];
			data	= &timing->data.other_data;
			range	= &data->data.range;
			/*
			 * Check if monitor has continuous frequency mode
			 */
			if (data->type != EDID_DETAIL_MONITOR_RANGE)
				continue;
			/*
			 * Check for flag range limits only. If flag == 1 then
			 * no additional timing information provided.
			 * Default GTF, GTF Secondary curve and CVT are not
			 * supported
			 */
			if (range->flags != 1)
				continue;

			amdgpu_dm_connector->min_vfreq = range->min_vfreq;
			amdgpu_dm_connector->max_vfreq = range->max_vfreq;
			amdgpu_dm_connector->pixel_clock_mhz =
				range->pixel_clock_mhz * 10;
			break;
		}

		if (amdgpu_dm_connector->max_vfreq -
		    amdgpu_dm_connector->min_vfreq > 10) {

			freesync_capable = true;
		}
	}

update:
	if (dm_con_state)
		dm_con_state->freesync_capable = freesync_capable;

	if (connector->vrr_capable_property)
		drm_connector_set_vrr_capable_property(connector,
						       freesync_capable);
}

static void amdgpu_dm_set_psr_caps(struct dc_link *link)
{
	uint8_t dpcd_data[EDP_PSR_RECEIVER_CAP_SIZE];

	if (!(link->connector_signal & SIGNAL_TYPE_EDP))
		return;
	if (link->type == dc_connection_none)
		return;
	if (dm_helpers_dp_read_dpcd(NULL, link, DP_PSR_SUPPORT,
					dpcd_data, sizeof(dpcd_data))) {
		link->psr_feature_enabled = dpcd_data[0] ? true:false;
		DRM_INFO("PSR support:%d\n", link->psr_feature_enabled);
	}
}

/*
 * amdgpu_dm_link_setup_psr() - configure psr link
 * @stream: stream state
 *
 * Return: true if success
 */
static bool amdgpu_dm_link_setup_psr(struct dc_stream_state *stream)
{
	struct dc_link *link = NULL;
	struct psr_config psr_config = {0};
	struct psr_context psr_context = {0};
	struct dc *dc = NULL;
	bool ret = false;

	if (stream == NULL)
		return false;

	link = stream->link;
	dc = link->ctx->dc;

	psr_config.psr_version = dc->res_pool->dmcu->dmcu_version.psr_version;

	if (psr_config.psr_version > 0) {
		psr_config.psr_exit_link_training_required = 0x1;
		psr_config.psr_frame_capture_indication_req = 0;
		psr_config.psr_rfb_setup_time = 0x37;
		psr_config.psr_sdp_transmit_line_num_deadline = 0x20;
		psr_config.allow_smu_optimizations = 0x0;

		ret = dc_link_setup_psr(link, stream, &psr_config, &psr_context);

	}
	DRM_DEBUG_DRIVER("PSR link: %d\n",	link->psr_feature_enabled);

	return ret;
}

/*
 * amdgpu_dm_psr_enable() - enable psr f/w
 * @stream: stream state
 *
 * Return: true if success
 */
bool amdgpu_dm_psr_enable(struct dc_stream_state *stream)
{
	struct dc_link *link = stream->link;
	struct dc_static_screen_events triggers = {0};

	DRM_DEBUG_DRIVER("Enabling psr...\n");

	triggers.cursor_update = true;
	triggers.overlay_update = true;
	triggers.surface_update = true;

	dc_stream_set_static_screen_events(link->ctx->dc,
					   &stream, 1,
					   &triggers);

	return dc_link_set_psr_allow_active(link, true, false);
}

/*
 * amdgpu_dm_psr_disable() - disable psr f/w
 * @stream:  stream state
 *
 * Return: true if success
 */
static bool amdgpu_dm_psr_disable(struct dc_stream_state *stream)
{

	DRM_DEBUG_DRIVER("Disabling psr...\n");

	return dc_link_set_psr_allow_active(stream->link, false, true);
}<|MERGE_RESOLUTION|>--- conflicted
+++ resolved
@@ -7452,14 +7452,9 @@
 
 				ret = fill_dc_plane_info_and_addr(
 					dm->adev, new_plane_state, tiling_flags,
-<<<<<<< HEAD
 					plane_info,
-					&flip_addr->address);
-=======
-					&plane_info,
-					&flip_addr.address,
+					&flip_addr->address,
 					false);
->>>>>>> 592465e6
 				if (ret)
 					goto cleanup;
 
