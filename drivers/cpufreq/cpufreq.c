/*
 *  linux/drivers/cpufreq/cpufreq.c
 *
 *  Copyright (C) 2001 Russell King
 *            (C) 2002 - 2003 Dominik Brodowski <linux@brodo.de>
 *
 *  Oct 2005 - Ashok Raj <ashok.raj@intel.com>
 *	Added handling for CPU hotplug
 *  Feb 2006 - Jacob Shin <jacob.shin@amd.com>
 *	Fix handling for CPU hotplug -- affected CPUs
 *
 * This program is free software; you can redistribute it and/or modify
 * it under the terms of the GNU General Public License version 2 as
 * published by the Free Software Foundation.
 *
 */

#define pr_fmt(fmt) KBUILD_MODNAME ": " fmt

#include <linux/kernel.h>
#include <linux/module.h>
#include <linux/init.h>
#include <linux/notifier.h>
#include <linux/cpufreq.h>
#include <linux/delay.h>
#include <linux/interrupt.h>
#include <linux/spinlock.h>
#include <linux/device.h>
#include <linux/slab.h>
#include <linux/cpu.h>
#include <linux/completion.h>
#include <linux/mutex.h>
#include <linux/syscore_ops.h>
#include <linux/pm_qos.h>

#include <trace/events/power.h>

/**
 * The "cpufreq driver" - the arch- or hardware-dependent low
 * level driver of CPUFreq support, and its spinlock. This lock
 * also protects the cpufreq_cpu_data array.
 */
static struct cpufreq_driver *cpufreq_driver;
static DEFINE_PER_CPU(struct cpufreq_policy *, cpufreq_cpu_data);
static DEFINE_PER_CPU(struct cpufreq_policy *, cpufreq_cpu_data_fallback);
#ifdef CONFIG_HOTPLUG_CPU
/* This one keeps track of the previously set governor of a removed CPU */
static DEFINE_PER_CPU(char[CPUFREQ_NAME_LEN], cpufreq_cpu_governor);
#endif
static DEFINE_RWLOCK(cpufreq_driver_lock);
static DEFINE_MUTEX(cpufreq_governor_lock);

/*
 * cpu_policy_rwsem is a per CPU reader-writer semaphore designed to cure
 * all cpufreq/hotplug/workqueue/etc related lock issues.
 *
 * The rules for this semaphore:
 * - Any routine that wants to read from the policy structure will
 *   do a down_read on this semaphore.
 * - Any routine that will write to the policy structure and/or may take away
 *   the policy altogether (eg. CPU hotplug), will hold this lock in write
 *   mode before doing so.
 *
 * Additional rules:
 * - Governor routines that can be called in cpufreq hotplug path should not
 *   take this sem as top level hotplug notifier handler takes this.
 * - Lock should not be held across
 *     __cpufreq_governor(data, CPUFREQ_GOV_STOP);
 */
static DEFINE_PER_CPU(int, cpufreq_policy_cpu);
static DEFINE_PER_CPU(struct rw_semaphore, cpu_policy_rwsem);

#define lock_policy_rwsem(mode, cpu)					\
static int lock_policy_rwsem_##mode(int cpu)				\
{									\
	int policy_cpu = per_cpu(cpufreq_policy_cpu, cpu);		\
	BUG_ON(policy_cpu == -1);					\
	down_##mode(&per_cpu(cpu_policy_rwsem, policy_cpu));		\
									\
	return 0;							\
}

lock_policy_rwsem(read, cpu);
lock_policy_rwsem(write, cpu);

#define unlock_policy_rwsem(mode, cpu)					\
static void unlock_policy_rwsem_##mode(int cpu)				\
{									\
	int policy_cpu = per_cpu(cpufreq_policy_cpu, cpu);		\
	BUG_ON(policy_cpu == -1);					\
	up_##mode(&per_cpu(cpu_policy_rwsem, policy_cpu));		\
}

unlock_policy_rwsem(read, cpu);
unlock_policy_rwsem(write, cpu);

/* internal prototypes */
static int __cpufreq_governor(struct cpufreq_policy *policy,
		unsigned int event);
static unsigned int __cpufreq_get(unsigned int cpu);
static void handle_update(struct work_struct *work);

/**
 * Two notifier lists: the "policy" list is involved in the
 * validation process for a new CPU frequency policy; the
 * "transition" list for kernel code that needs to handle
 * changes to devices when the CPU clock speed changes.
 * The mutex locks both lists.
 */
static BLOCKING_NOTIFIER_HEAD(cpufreq_policy_notifier_list);
static struct srcu_notifier_head cpufreq_transition_notifier_list;

static bool init_cpufreq_transition_notifier_list_called;
static int __init init_cpufreq_transition_notifier_list(void)
{
	srcu_init_notifier_head(&cpufreq_transition_notifier_list);
	init_cpufreq_transition_notifier_list_called = true;
	return 0;
}
pure_initcall(init_cpufreq_transition_notifier_list);

static int off __read_mostly;
static int cpufreq_disabled(void)
{
	return off;
}
void disable_cpufreq(void)
{
	off = 1;
}
static LIST_HEAD(cpufreq_governor_list);
static DEFINE_MUTEX(cpufreq_governor_mutex);

bool have_governor_per_policy(void)
{
	return cpufreq_driver->have_governor_per_policy;
}
EXPORT_SYMBOL_GPL(have_governor_per_policy);

struct kobject *get_governor_parent_kobj(struct cpufreq_policy *policy)
{
	if (have_governor_per_policy())
		return &policy->kobj;
	else
		return cpufreq_global_kobject;
}
EXPORT_SYMBOL_GPL(get_governor_parent_kobj);

static struct cpufreq_policy *__cpufreq_cpu_get(unsigned int cpu, bool sysfs)
{
	struct cpufreq_policy *data;
	unsigned long flags;

	if (cpu >= nr_cpu_ids)
		goto err_out;

	/* get the cpufreq driver */
	read_lock_irqsave(&cpufreq_driver_lock, flags);

	if (!cpufreq_driver)
		goto err_out_unlock;

	if (!try_module_get(cpufreq_driver->owner))
		goto err_out_unlock;


	/* get the CPU */
	data = per_cpu(cpufreq_cpu_data, cpu);

	if (!data)
		goto err_out_put_module;

	if (!sysfs && !kobject_get(&data->kobj))
		goto err_out_put_module;

	read_unlock_irqrestore(&cpufreq_driver_lock, flags);
	return data;

err_out_put_module:
	module_put(cpufreq_driver->owner);
err_out_unlock:
	read_unlock_irqrestore(&cpufreq_driver_lock, flags);
err_out:
	return NULL;
}

struct cpufreq_policy *cpufreq_cpu_get(unsigned int cpu)
{
	if (cpufreq_disabled())
		return NULL;

	return __cpufreq_cpu_get(cpu, false);
}
EXPORT_SYMBOL_GPL(cpufreq_cpu_get);

static struct cpufreq_policy *cpufreq_cpu_get_sysfs(unsigned int cpu)
{
	return __cpufreq_cpu_get(cpu, true);
}

static void __cpufreq_cpu_put(struct cpufreq_policy *data, bool sysfs)
{
	if (!sysfs)
		kobject_put(&data->kobj);
	module_put(cpufreq_driver->owner);
}

void cpufreq_cpu_put(struct cpufreq_policy *data)
{
	if (cpufreq_disabled())
		return;

	__cpufreq_cpu_put(data, false);
}
EXPORT_SYMBOL_GPL(cpufreq_cpu_put);

static void cpufreq_cpu_put_sysfs(struct cpufreq_policy *data)
{
	__cpufreq_cpu_put(data, true);
}

/*********************************************************************
 *            EXTERNALLY AFFECTING FREQUENCY CHANGES                 *
 *********************************************************************/

/**
 * adjust_jiffies - adjust the system "loops_per_jiffy"
 *
 * This function alters the system "loops_per_jiffy" for the clock
 * speed change. Note that loops_per_jiffy cannot be updated on SMP
 * systems as each CPU might be scaled differently. So, use the arch
 * per-CPU loops_per_jiffy value wherever possible.
 */
#ifndef CONFIG_SMP
static unsigned long l_p_j_ref;
static unsigned int  l_p_j_ref_freq;

static void adjust_jiffies(unsigned long val, struct cpufreq_freqs *ci)
{
	if (ci->flags & CPUFREQ_CONST_LOOPS)
		return;

	if (!l_p_j_ref_freq) {
		l_p_j_ref = loops_per_jiffy;
		l_p_j_ref_freq = ci->old;
		pr_debug("saving %lu as reference value for loops_per_jiffy; "
			"freq is %u kHz\n", l_p_j_ref, l_p_j_ref_freq);
	}
	if ((val == CPUFREQ_POSTCHANGE  && ci->old != ci->new) ||
	    (val == CPUFREQ_RESUMECHANGE || val == CPUFREQ_SUSPENDCHANGE)) {
		loops_per_jiffy = cpufreq_scale(l_p_j_ref, l_p_j_ref_freq,
								ci->new);
		pr_debug("scaling loops_per_jiffy to %lu "
			"for frequency %u kHz\n", loops_per_jiffy, ci->new);
	}
}
#else
static inline void adjust_jiffies(unsigned long val, struct cpufreq_freqs *ci)
{
	return;
}
#endif


void __cpufreq_notify_transition(struct cpufreq_policy *policy,
		struct cpufreq_freqs *freqs, unsigned int state)
{
	BUG_ON(irqs_disabled());

	if (cpufreq_disabled())
		return;

	freqs->flags = cpufreq_driver->flags;
	pr_debug("notification %u of frequency transition to %u kHz\n",
		state, freqs->new);

	switch (state) {

	case CPUFREQ_PRECHANGE:
		/* detect if the driver reported a value as "old frequency"
		 * which is not equal to what the cpufreq core thinks is
		 * "old frequency".
		 */
		if (!(cpufreq_driver->flags & CPUFREQ_CONST_LOOPS)) {
			if ((policy) && (policy->cpu == freqs->cpu) &&
			    (policy->cur) && (policy->cur != freqs->old)) {
				pr_debug("Warning: CPU frequency is"
					" %u, cpufreq assumed %u kHz.\n",
					freqs->old, policy->cur);
				freqs->old = policy->cur;
			}
		}
		srcu_notifier_call_chain(&cpufreq_transition_notifier_list,
				CPUFREQ_PRECHANGE, freqs);
		adjust_jiffies(CPUFREQ_PRECHANGE, freqs);
		break;

	case CPUFREQ_POSTCHANGE:
		adjust_jiffies(CPUFREQ_POSTCHANGE, freqs);
		pr_debug("FREQ: %lu - CPU: %lu", (unsigned long)freqs->new,
			(unsigned long)freqs->cpu);
		trace_cpu_frequency(freqs->new, freqs->cpu);
		srcu_notifier_call_chain(&cpufreq_transition_notifier_list,
				CPUFREQ_POSTCHANGE, freqs);
		if (likely(policy) && likely(policy->cpu == freqs->cpu))
			policy->cur = freqs->new;
		break;
	}
}
/**
 * cpufreq_notify_transition - call notifier chain and adjust_jiffies
 * on frequency transition.
 *
 * This function calls the transition notifiers and the "adjust_jiffies"
 * function. It is called twice on all CPU frequency changes that have
 * external effects.
 */
void cpufreq_notify_transition(struct cpufreq_policy *policy,
		struct cpufreq_freqs *freqs, unsigned int state)
{
	for_each_cpu(freqs->cpu, policy->cpus)
		__cpufreq_notify_transition(policy, freqs, state);
}
EXPORT_SYMBOL_GPL(cpufreq_notify_transition);



/*********************************************************************
 *                          SYSFS INTERFACE                          *
 *********************************************************************/

static struct cpufreq_governor *__find_governor(const char *str_governor)
{
	struct cpufreq_governor *t;

	list_for_each_entry(t, &cpufreq_governor_list, governor_list)
		if (!strnicmp(str_governor, t->name, CPUFREQ_NAME_LEN))
			return t;

	return NULL;
}

/**
 * cpufreq_parse_governor - parse a governor string
 */
static int cpufreq_parse_governor(char *str_governor, unsigned int *policy,
				struct cpufreq_governor **governor)
{
	int err = -EINVAL;

	if (!cpufreq_driver)
		goto out;

	if (cpufreq_driver->setpolicy) {
		if (!strnicmp(str_governor, "performance", CPUFREQ_NAME_LEN)) {
			*policy = CPUFREQ_POLICY_PERFORMANCE;
			err = 0;
		} else if (!strnicmp(str_governor, "powersave",
						CPUFREQ_NAME_LEN)) {
			*policy = CPUFREQ_POLICY_POWERSAVE;
			err = 0;
		}
	} else if (cpufreq_driver->target) {
		struct cpufreq_governor *t;

		mutex_lock(&cpufreq_governor_mutex);

		t = __find_governor(str_governor);

		if (t == NULL) {
			int ret;

			mutex_unlock(&cpufreq_governor_mutex);
			ret = request_module("cpufreq_%s", str_governor);
			mutex_lock(&cpufreq_governor_mutex);

			if (ret == 0)
				t = __find_governor(str_governor);
		}

		if (t != NULL) {
			*governor = t;
			err = 0;
		}

		mutex_unlock(&cpufreq_governor_mutex);
	}
out:
	return err;
}


/**
 * cpufreq_per_cpu_attr_read() / show_##file_name() -
 * print out cpufreq information
 *
 * Write out information from cpufreq_driver->policy[cpu]; object must be
 * "unsigned int".
 */

#define show_one(file_name, object)			\
static ssize_t show_##file_name				\
(struct cpufreq_policy *policy, char *buf)		\
{							\
	return sprintf(buf, "%u\n", policy->object);	\
}

show_one(cpuinfo_min_freq, cpuinfo.min_freq);
show_one(cpuinfo_max_freq, cpuinfo.max_freq);
show_one(cpuinfo_transition_latency, cpuinfo.transition_latency);
show_one(scaling_min_freq, min);
show_one(scaling_max_freq, max);
show_one(scaling_cur_freq, cur);

static int __cpufreq_set_policy(struct cpufreq_policy *data,
				struct cpufreq_policy *policy);

/**
 * cpufreq_per_cpu_attr_write() / store_##file_name() - sysfs write access
 */
#define store_one(file_name, object)			\
static ssize_t store_##file_name					\
(struct cpufreq_policy *policy, const char *buf, size_t count)		\
{									\
	unsigned int ret;						\
	struct cpufreq_policy new_policy;				\
									\
	ret = cpufreq_get_policy(&new_policy, policy->cpu);		\
	if (ret)							\
		return -EINVAL;						\
									\
	ret = sscanf(buf, "%u", &new_policy.object);			\
	if (ret != 1)							\
		return -EINVAL;						\
									\
	ret = __cpufreq_set_policy(policy, &new_policy);		\
	policy->user_policy.object = policy->object;			\
									\
	return ret ? ret : count;					\
}

store_one(scaling_min_freq, min);
store_one(scaling_max_freq, max);

/**
 * show_cpuinfo_cur_freq - current CPU frequency as detected by hardware
 */
static ssize_t show_cpuinfo_cur_freq(struct cpufreq_policy *policy,
					char *buf)
{
	unsigned int cur_freq = __cpufreq_get(policy->cpu);
	if (!cur_freq)
		return sprintf(buf, "<unknown>");
	return sprintf(buf, "%u\n", cur_freq);
}


/**
 * show_scaling_governor - show the current policy for the specified CPU
 */
static ssize_t show_scaling_governor(struct cpufreq_policy *policy, char *buf)
{
	if (policy->policy == CPUFREQ_POLICY_POWERSAVE)
		return sprintf(buf, "powersave\n");
	else if (policy->policy == CPUFREQ_POLICY_PERFORMANCE)
		return sprintf(buf, "performance\n");
	else if (policy->governor)
		return scnprintf(buf, CPUFREQ_NAME_PLEN, "%s\n",
				policy->governor->name);
	return -EINVAL;
}


/**
 * store_scaling_governor - store policy for the specified CPU
 */
static ssize_t store_scaling_governor(struct cpufreq_policy *policy,
					const char *buf, size_t count)
{
	unsigned int ret;
	char	str_governor[16];
	struct cpufreq_policy new_policy;

	ret = cpufreq_get_policy(&new_policy, policy->cpu);
	if (ret)
		return ret;

	ret = sscanf(buf, "%15s", str_governor);
	if (ret != 1)
		return -EINVAL;

	if (cpufreq_parse_governor(str_governor, &new_policy.policy,
						&new_policy.governor))
		return -EINVAL;

	/* Do not use cpufreq_set_policy here or the user_policy.max
	   will be wrongly overridden */
	ret = __cpufreq_set_policy(policy, &new_policy);

	policy->user_policy.policy = policy->policy;
	policy->user_policy.governor = policy->governor;

	if (ret)
		return ret;
	else
		return count;
}

/**
 * show_scaling_driver - show the cpufreq driver currently loaded
 */
static ssize_t show_scaling_driver(struct cpufreq_policy *policy, char *buf)
{
	return scnprintf(buf, CPUFREQ_NAME_PLEN, "%s\n", cpufreq_driver->name);
}

/**
 * show_scaling_available_governors - show the available CPUfreq governors
 */
static ssize_t show_scaling_available_governors(struct cpufreq_policy *policy,
						char *buf)
{
	ssize_t i = 0;
	struct cpufreq_governor *t;

	if (!cpufreq_driver->target) {
		i += sprintf(buf, "performance powersave");
		goto out;
	}

	list_for_each_entry(t, &cpufreq_governor_list, governor_list) {
		if (i >= (ssize_t) ((PAGE_SIZE / sizeof(char))
		    - (CPUFREQ_NAME_LEN + 2)))
			goto out;
		i += scnprintf(&buf[i], CPUFREQ_NAME_PLEN, "%s ", t->name);
	}
out:
	i += sprintf(&buf[i], "\n");
	return i;
}

static ssize_t show_cpus(const struct cpumask *mask, char *buf)
{
	ssize_t i = 0;
	unsigned int cpu;

	for_each_cpu(cpu, mask) {
		if (i)
			i += scnprintf(&buf[i], (PAGE_SIZE - i - 2), " ");
		i += scnprintf(&buf[i], (PAGE_SIZE - i - 2), "%u", cpu);
		if (i >= (PAGE_SIZE - 5))
			break;
	}
	i += sprintf(&buf[i], "\n");
	return i;
}

/**
 * show_related_cpus - show the CPUs affected by each transition even if
 * hw coordination is in use
 */
static ssize_t show_related_cpus(struct cpufreq_policy *policy, char *buf)
{
	return show_cpus(policy->related_cpus, buf);
}

/**
 * show_affected_cpus - show the CPUs affected by each transition
 */
static ssize_t show_affected_cpus(struct cpufreq_policy *policy, char *buf)
{
	return show_cpus(policy->cpus, buf);
}

static ssize_t store_scaling_setspeed(struct cpufreq_policy *policy,
					const char *buf, size_t count)
{
	unsigned int freq = 0;
	unsigned int ret;

	if (!policy->governor || !policy->governor->store_setspeed)
		return -EINVAL;

	ret = sscanf(buf, "%u", &freq);
	if (ret != 1)
		return -EINVAL;

	policy->governor->store_setspeed(policy, freq);

	return count;
}

static ssize_t show_scaling_setspeed(struct cpufreq_policy *policy, char *buf)
{
	if (!policy->governor || !policy->governor->show_setspeed)
		return sprintf(buf, "<unsupported>\n");

	return policy->governor->show_setspeed(policy, buf);
}

/**
 * show_bios_limit - show the current cpufreq HW/BIOS limitation
 */
static ssize_t show_bios_limit(struct cpufreq_policy *policy, char *buf)
{
	unsigned int limit;
	int ret;
	if (cpufreq_driver->bios_limit) {
		ret = cpufreq_driver->bios_limit(policy->cpu, &limit);
		if (!ret)
			return sprintf(buf, "%u\n", limit);
	}
	return sprintf(buf, "%u\n", policy->cpuinfo.max_freq);
}

cpufreq_freq_attr_ro_perm(cpuinfo_cur_freq, 0400);
cpufreq_freq_attr_ro(cpuinfo_min_freq);
cpufreq_freq_attr_ro(cpuinfo_max_freq);
cpufreq_freq_attr_ro(cpuinfo_transition_latency);
cpufreq_freq_attr_ro(scaling_available_governors);
cpufreq_freq_attr_ro(scaling_driver);
cpufreq_freq_attr_ro(scaling_cur_freq);
cpufreq_freq_attr_ro(bios_limit);
cpufreq_freq_attr_ro(related_cpus);
cpufreq_freq_attr_ro(affected_cpus);
cpufreq_freq_attr_rw(scaling_min_freq);
cpufreq_freq_attr_rw(scaling_max_freq);
cpufreq_freq_attr_rw(scaling_governor);
cpufreq_freq_attr_rw(scaling_setspeed);

static struct attribute *default_attrs[] = {
	&cpuinfo_min_freq.attr,
	&cpuinfo_max_freq.attr,
	&cpuinfo_transition_latency.attr,
	&scaling_min_freq.attr,
	&scaling_max_freq.attr,
	&affected_cpus.attr,
	&related_cpus.attr,
	&scaling_governor.attr,
	&scaling_driver.attr,
	&scaling_available_governors.attr,
	&scaling_setspeed.attr,
	NULL
};

struct kobject *cpufreq_global_kobject;
EXPORT_SYMBOL(cpufreq_global_kobject);

#define to_policy(k) container_of(k, struct cpufreq_policy, kobj)
#define to_attr(a) container_of(a, struct freq_attr, attr)

static ssize_t show(struct kobject *kobj, struct attribute *attr, char *buf)
{
	struct cpufreq_policy *policy = to_policy(kobj);
	struct freq_attr *fattr = to_attr(attr);
	ssize_t ret = -EINVAL;
	policy = cpufreq_cpu_get_sysfs(policy->cpu);
	if (!policy)
		goto no_policy;

	if (lock_policy_rwsem_read(policy->cpu) < 0)
		goto fail;

	if (fattr->show)
		ret = fattr->show(policy, buf);
	else
		ret = -EIO;

	unlock_policy_rwsem_read(policy->cpu);
fail:
	cpufreq_cpu_put_sysfs(policy);
no_policy:
	return ret;
}

static ssize_t store(struct kobject *kobj, struct attribute *attr,
		     const char *buf, size_t count)
{
	struct cpufreq_policy *policy = to_policy(kobj);
	struct freq_attr *fattr = to_attr(attr);
	ssize_t ret = -EINVAL;
	policy = cpufreq_cpu_get_sysfs(policy->cpu);
	if (!policy)
		goto no_policy;

	if (lock_policy_rwsem_write(policy->cpu) < 0)
		goto fail;

	if (fattr->store)
		ret = fattr->store(policy, buf, count);
	else
		ret = -EIO;

	unlock_policy_rwsem_write(policy->cpu);
fail:
	cpufreq_cpu_put_sysfs(policy);
no_policy:
	return ret;
}

static void cpufreq_sysfs_release(struct kobject *kobj)
{
	struct cpufreq_policy *policy = to_policy(kobj);
	pr_debug("last reference is dropped\n");
	complete(&policy->kobj_unregister);
}

static const struct sysfs_ops sysfs_ops = {
	.show	= show,
	.store	= store,
};

static struct kobj_type ktype_cpufreq = {
	.sysfs_ops	= &sysfs_ops,
	.default_attrs	= default_attrs,
	.release	= cpufreq_sysfs_release,
};

/* symlink affected CPUs */
static int cpufreq_add_dev_symlink(unsigned int cpu,
				   struct cpufreq_policy *policy)
{
	unsigned int j;
	int ret = 0;

	for_each_cpu(j, policy->cpus) {
		struct cpufreq_policy *managed_policy;
		struct device *cpu_dev;

		if (j == cpu)
			continue;

		pr_debug("CPU %u already managed, adding link\n", j);
		managed_policy = cpufreq_cpu_get(cpu);
		cpu_dev = get_cpu_device(j);
		ret = sysfs_create_link(&cpu_dev->kobj, &policy->kobj,
					"cpufreq");
		if (ret) {
			cpufreq_cpu_put(managed_policy);
			return ret;
		}
	}
	return ret;
}

static int cpufreq_add_dev_interface(unsigned int cpu,
				     struct cpufreq_policy *policy,
				     struct device *dev)
{
	struct freq_attr **drv_attr;
	int ret = 0;

	/* prepare interface data */
	ret = kobject_init_and_add(&policy->kobj, &ktype_cpufreq,
				   &dev->kobj, "cpufreq");
	if (ret)
		return ret;

	/* set up files for this cpu device */
	drv_attr = cpufreq_driver->attr;
	while ((drv_attr) && (*drv_attr)) {
		ret = sysfs_create_file(&policy->kobj, &((*drv_attr)->attr));
		if (ret)
			goto err_out_kobj_put;
		drv_attr++;
	}
	if (cpufreq_driver->get) {
		ret = sysfs_create_file(&policy->kobj, &cpuinfo_cur_freq.attr);
		if (ret)
			goto err_out_kobj_put;
	}
	if (cpufreq_driver->target) {
		ret = sysfs_create_file(&policy->kobj, &scaling_cur_freq.attr);
		if (ret)
			goto err_out_kobj_put;
	}
	if (cpufreq_driver->bios_limit) {
		ret = sysfs_create_file(&policy->kobj, &bios_limit.attr);
		if (ret)
			goto err_out_kobj_put;
	}

	ret = cpufreq_add_dev_symlink(cpu, policy);
	if (ret)
		goto err_out_kobj_put;

	return ret;

err_out_kobj_put:
	kobject_put(&policy->kobj);
	wait_for_completion(&policy->kobj_unregister);
	return ret;
}

static void cpufreq_init_policy(struct cpufreq_policy *policy)
{
	struct cpufreq_policy new_policy;
	int ret = 0;

	memcpy(&new_policy, policy, sizeof(struct cpufreq_policy));
	/* assure that the starting sequence is run in __cpufreq_set_policy */
	policy->governor = NULL;

	/* set default policy */
	ret = __cpufreq_set_policy(policy, &new_policy);
	policy->user_policy.policy = policy->policy;
	policy->user_policy.governor = policy->governor;

	if (ret) {
		pr_debug("setting policy failed\n");
		if (cpufreq_driver->exit)
			cpufreq_driver->exit(policy);
	}
}

#ifdef CONFIG_HOTPLUG_CPU
static int cpufreq_add_policy_cpu(unsigned int cpu, unsigned int sibling,
				  struct device *dev, bool frozen)
{
	struct cpufreq_policy *policy;
	int ret = 0, has_target = !!cpufreq_driver->target;
	unsigned long flags;

	policy = cpufreq_cpu_get(sibling);
	WARN_ON(!policy);

	if (has_target)
		__cpufreq_governor(policy, CPUFREQ_GOV_STOP);

	lock_policy_rwsem_write(sibling);

	write_lock_irqsave(&cpufreq_driver_lock, flags);

	cpumask_set_cpu(cpu, policy->cpus);
	per_cpu(cpufreq_policy_cpu, cpu) = policy->cpu;
	per_cpu(cpufreq_cpu_data, cpu) = policy;
	write_unlock_irqrestore(&cpufreq_driver_lock, flags);

	unlock_policy_rwsem_write(sibling);

	if (has_target) {
		__cpufreq_governor(policy, CPUFREQ_GOV_START);
		__cpufreq_governor(policy, CPUFREQ_GOV_LIMITS);
	}

	/* Don't touch sysfs links during light-weight init */
	if (frozen) {
		/* Drop the extra refcount that we took above */
		cpufreq_cpu_put(policy);
		return 0;
	}

	ret = sysfs_create_link(&dev->kobj, &policy->kobj, "cpufreq");
	if (ret)
		cpufreq_cpu_put(policy);

	return ret;
}
#endif

static struct cpufreq_policy *cpufreq_policy_restore(unsigned int cpu)
{
	struct cpufreq_policy *policy;
	unsigned long flags;

	write_lock_irqsave(&cpufreq_driver_lock, flags);

	policy = per_cpu(cpufreq_cpu_data_fallback, cpu);

	write_unlock_irqrestore(&cpufreq_driver_lock, flags);

	return policy;
}

static struct cpufreq_policy *cpufreq_policy_alloc(void)
{
	struct cpufreq_policy *policy;

	policy = kzalloc(sizeof(*policy), GFP_KERNEL);
	if (!policy)
		return NULL;

	if (!alloc_cpumask_var(&policy->cpus, GFP_KERNEL))
		goto err_free_policy;

	if (!zalloc_cpumask_var(&policy->related_cpus, GFP_KERNEL))
		goto err_free_cpumask;

	return policy;

err_free_cpumask:
	free_cpumask_var(policy->cpus);
err_free_policy:
	kfree(policy);

	return NULL;
}

static void cpufreq_policy_free(struct cpufreq_policy *policy)
{
	free_cpumask_var(policy->related_cpus);
	free_cpumask_var(policy->cpus);
	kfree(policy);
}

static int __cpufreq_add_dev(struct device *dev, struct subsys_interface *sif,
			     bool frozen)
{
	unsigned int j, cpu = dev->id;
	int ret = -ENOMEM;
	struct cpufreq_policy *policy;
	unsigned long flags;
#ifdef CONFIG_HOTPLUG_CPU
	struct cpufreq_governor *gov;
	int sibling;
#endif

	if (cpu_is_offline(cpu))
		return 0;

	pr_debug("adding CPU %u frozen %d\n", cpu, frozen);

#ifdef CONFIG_SMP
	/* check whether a different CPU already registered this
	 * CPU because it is in the same boat. */
	policy = cpufreq_cpu_get(cpu);
	if (unlikely(policy)) {
		/* according present policy to align all the cpus frequencies */
		cpufreq_driver->target(policy, policy->cur, CPUFREQ_RELATION_H);
		cpufreq_cpu_put(policy);
		return 0;
	}

#ifdef CONFIG_HOTPLUG_CPU
	/* Check if this cpu was hot-unplugged earlier and has siblings */
	read_lock_irqsave(&cpufreq_driver_lock, flags);
	for_each_online_cpu(sibling) {
		struct cpufreq_policy *cp = per_cpu(cpufreq_cpu_data, sibling);
		if (cp && cpumask_test_cpu(cpu, cp->related_cpus)) {
			read_unlock_irqrestore(&cpufreq_driver_lock, flags);
			return cpufreq_add_policy_cpu(cpu, sibling, dev,
						      frozen);
		}
	}
	read_unlock_irqrestore(&cpufreq_driver_lock, flags);
#endif
#endif

	if (!try_module_get(cpufreq_driver->owner)) {
		ret = -EINVAL;
		goto module_out;
	}

	if (frozen)
		/* Restore the saved policy when doing light-weight init */
		policy = cpufreq_policy_restore(cpu);
	else
		policy = cpufreq_policy_alloc();

	if (!policy)
		goto nomem_out;

	policy->cpu = cpu;
	policy->governor = CPUFREQ_DEFAULT_GOVERNOR;
	cpumask_copy(policy->cpus, cpumask_of(cpu));

	/* Initially set CPU itself as the policy_cpu */
	per_cpu(cpufreq_policy_cpu, cpu) = cpu;

	init_completion(&policy->kobj_unregister);
	INIT_WORK(&policy->update, handle_update);

	/* call driver. From then on the cpufreq must be able
	 * to accept all calls to ->verify and ->setpolicy for this CPU
	 */
	ret = cpufreq_driver->init(policy);
	if (ret) {
		pr_debug("initialization failed\n");
		goto err_set_policy_cpu;
	}

	/* related cpus should atleast have policy->cpus */
	cpumask_or(policy->related_cpus, policy->related_cpus, policy->cpus);

	/*
	 * affected cpus must always be the one, which are online. We aren't
	 * managing offline cpus here.
	 */
	cpumask_and(policy->cpus, policy->cpus, cpu_online_mask);

	policy->user_policy.min = policy->min;
	policy->user_policy.max = policy->max;

	blocking_notifier_call_chain(&cpufreq_policy_notifier_list,
				     CPUFREQ_START, policy);

#ifdef CONFIG_HOTPLUG_CPU
	gov = __find_governor(per_cpu(cpufreq_cpu_governor, cpu));
	if (gov) {
		policy->governor = gov;
		pr_debug("Restoring governor %s for cpu %d\n",
		       policy->governor->name, cpu);
	}
#endif

	write_lock_irqsave(&cpufreq_driver_lock, flags);
	for_each_cpu(j, policy->cpus) {
		per_cpu(cpufreq_cpu_data, j) = policy;
		per_cpu(cpufreq_policy_cpu, j) = policy->cpu;
	}
	write_unlock_irqrestore(&cpufreq_driver_lock, flags);

	if (!frozen) {
		ret = cpufreq_add_dev_interface(cpu, policy, dev);
		if (ret)
			goto err_out_unregister;
	}

	cpufreq_init_policy(policy);

	kobject_uevent(&policy->kobj, KOBJ_ADD);
	module_put(cpufreq_driver->owner);
	pr_debug("initialization complete\n");

	return 0;

err_out_unregister:
	write_lock_irqsave(&cpufreq_driver_lock, flags);
	for_each_cpu(j, policy->cpus) {
		per_cpu(cpufreq_cpu_data, j) = NULL;
		if (j != cpu)
			per_cpu(cpufreq_policy_cpu, j) = -1;
	}
	write_unlock_irqrestore(&cpufreq_driver_lock, flags);

	kobject_put(&policy->kobj);
	wait_for_completion(&policy->kobj_unregister);

err_set_policy_cpu:
	per_cpu(cpufreq_policy_cpu, cpu) = -1;
	cpufreq_policy_free(policy);
nomem_out:
	module_put(cpufreq_driver->owner);
module_out:
	return ret;
}

/**
 * cpufreq_add_dev - add a CPU device
 *
 * Adds the cpufreq interface for a CPU device.
 *
 * The Oracle says: try running cpufreq registration/unregistration concurrently
 * with with cpu hotplugging and all hell will break loose. Tried to clean this
 * mess up, but more thorough testing is needed. - Mathieu
 */
static int cpufreq_add_dev(struct device *dev, struct subsys_interface *sif)
{
	return __cpufreq_add_dev(dev, sif, false);
}

static void update_policy_cpu(struct cpufreq_policy *policy, unsigned int cpu)
{
	int j;

	if (cpu == policy->cpu)
		return;

	policy->last_cpu = policy->cpu;
	policy->cpu = cpu;

	for_each_cpu(j, policy->cpus)
		per_cpu(cpufreq_policy_cpu, j) = cpu;

#ifdef CONFIG_CPU_FREQ_TABLE
	cpufreq_frequency_table_update_policy_cpu(policy);
#endif
	blocking_notifier_call_chain(&cpufreq_policy_notifier_list,
			CPUFREQ_UPDATE_POLICY_CPU, policy);
}

static int cpufreq_nominate_new_policy_cpu(struct cpufreq_policy *data,
					   unsigned int old_cpu, bool frozen)
{
	struct device *cpu_dev;
	unsigned long flags;
	int ret;

	/* first sibling now owns the new sysfs dir */
	cpu_dev = get_cpu_device(cpumask_first(data->cpus));
	if (!cpu_dev) {
		pr_err("%s: unable to get the cpu device\n", __func__);
		return -ENODEV;
	}

	/* Don't touch sysfs files during light-weight tear-down */
	if (frozen)
		return cpu_dev->id;

	sysfs_remove_link(&cpu_dev->kobj, "cpufreq");
	ret = kobject_move(&data->kobj, &cpu_dev->kobj);
	if (ret) {
		pr_err("%s: Failed to move kobj: %d", __func__, ret);

		WARN_ON(lock_policy_rwsem_write(old_cpu));
		cpumask_set_cpu(old_cpu, data->cpus);

		write_lock_irqsave(&cpufreq_driver_lock, flags);
		per_cpu(cpufreq_cpu_data, old_cpu) = data;
		write_unlock_irqrestore(&cpufreq_driver_lock, flags);

		unlock_policy_rwsem_write(old_cpu);

		ret = sysfs_create_link(&cpu_dev->kobj, &data->kobj,
					"cpufreq");

		return -EINVAL;
	}

	return cpu_dev->id;
}

/**
 * __cpufreq_remove_dev - remove a CPU device
 *
 * Removes the cpufreq interface for a CPU device.
 * Caller should already have policy_rwsem in write mode for this CPU.
 * This routine frees the rwsem before returning.
 */
static int __cpufreq_remove_dev(struct device *dev,
				struct subsys_interface *sif, bool frozen)
{
	unsigned int cpu = dev->id, cpus;
	int new_cpu;
	unsigned long flags;
	struct cpufreq_policy *data;
	struct kobject *kobj;
	struct completion *cmp;
	int ret;

	pr_debug("%s: unregistering CPU %u frozen %d\n", __func__, cpu, frozen);

	write_lock_irqsave(&cpufreq_driver_lock, flags);

	data = per_cpu(cpufreq_cpu_data, cpu);
	per_cpu(cpufreq_cpu_data, cpu) = NULL;

	/* Save the policy somewhere when doing a light-weight tear-down */
	if (frozen)
		per_cpu(cpufreq_cpu_data_fallback, cpu) = data;

	write_unlock_irqrestore(&cpufreq_driver_lock, flags);

	if (!data) {
		pr_debug("%s: No cpu_data found\n", __func__);
		return -EINVAL;
	}

	if (cpufreq_driver->target)
		__cpufreq_governor(data, CPUFREQ_GOV_STOP);

#ifdef CONFIG_HOTPLUG_CPU
	if (!cpufreq_driver->setpolicy)
		strncpy(per_cpu(cpufreq_cpu_governor, cpu),
			data->governor->name, CPUFREQ_NAME_LEN);
#endif

	WARN_ON(lock_policy_rwsem_write(cpu));
	cpus = cpumask_weight(data->cpus);

	if (cpus > 1)
		cpumask_clear_cpu(cpu, data->cpus);
	unlock_policy_rwsem_write(cpu);

	if (cpu != data->cpu && !frozen) {
		/* off lining a non mater CPU */
		sysfs_remove_link(&dev->kobj, "cpufreq");
	} else if (cpus > 1 && ((data->shared_type != CPUFREQ_SHARED_TYPE_ALL) || !frozen)) {
		/* when in a shared_type policy don't promote a CPU on suspend path */
		new_cpu = cpufreq_nominate_new_policy_cpu(data, cpu, frozen);
		if (new_cpu >= 0) {
			if (data->shared_type == CPUFREQ_SHARED_TYPE_ALL) {
				/* when in a shared_type policy on hotplug path need to exit the driver on old CPU */
				if (cpufreq_driver->exit)
					cpufreq_driver->exit(data);
			}
			WARN_ON(lock_policy_rwsem_write(cpu));
			update_policy_cpu(data, new_cpu);
			unlock_policy_rwsem_write(cpu);
			if (data->shared_type == CPUFREQ_SHARED_TYPE_ALL) {
				/* when in a shared_type policy on hotplug path need to init the driver on new master CPU */
				if (cpufreq_driver->init) {
					ret = cpufreq_driver->init(data);
					if (ret)
						pr_debug("initialization failed during promotion from CPU%d to CPU%d\n", data->cpu, new_cpu);

					cpumask_clear_cpu(cpu, data->cpus); /* init will restore data->cpus to default while we just removed cpu */
				}
			}
			if (!frozen)
				pr_debug("policy_kobj moved to cpu:%d from:%d\n", new_cpu, cpu);
		}
	}

<<<<<<< HEAD
	if (data->shared_type == CPUFREQ_SHARED_TYPE_ALL) {
		/* we have related CPUs */
		if (frozen) {
			/* when on suspend path we need to exit master CPUs */
			if (cpu == data->cpu) {
				/* we are on a master CPU */
				if (cpufreq_driver->target)
					__cpufreq_governor(data, CPUFREQ_GOV_POLICY_EXIT);

				/*
				 * Perform the ->exit() even during light-weight tear-down,
				 * since this is a core component, and is essential for the
				 * subsequent light-weight ->init() to succeed.
				 */
				if (cpufreq_driver->exit)
					cpufreq_driver->exit(data);

			}
		} else {
			if (cpus == 1) {
				/* If cpu is last user of policy, free policy */
				if (cpufreq_driver->target)
					__cpufreq_governor(data, CPUFREQ_GOV_POLICY_EXIT);

				lock_policy_rwsem_read(cpu);
				kobj = &data->kobj;
				cmp = &data->kobj_unregister;
				unlock_policy_rwsem_read(cpu);
				kobject_put(kobj);

				/*
				 * We need to make sure that the underlying kobj is
				 * actually not referenced anymore by anybody before we
				 * proceed with unloading.
				 */
				pr_debug("waiting for dropping of refcount\n");
				wait_for_completion(cmp);
				pr_debug("wait complete\n");

				/*
				 * Perform the ->exit() even during light-weight tear-down,
				 * since this is a core component, and is essential for the
				 * subsequent light-weight ->init() to succeed.
				 */
				if (cpufreq_driver->exit)
					cpufreq_driver->exit(data);

				cpufreq_policy_free(data);
			} else {
				if (data) {
					pr_debug("%s: removing link, cpu: %d\n", __func__, data->cpu);
					cpufreq_cpu_put(data);
				}

				if (cpufreq_driver->target) {
						__cpufreq_governor(data, CPUFREQ_GOV_START);
						__cpufreq_governor(data, CPUFREQ_GOV_LIMITS);
=======
	/* If cpu is last user of policy, free policy */
	if (cpus == 1) {
		if (cpufreq_driver->target)
			__cpufreq_governor(data, CPUFREQ_GOV_POLICY_EXIT);

		lock_policy_rwsem_read(cpu);
		kobj = &data->kobj;
		cmp = &data->kobj_unregister;
		unlock_policy_rwsem_read(cpu);
		kobject_put(kobj);

		/* we need to make sure that the underlying kobj is actually
		 * not referenced anymore by anybody before we proceed with
		 * unloading.
		 */
		pr_debug("waiting for dropping of refcount\n");
		wait_for_completion(cmp);
		pr_debug("wait complete\n");
>>>>>>> 2527c3d5

				}
			}
		}
	} else {
		/* we have'nt related CPUs */
		/* If cpu is last user of policy, free policy */
		if (cpus == 1) {
			if (cpufreq_driver->target)
				__cpufreq_governor(data, CPUFREQ_GOV_POLICY_EXIT);

			if (!frozen) {
				lock_policy_rwsem_read(cpu);
				kobj = &data->kobj;
				cmp = &data->kobj_unregister;
				unlock_policy_rwsem_read(cpu);
				kobject_put(kobj);

				/*
				 * We need to make sure that the underlying kobj is
				 * actually not referenced anymore by anybody before we
				 * proceed with unloading.
				 */
				pr_debug("waiting for dropping of refcount\n");
				wait_for_completion(cmp);
				pr_debug("wait complete\n");
			}

<<<<<<< HEAD
			/*
			 * Perform the ->exit() even during light-weight tear-down,
			 * since this is a core component, and is essential for the
			 * subsequent light-weight ->init() to succeed.
			 */
			if (cpufreq_driver->exit)
				cpufreq_driver->exit(data);

			if (!frozen)
				cpufreq_policy_free(data);
		} else {

			if (!frozen) {
				pr_debug("%s: removing link, cpu: %d\n", __func__, cpu);
				cpufreq_cpu_put(data);
			}

			if (cpufreq_driver->target) {
				__cpufreq_governor(data, CPUFREQ_GOV_START);
				__cpufreq_governor(data, CPUFREQ_GOV_LIMITS);
			}
=======
		free_cpumask_var(data->related_cpus);
		free_cpumask_var(data->cpus);
		kfree(data);
	} else {
		pr_debug("%s: removing link, cpu: %d\n", __func__, cpu);
		cpufreq_cpu_put(data);
		if (cpufreq_driver->target) {
			__cpufreq_governor(data, CPUFREQ_GOV_START);
			__cpufreq_governor(data, CPUFREQ_GOV_LIMITS);
>>>>>>> 2527c3d5
		}
	}

	per_cpu(cpufreq_policy_cpu, cpu) = -1;
	return 0;
}


static int cpufreq_remove_dev(struct device *dev, struct subsys_interface *sif)
{
	unsigned int cpu = dev->id;
	int retval;

	if (cpu_is_offline(cpu))
		return 0;

	retval = __cpufreq_remove_dev(dev, sif, false);
	return retval;
}


static void handle_update(struct work_struct *work)
{
	struct cpufreq_policy *policy =
		container_of(work, struct cpufreq_policy, update);
	unsigned int cpu = policy->cpu;
	pr_debug("handle_update for cpu %u called\n", cpu);
	cpufreq_update_policy(cpu);
}

/**
 *	cpufreq_out_of_sync - If actual and saved CPU frequency differs, we're in deep trouble.
 *	@cpu: cpu number
 *	@old_freq: CPU frequency the kernel thinks the CPU runs at
 *	@new_freq: CPU frequency the CPU actually runs at
 *
 *	We adjust to current frequency first, and need to clean up later.
 *	So either call to cpufreq_update_policy() or schedule handle_update()).
 */
static void cpufreq_out_of_sync(unsigned int cpu, unsigned int old_freq,
				unsigned int new_freq)
{
	struct cpufreq_policy *policy;
	struct cpufreq_freqs freqs;
	unsigned long flags;


	pr_debug("Warning: CPU frequency out of sync: cpufreq and timing "
	       "core thinks of %u, is %u kHz.\n", old_freq, new_freq);

	freqs.old = old_freq;
	freqs.new = new_freq;

	read_lock_irqsave(&cpufreq_driver_lock, flags);
	policy = per_cpu(cpufreq_cpu_data, cpu);
	read_unlock_irqrestore(&cpufreq_driver_lock, flags);

	cpufreq_notify_transition(policy, &freqs, CPUFREQ_PRECHANGE);
	cpufreq_notify_transition(policy, &freqs, CPUFREQ_POSTCHANGE);
}


/**
 * cpufreq_quick_get - get the CPU frequency (in kHz) from policy->cur
 * @cpu: CPU number
 *
 * This is the last known freq, without actually getting it from the driver.
 * Return value will be same as what is shown in scaling_cur_freq in sysfs.
 */
unsigned int cpufreq_quick_get(unsigned int cpu)
{
	struct cpufreq_policy *policy;
	unsigned int ret_freq = 0;

	if (cpufreq_driver && cpufreq_driver->setpolicy && cpufreq_driver->get)
		return cpufreq_driver->get(cpu);

	policy = cpufreq_cpu_get(cpu);
	if (policy) {
		ret_freq = policy->cur;
		cpufreq_cpu_put(policy);
	}

	return ret_freq;
}
EXPORT_SYMBOL(cpufreq_quick_get);

/**
 * cpufreq_quick_get_max - get the max reported CPU frequency for this CPU
 * @cpu: CPU number
 *
 * Just return the max possible frequency for a given CPU.
 */
unsigned int cpufreq_quick_get_max(unsigned int cpu)
{
	struct cpufreq_policy *policy = cpufreq_cpu_get(cpu);
	unsigned int ret_freq = 0;

	if (policy) {
		ret_freq = policy->max;
		cpufreq_cpu_put(policy);
	}

	return ret_freq;
}
EXPORT_SYMBOL(cpufreq_quick_get_max);


static unsigned int __cpufreq_get(unsigned int cpu)
{
	struct cpufreq_policy *policy = per_cpu(cpufreq_cpu_data, cpu);
	unsigned int ret_freq = 0;

	if (!cpufreq_driver->get)
		return ret_freq;

	ret_freq = cpufreq_driver->get(cpu);

	if (ret_freq && policy->cur &&
		!(cpufreq_driver->flags & CPUFREQ_CONST_LOOPS)) {
		/* verify no discrepancy between actual and
					saved value exists */
		if (unlikely(ret_freq != policy->cur)) {
			cpufreq_out_of_sync(cpu, policy->cur, ret_freq);
			schedule_work(&policy->update);
		}
	}

	return ret_freq;
}

/**
 * cpufreq_get - get the current CPU frequency (in kHz)
 * @cpu: CPU number
 *
 * Get the CPU current (static) CPU frequency
 */
unsigned int cpufreq_get(unsigned int cpu)
{
	unsigned int ret_freq = 0;
	struct cpufreq_policy *policy = cpufreq_cpu_get(cpu);

	if (!policy)
		goto out;

	if (unlikely(lock_policy_rwsem_read(cpu)))
		goto out_policy;

	ret_freq = __cpufreq_get(cpu);

	unlock_policy_rwsem_read(cpu);

out_policy:
	cpufreq_cpu_put(policy);
out:
	return ret_freq;
}
EXPORT_SYMBOL(cpufreq_get);

static struct subsys_interface cpufreq_interface = {
	.name		= "cpufreq",
	.subsys		= &cpu_subsys,
	.add_dev	= cpufreq_add_dev,
	.remove_dev	= cpufreq_remove_dev,
};


/**
 * cpufreq_bp_suspend - Prepare the boot CPU for system suspend.
 *
 * This function is only executed for the boot processor.  The other CPUs
 * have been put offline by means of CPU hotplug.
 */
static int cpufreq_bp_suspend(void)
{
	int ret = 0;

	int cpu = smp_processor_id();
	struct cpufreq_policy *cpu_policy;

	pr_debug("suspending cpu %u\n", cpu);

	/* If there's no policy for the boot CPU, we have nothing to do. */
	cpu_policy = cpufreq_cpu_get(cpu);
	if (!cpu_policy)
		return 0;

	if (cpufreq_driver->suspend) {
		ret = cpufreq_driver->suspend(cpu_policy);
		if (ret)
			printk(KERN_ERR "cpufreq: suspend failed in ->suspend "
					"step on CPU %u\n", cpu_policy->cpu);
	}

	cpufreq_cpu_put(cpu_policy);
	return ret;
}

/**
 * cpufreq_bp_resume - Restore proper frequency handling of the boot CPU.
 *
 *	1.) resume CPUfreq hardware support (cpufreq_driver->resume())
 *	2.) schedule call cpufreq_update_policy() ASAP as interrupts are
 *	    restored. It will verify that the current freq is in sync with
 *	    what we believe it to be. This is a bit later than when it
 *	    should be, but nonethteless it's better than calling
 *	    cpufreq_driver->get() here which might re-enable interrupts...
 *
 * This function is only executed for the boot CPU.  The other CPUs have not
 * been turned on yet.
 */
static void cpufreq_bp_resume(void)
{
	int ret = 0;

	int cpu = smp_processor_id();
	struct cpufreq_policy *cpu_policy;

	pr_debug("resuming cpu %u\n", cpu);

	/* If there's no policy for the boot CPU, we have nothing to do. */
	cpu_policy = cpufreq_cpu_get(cpu);
	if (!cpu_policy)
		return;

	if (cpufreq_driver->resume) {
		ret = cpufreq_driver->resume(cpu_policy);
		if (ret) {
			printk(KERN_ERR "cpufreq: resume failed in ->resume "
					"step on CPU %u\n", cpu_policy->cpu);
			goto fail;
		}
	}

	schedule_work(&cpu_policy->update);

fail:
	cpufreq_cpu_put(cpu_policy);
}

static struct syscore_ops cpufreq_syscore_ops = {
	.suspend	= cpufreq_bp_suspend,
	.resume		= cpufreq_bp_resume,
};

/**
 *	cpufreq_get_current_driver - return current driver's name
 *
 *	Return the name string of the currently loaded cpufreq driver
 *	or NULL, if none.
 */
const char *cpufreq_get_current_driver(void)
{
	if (cpufreq_driver)
		return cpufreq_driver->name;

	return NULL;
}
EXPORT_SYMBOL_GPL(cpufreq_get_current_driver);

/*********************************************************************
 *                     NOTIFIER LISTS INTERFACE                      *
 *********************************************************************/

/**
 *	cpufreq_register_notifier - register a driver with cpufreq
 *	@nb: notifier function to register
 *      @list: CPUFREQ_TRANSITION_NOTIFIER or CPUFREQ_POLICY_NOTIFIER
 *
 *	Add a driver to one of two lists: either a list of drivers that
 *      are notified about clock rate changes (once before and once after
 *      the transition), or a list of drivers that are notified about
 *      changes in cpufreq policy.
 *
 *	This function may sleep, and has the same return conditions as
 *	blocking_notifier_chain_register.
 */
int cpufreq_register_notifier(struct notifier_block *nb, unsigned int list)
{
	int ret;

	if (cpufreq_disabled())
		return -EINVAL;

	WARN_ON(!init_cpufreq_transition_notifier_list_called);

	switch (list) {
	case CPUFREQ_TRANSITION_NOTIFIER:
		ret = srcu_notifier_chain_register(
				&cpufreq_transition_notifier_list, nb);
		break;
	case CPUFREQ_POLICY_NOTIFIER:
		ret = blocking_notifier_chain_register(
				&cpufreq_policy_notifier_list, nb);
		break;
	default:
		ret = -EINVAL;
	}

	return ret;
}
EXPORT_SYMBOL(cpufreq_register_notifier);


/**
 *	cpufreq_unregister_notifier - unregister a driver with cpufreq
 *	@nb: notifier block to be unregistered
 *      @list: CPUFREQ_TRANSITION_NOTIFIER or CPUFREQ_POLICY_NOTIFIER
 *
 *	Remove a driver from the CPU frequency notifier list.
 *
 *	This function may sleep, and has the same return conditions as
 *	blocking_notifier_chain_unregister.
 */
int cpufreq_unregister_notifier(struct notifier_block *nb, unsigned int list)
{
	int ret;

	if (cpufreq_disabled())
		return -EINVAL;

	switch (list) {
	case CPUFREQ_TRANSITION_NOTIFIER:
		ret = srcu_notifier_chain_unregister(
				&cpufreq_transition_notifier_list, nb);
		break;
	case CPUFREQ_POLICY_NOTIFIER:
		ret = blocking_notifier_chain_unregister(
				&cpufreq_policy_notifier_list, nb);
		break;
	default:
		ret = -EINVAL;
	}

	return ret;
}
EXPORT_SYMBOL(cpufreq_unregister_notifier);


/*********************************************************************
 *                              GOVERNORS                            *
 *********************************************************************/


int __cpufreq_driver_target(struct cpufreq_policy *policy,
			    unsigned int target_freq,
			    unsigned int relation)
{
	int retval = -EINVAL;
	unsigned int old_target_freq = target_freq;

	if (cpufreq_disabled())
		return -ENODEV;

	/* Make sure that target_freq is within supported range */
	if (target_freq > policy->max)
		target_freq = policy->max;
	if (target_freq < policy->min)
		target_freq = policy->min;

	pr_debug("target for CPU %u: %u kHz, relation %u, requested %u kHz\n",
			policy->cpu, target_freq, relation, old_target_freq);

	if (target_freq == policy->cur)
		return 0;

	if (cpufreq_driver->target)
		retval = cpufreq_driver->target(policy, target_freq, relation);

	return retval;
}
EXPORT_SYMBOL_GPL(__cpufreq_driver_target);

int cpufreq_driver_target(struct cpufreq_policy *policy,
			  unsigned int target_freq,
			  unsigned int relation)
{
	int ret = -EINVAL;

	policy = cpufreq_cpu_get(policy->cpu);
	if (!policy)
		goto no_policy;

	if (unlikely(lock_policy_rwsem_write(policy->cpu)))
		goto fail;

	ret = __cpufreq_driver_target(policy, target_freq, relation);

	unlock_policy_rwsem_write(policy->cpu);

fail:
	cpufreq_cpu_put(policy);
no_policy:
	return ret;
}
EXPORT_SYMBOL_GPL(cpufreq_driver_target);

int __cpufreq_driver_getavg(struct cpufreq_policy *policy, unsigned int cpu)
{
	int ret = 0;

	if (cpufreq_disabled())
		return ret;

	if (!cpufreq_driver->getavg)
		return 0;

	policy = cpufreq_cpu_get(policy->cpu);
	if (!policy)
		return -EINVAL;

	ret = cpufreq_driver->getavg(policy, cpu);

	cpufreq_cpu_put(policy);
	return ret;
}
EXPORT_SYMBOL_GPL(__cpufreq_driver_getavg);

/*
 * when "event" is CPUFREQ_GOV_LIMITS
 */

static int __cpufreq_governor(struct cpufreq_policy *policy,
					unsigned int event)
{
	int ret;

	/* Only must be defined when default governor is known to have latency
	   restrictions, like e.g. conservative or ondemand.
	   That this is the case is already ensured in Kconfig
	*/
#ifdef CONFIG_CPU_FREQ_GOV_PERFORMANCE
	struct cpufreq_governor *gov = &cpufreq_gov_performance;
#else
	struct cpufreq_governor *gov = NULL;
#endif

	if (policy->governor->max_transition_latency &&
	    policy->cpuinfo.transition_latency >
	    policy->governor->max_transition_latency) {
		if (!gov)
			return -EINVAL;
		else {
			printk(KERN_WARNING "%s governor failed, too long"
			       " transition latency of HW, fallback"
			       " to %s governor\n",
			       policy->governor->name,
			       gov->name);
			policy->governor = gov;
		}
	}

	if (!try_module_get(policy->governor->owner))
		return -EINVAL;

	pr_debug("__cpufreq_governor for CPU %u, event %u\n",
						policy->cpu, event);

	mutex_lock(&cpufreq_governor_lock);
	if ((!policy->governor_enabled && (event == CPUFREQ_GOV_STOP)) ||
	    (policy->governor_enabled && (event == CPUFREQ_GOV_START))) {
		mutex_unlock(&cpufreq_governor_lock);
		return -EBUSY;
	}

	if (event == CPUFREQ_GOV_STOP)
		policy->governor_enabled = false;
	else if (event == CPUFREQ_GOV_START)
		policy->governor_enabled = true;

	mutex_unlock(&cpufreq_governor_lock);

	ret = policy->governor->governor(policy, event);

	if (!ret) {
		if (event == CPUFREQ_GOV_POLICY_INIT)
			policy->governor->initialized++;
		else if (event == CPUFREQ_GOV_POLICY_EXIT)
			policy->governor->initialized--;
	} else {
		/* Restore original values */
		mutex_lock(&cpufreq_governor_lock);
		if (event == CPUFREQ_GOV_STOP)
			policy->governor_enabled = true;
		else if (event == CPUFREQ_GOV_START)
			policy->governor_enabled = false;
		mutex_unlock(&cpufreq_governor_lock);
	}

	/* we keep one module reference alive for
			each CPU governed by this CPU */
	if ((event != CPUFREQ_GOV_START) || ret)
		module_put(policy->governor->owner);
	if ((event == CPUFREQ_GOV_STOP) && !ret)
		module_put(policy->governor->owner);

	return ret;
}


int cpufreq_register_governor(struct cpufreq_governor *governor)
{
	int err;

	if (!governor)
		return -EINVAL;

	if (cpufreq_disabled())
		return -ENODEV;

	mutex_lock(&cpufreq_governor_mutex);

	governor->initialized = 0;
	err = -EBUSY;
	if (__find_governor(governor->name) == NULL) {
		err = 0;
		list_add(&governor->governor_list, &cpufreq_governor_list);
	}

	mutex_unlock(&cpufreq_governor_mutex);
	return err;
}
EXPORT_SYMBOL_GPL(cpufreq_register_governor);


void cpufreq_unregister_governor(struct cpufreq_governor *governor)
{
#ifdef CONFIG_HOTPLUG_CPU
	int cpu;
#endif

	if (!governor)
		return;

	if (cpufreq_disabled())
		return;

#ifdef CONFIG_HOTPLUG_CPU
	for_each_present_cpu(cpu) {
		if (cpu_online(cpu))
			continue;
		if (!strcmp(per_cpu(cpufreq_cpu_governor, cpu), governor->name))
			strcpy(per_cpu(cpufreq_cpu_governor, cpu), "\0");
	}
#endif

	mutex_lock(&cpufreq_governor_mutex);
	list_del(&governor->governor_list);
	mutex_unlock(&cpufreq_governor_mutex);
	return;
}
EXPORT_SYMBOL_GPL(cpufreq_unregister_governor);



/*********************************************************************
 *                          POLICY INTERFACE                         *
 *********************************************************************/

/**
 * cpufreq_get_policy - get the current cpufreq_policy
 * @policy: struct cpufreq_policy into which the current cpufreq_policy
 *	is written
 *
 * Reads the current cpufreq policy.
 */
int cpufreq_get_policy(struct cpufreq_policy *policy, unsigned int cpu)
{
	struct cpufreq_policy *cpu_policy;
	if (!policy)
		return -EINVAL;

	cpu_policy = cpufreq_cpu_get(cpu);
	if (!cpu_policy)
		return -EINVAL;

	memcpy(policy, cpu_policy, sizeof(struct cpufreq_policy));

	cpufreq_cpu_put(cpu_policy);
	return 0;
}
EXPORT_SYMBOL(cpufreq_get_policy);


/*
 * data   : current policy.
 * policy : policy to be set.
 */
static int __cpufreq_set_policy(struct cpufreq_policy *data,
				struct cpufreq_policy *policy)
{
	int ret = 0, failed = 1;
	unsigned int pmin = policy->min;
	unsigned int qmin = pm_qos_request(PM_QOS_CPU_FREQ_MIN);

	pr_debug("setting new policy for CPU %u: %u - %u (%u) kHz\n", policy->cpu,
		pmin, policy->max, qmin);

	/* clamp the new policy to PM QoS limits */
	policy->min = max(pmin, qmin);

	memcpy(&policy->cpuinfo, &data->cpuinfo,
				sizeof(struct cpufreq_cpuinfo));

	if (policy->min > data->max || policy->max < data->min) {
		ret = -EINVAL;
		goto error_out;
	}

	/* verify the cpu speed can be set within this limit */
	ret = cpufreq_driver->verify(policy);
	if (ret)
		goto error_out;

	/* adjust if necessary - all reasons */
	blocking_notifier_call_chain(&cpufreq_policy_notifier_list,
			CPUFREQ_ADJUST, policy);

	/* adjust if necessary - hardware incompatibility*/
	blocking_notifier_call_chain(&cpufreq_policy_notifier_list,
			CPUFREQ_INCOMPATIBLE, policy);

	/* verify the cpu speed can be set within this limit,
	   which might be different to the first one */
	ret = cpufreq_driver->verify(policy);
	if (ret)
		goto error_out;

	/* notification of the new policy */
	blocking_notifier_call_chain(&cpufreq_policy_notifier_list,
			CPUFREQ_NOTIFY, policy);

	data->min = policy->min;
	data->max = policy->max;

	pr_debug("new min and max freqs are %u - %u kHz\n",
					data->min, data->max);

	if (cpufreq_driver->setpolicy) {
		data->policy = policy->policy;
		pr_debug("setting range\n");
		ret = cpufreq_driver->setpolicy(policy);
	} else {
		if (policy->governor != data->governor) {
			/* save old, working values */
			struct cpufreq_governor *old_gov = data->governor;

			pr_debug("governor switch\n");

			/* end old governor */
			if (data->governor) {
				__cpufreq_governor(data, CPUFREQ_GOV_STOP);
				unlock_policy_rwsem_write(policy->cpu);
				__cpufreq_governor(data,
						CPUFREQ_GOV_POLICY_EXIT);
				lock_policy_rwsem_write(policy->cpu);
			}

			/* start new governor */
			data->governor = policy->governor;
			if (!__cpufreq_governor(data, CPUFREQ_GOV_POLICY_INIT)) {
				if (!__cpufreq_governor(data, CPUFREQ_GOV_START)) {
					failed = 0;
				} else {
					unlock_policy_rwsem_write(policy->cpu);
					__cpufreq_governor(data,
							CPUFREQ_GOV_POLICY_EXIT);
					lock_policy_rwsem_write(policy->cpu);
				}
			}

			if (failed) {
				/* new governor failed, so re-start old one */
				pr_debug("starting governor %s failed\n",
							data->governor->name);
				if (old_gov) {
					data->governor = old_gov;
					__cpufreq_governor(data,
							CPUFREQ_GOV_POLICY_INIT);
					__cpufreq_governor(data,
							   CPUFREQ_GOV_START);
				}
				ret = -EINVAL;
				goto error_out;
			}
			/* might be a policy change, too, so fall through */
		}
		pr_debug("governor: change or update limits\n");
		__cpufreq_governor(data, CPUFREQ_GOV_LIMITS);
	}

error_out:
	/* restore the limits that the policy requested */
	policy->min = pmin;
	return ret;
}

/**
 *	cpufreq_update_policy - re-evaluate an existing cpufreq policy
 *	@cpu: CPU which shall be re-evaluated
 *
 *	Useful for policy notifiers which have different necessities
 *	at different times.
 */
int cpufreq_update_policy(unsigned int cpu)
{
	struct cpufreq_policy *data = cpufreq_cpu_get(cpu);
	struct cpufreq_policy policy;
	int ret;

	if (!data) {
		ret = -ENODEV;
		goto no_policy;
	}

	if (unlikely(lock_policy_rwsem_write(cpu))) {
		ret = -EINVAL;
		goto fail;
	}

	pr_debug("updating policy for CPU %u\n", cpu);
	memcpy(&policy, data, sizeof(struct cpufreq_policy));
	policy.min = data->user_policy.min;
	policy.max = data->user_policy.max;
	policy.policy = data->user_policy.policy;
	policy.governor = data->user_policy.governor;

	/* BIOS might change freq behind our back
	  -> ask driver for current freq and notify governors about a change */
	if (cpufreq_driver->get) {
		policy.cur = cpufreq_driver->get(cpu);
		if (!data->cur) {
			pr_debug("Driver did not initialize current freq");
			data->cur = policy.cur;
		} else {
			if (data->cur != policy.cur && cpufreq_driver->target)
				cpufreq_out_of_sync(cpu, data->cur,
								policy.cur);
		}
	}

	ret = __cpufreq_set_policy(data, &policy);

	unlock_policy_rwsem_write(cpu);

fail:
	cpufreq_cpu_put(data);
no_policy:
	return ret;
}
EXPORT_SYMBOL(cpufreq_update_policy);

static int __cpuinit cpufreq_cpu_callback(struct notifier_block *nfb,
					unsigned long action, void *hcpu)
{
	unsigned int cpu = (unsigned long)hcpu;
	struct device *dev;
	bool frozen = false;

	dev = get_cpu_device(cpu);
	if (dev) {

		if (action & CPU_TASKS_FROZEN)
			frozen = true;

		switch (action & ~CPU_TASKS_FROZEN) {
		case CPU_ONLINE:
<<<<<<< HEAD
			__cpufreq_add_dev(dev, NULL, frozen);
			cpufreq_update_policy(cpu);
=======
		case CPU_ONLINE_FROZEN:
			cpufreq_add_dev(dev, NULL);
>>>>>>> 2527c3d5
			break;

		case CPU_DOWN_PREPARE:
<<<<<<< HEAD
			__cpufreq_remove_dev(dev, NULL, frozen);
=======
		case CPU_DOWN_PREPARE_FROZEN:
			__cpufreq_remove_dev(dev, NULL);
>>>>>>> 2527c3d5
			break;

		case CPU_DOWN_FAILED:
<<<<<<< HEAD
			__cpufreq_add_dev(dev, NULL, frozen);
=======
		case CPU_DOWN_FAILED_FROZEN:
			cpufreq_add_dev(dev, NULL);
>>>>>>> 2527c3d5
			break;
		}
	}
	return NOTIFY_OK;
}

static struct notifier_block __refdata cpufreq_cpu_notifier = {
    .notifier_call = cpufreq_cpu_callback,
};

static int __cpuinit cpu_freq_notify(struct notifier_block *b,
		unsigned long l, void *v)
{
	int cpu;

	for_each_online_cpu(cpu) {
		struct cpufreq_policy *policy = cpufreq_cpu_get(cpu);
		if (policy) {
			cpufreq_update_policy(policy->cpu);
			cpufreq_cpu_put(policy);
		}
	}

	pr_debug("%s: Min cpufreq updated with the value %lu\n", __func__, l);

	return NOTIFY_OK;
}

static struct notifier_block __refdata min_freq_notifier = {
	.notifier_call = cpu_freq_notify,
};

/*********************************************************************
 *               REGISTER / UNREGISTER CPUFREQ DRIVER                *
 *********************************************************************/

/**
 * cpufreq_register_driver - register a CPU Frequency driver
 * @driver_data: A struct cpufreq_driver containing the values#
 * submitted by the CPU Frequency driver.
 *
 *   Registers a CPU Frequency driver to this core code. This code
 * returns zero on success, -EBUSY when another driver got here first
 * (and isn't unregistered in the meantime).
 *
 */
int cpufreq_register_driver(struct cpufreq_driver *driver_data)
{
	unsigned long flags;
	int ret;

	if (cpufreq_disabled())
		return -ENODEV;

	if (!driver_data || !driver_data->verify || !driver_data->init ||
	    ((!driver_data->setpolicy) && (!driver_data->target)))
		return -EINVAL;

	pr_debug("trying to register driver %s\n", driver_data->name);

	if (driver_data->setpolicy)
		driver_data->flags |= CPUFREQ_CONST_LOOPS;

	write_lock_irqsave(&cpufreq_driver_lock, flags);
	if (cpufreq_driver) {
		write_unlock_irqrestore(&cpufreq_driver_lock, flags);
		return -EBUSY;
	}
	cpufreq_driver = driver_data;
	write_unlock_irqrestore(&cpufreq_driver_lock, flags);

	ret = subsys_interface_register(&cpufreq_interface);
	if (ret)
		goto err_null_driver;

	if (!(cpufreq_driver->flags & CPUFREQ_STICKY)) {
		int i;
		ret = -ENODEV;

		/* check for at least one working CPU */
		for (i = 0; i < nr_cpu_ids; i++)
			if (cpu_possible(i) && per_cpu(cpufreq_cpu_data, i)) {
				ret = 0;
				break;
			}

		/* if all ->init() calls failed, unregister */
		if (ret) {
			pr_debug("no CPU initialized for driver %s\n",
							driver_data->name);
			goto err_if_unreg;
		}
	}

	register_hotcpu_notifier(&cpufreq_cpu_notifier);
	pr_debug("driver %s up and running\n", driver_data->name);

	return 0;
err_if_unreg:
	subsys_interface_unregister(&cpufreq_interface);
err_null_driver:
	write_lock_irqsave(&cpufreq_driver_lock, flags);
	cpufreq_driver = NULL;
	write_unlock_irqrestore(&cpufreq_driver_lock, flags);
	return ret;
}
EXPORT_SYMBOL_GPL(cpufreq_register_driver);


/**
 * cpufreq_unregister_driver - unregister the current CPUFreq driver
 *
 *    Unregister the current CPUFreq driver. Only call this if you have
 * the right to do so, i.e. if you have succeeded in initialising before!
 * Returns zero if successful, and -EINVAL if the cpufreq_driver is
 * currently not initialised.
 */
int cpufreq_unregister_driver(struct cpufreq_driver *driver)
{
	unsigned long flags;

	if (!cpufreq_driver || (driver != cpufreq_driver))
		return -EINVAL;

	pr_debug("unregistering driver %s\n", driver->name);

	subsys_interface_unregister(&cpufreq_interface);
	unregister_hotcpu_notifier(&cpufreq_cpu_notifier);

	write_lock_irqsave(&cpufreq_driver_lock, flags);
	cpufreq_driver = NULL;
	write_unlock_irqrestore(&cpufreq_driver_lock, flags);

	return 0;
}
EXPORT_SYMBOL_GPL(cpufreq_unregister_driver);

static int __init cpufreq_core_init(void)
{
	int cpu, rc;

	if (cpufreq_disabled())
		return -ENODEV;

	for_each_possible_cpu(cpu) {
		per_cpu(cpufreq_policy_cpu, cpu) = -1;
		init_rwsem(&per_cpu(cpu_policy_rwsem, cpu));
	}

	cpufreq_global_kobject = kobject_create_and_add("cpufreq", &cpu_subsys.dev_root->kobj);
	BUG_ON(!cpufreq_global_kobject);
	register_syscore_ops(&cpufreq_syscore_ops);

	rc = pm_qos_add_notifier(PM_QOS_CPU_FREQ_MIN,
			&min_freq_notifier);
	BUG_ON(rc);

	return 0;
}
core_initcall(cpufreq_core_init);<|MERGE_RESOLUTION|>--- conflicted
+++ resolved
@@ -1202,7 +1202,6 @@
 		}
 	}
 
-<<<<<<< HEAD
 	if (data->shared_type == CPUFREQ_SHARED_TYPE_ALL) {
 		/* we have related CPUs */
 		if (frozen) {
@@ -1260,26 +1259,6 @@
 				if (cpufreq_driver->target) {
 						__cpufreq_governor(data, CPUFREQ_GOV_START);
 						__cpufreq_governor(data, CPUFREQ_GOV_LIMITS);
-=======
-	/* If cpu is last user of policy, free policy */
-	if (cpus == 1) {
-		if (cpufreq_driver->target)
-			__cpufreq_governor(data, CPUFREQ_GOV_POLICY_EXIT);
-
-		lock_policy_rwsem_read(cpu);
-		kobj = &data->kobj;
-		cmp = &data->kobj_unregister;
-		unlock_policy_rwsem_read(cpu);
-		kobject_put(kobj);
-
-		/* we need to make sure that the underlying kobj is actually
-		 * not referenced anymore by anybody before we proceed with
-		 * unloading.
-		 */
-		pr_debug("waiting for dropping of refcount\n");
-		wait_for_completion(cmp);
-		pr_debug("wait complete\n");
->>>>>>> 2527c3d5
 
 				}
 			}
@@ -1308,7 +1287,6 @@
 				pr_debug("wait complete\n");
 			}
 
-<<<<<<< HEAD
 			/*
 			 * Perform the ->exit() even during light-weight tear-down,
 			 * since this is a core component, and is essential for the
@@ -1330,17 +1308,6 @@
 				__cpufreq_governor(data, CPUFREQ_GOV_START);
 				__cpufreq_governor(data, CPUFREQ_GOV_LIMITS);
 			}
-=======
-		free_cpumask_var(data->related_cpus);
-		free_cpumask_var(data->cpus);
-		kfree(data);
-	} else {
-		pr_debug("%s: removing link, cpu: %d\n", __func__, cpu);
-		cpufreq_cpu_put(data);
-		if (cpufreq_driver->target) {
-			__cpufreq_governor(data, CPUFREQ_GOV_START);
-			__cpufreq_governor(data, CPUFREQ_GOV_LIMITS);
->>>>>>> 2527c3d5
 		}
 	}
 
@@ -2108,31 +2075,16 @@
 
 		switch (action & ~CPU_TASKS_FROZEN) {
 		case CPU_ONLINE:
-<<<<<<< HEAD
 			__cpufreq_add_dev(dev, NULL, frozen);
 			cpufreq_update_policy(cpu);
-=======
-		case CPU_ONLINE_FROZEN:
-			cpufreq_add_dev(dev, NULL);
->>>>>>> 2527c3d5
 			break;
 
 		case CPU_DOWN_PREPARE:
-<<<<<<< HEAD
 			__cpufreq_remove_dev(dev, NULL, frozen);
-=======
-		case CPU_DOWN_PREPARE_FROZEN:
-			__cpufreq_remove_dev(dev, NULL);
->>>>>>> 2527c3d5
 			break;
 
 		case CPU_DOWN_FAILED:
-<<<<<<< HEAD
 			__cpufreq_add_dev(dev, NULL, frozen);
-=======
-		case CPU_DOWN_FAILED_FROZEN:
-			cpufreq_add_dev(dev, NULL);
->>>>>>> 2527c3d5
 			break;
 		}
 	}
