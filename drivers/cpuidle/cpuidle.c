/*
 * cpuidle.c - core cpuidle infrastructure
 *
 * (C) 2006-2007 Venkatesh Pallipadi <venkatesh.pallipadi@intel.com>
 *               Shaohua Li <shaohua.li@intel.com>
 *               Adam Belay <abelay@novell.com>
 *
 * This code is licenced under the GPL.
 */

#include <linux/clockchips.h>
#include <linux/kernel.h>
#include <linux/mutex.h>
#include <linux/sched.h>
#include <linux/sched/clock.h>
#include <linux/notifier.h>
#include <linux/pm_qos.h>
#include <linux/cpu.h>
#include <linux/cpuidle.h>
#include <linux/ktime.h>
#include <linux/hrtimer.h>
#include <linux/module.h>
#include <linux/suspend.h>
#include <linux/tick.h>
#include <trace/events/power.h>

#include "cpuidle.h"

DEFINE_PER_CPU(struct cpuidle_device *, cpuidle_devices);
DEFINE_PER_CPU(struct cpuidle_device, cpuidle_dev);

DEFINE_MUTEX(cpuidle_lock);
LIST_HEAD(cpuidle_detected_devices);

static int enabled_devices;
static int off __read_mostly;
static int initialized __read_mostly;

int cpuidle_disabled(void)
{
	return off;
}
void disable_cpuidle(void)
{
	off = 1;
}

bool cpuidle_not_available(struct cpuidle_driver *drv,
			   struct cpuidle_device *dev)
{
	return off || !initialized || !drv || !dev || !dev->enabled;
}

/**
 * cpuidle_play_dead - cpu off-lining
 *
 * Returns in case of an error or no driver
 */
int cpuidle_play_dead(void)
{
	struct cpuidle_device *dev = __this_cpu_read(cpuidle_devices);
	struct cpuidle_driver *drv = cpuidle_get_cpu_driver(dev);
	int i;

	if (!drv)
		return -ENODEV;

	/* Find lowest-power state that supports long-term idle */
	for (i = drv->state_count - 1; i >= 0; i--)
		if (drv->states[i].enter_dead)
			return drv->states[i].enter_dead(dev, i);

	return -ENODEV;
}

static int find_deepest_state(struct cpuidle_driver *drv,
			      struct cpuidle_device *dev,
			      u64 max_latency_ns,
			      unsigned int forbidden_flags,
			      bool s2idle)
{
	u64 latency_req = 0;
	int i, ret = 0;

	for (i = 1; i < drv->state_count; i++) {
		struct cpuidle_state *s = &drv->states[i];

		if (dev->states_usage[i].disable ||
		    s->exit_latency_ns <= latency_req ||
		    s->exit_latency_ns > max_latency_ns ||
		    (s->flags & forbidden_flags) ||
		    (s2idle && !s->enter_s2idle))
			continue;

		latency_req = s->exit_latency_ns;
		ret = i;
	}
	return ret;
}

/**
 * cpuidle_use_deepest_state - Set/unset governor override mode.
 * @latency_limit_ns: Idle state exit latency limit (or no override if 0).
 *
 * If @latency_limit_ns is nonzero, set the current CPU to use the deepest idle
 * state with exit latency within @latency_limit_ns (override governors going
 * forward), or do not override governors if it is zero.
 */
void cpuidle_use_deepest_state(u64 latency_limit_ns)
{
	struct cpuidle_device *dev;

	preempt_disable();
	dev = cpuidle_get_device();
	if (dev)
		dev->forced_idle_latency_limit_ns = latency_limit_ns;
	preempt_enable();
}

/**
 * cpuidle_find_deepest_state - Find the deepest available idle state.
 * @drv: cpuidle driver for the given CPU.
 * @dev: cpuidle device for the given CPU.
 * @latency_limit_ns: Idle state exit latency limit
 *
 * Return: the index of the deepest available idle state.
 */
int cpuidle_find_deepest_state(struct cpuidle_driver *drv,
			       struct cpuidle_device *dev,
			       u64 latency_limit_ns)
{
	return find_deepest_state(drv, dev, latency_limit_ns, 0, false);
}

#ifdef CONFIG_SUSPEND
static int cpuidle_freeze_error;

static int enter_s2idle_proper(struct cpuidle_driver *drv,
				struct cpuidle_device *dev, int index)

{
	ktime_t time_start, time_end;
	int ret;

	time_start = ns_to_ktime(local_clock());

	/*
	 * trace_suspend_resume() called by tick_freeze() for the last CPU
	 * executing it contains RCU usage regarded as invalid in the idle
	 * context, so tell RCU about that.
	 */
	RCU_NONIDLE(tick_freeze());
	/*
	 * The state used here cannot be a "coupled" one, because the "coupled"
	 * cpuidle mechanism enables interrupts and doing that with timekeeping
	 * suspended is generally unsafe.
	 */
	stop_critical_timings();
<<<<<<< HEAD
	ret = drv->states[index].enter_s2idle(dev, drv, index);
	WARN_ON(!irqs_disabled());
=======
	drv->states[index].enter_s2idle(dev, drv, index);
	if (WARN_ON_ONCE(!irqs_disabled()))
		local_irq_disable();
>>>>>>> 6ffabce3
	/*
	 * timekeeping_resume() that will be called by tick_unfreeze() for the
	 * first CPU executing it calls functions containing RCU read-side
	 * critical sections, so tell RCU about that.
	 */
	RCU_NONIDLE(tick_unfreeze());
	start_critical_timings();

	time_end = ns_to_ktime(local_clock());

	dev->states_usage[index].s2idle_time += ktime_us_delta(time_end, time_start);
	dev->states_usage[index].s2idle_usage++;

	return ret;
}

/**
 * cpuidle_enter_s2idle - Enter an idle state suitable for suspend-to-idle.
 * @drv: cpuidle driver for the given CPU.
 * @dev: cpuidle device for the given CPU.
 *
 * If there are states with the ->enter_s2idle callback, find the deepest of
 * them and enter it with frozen tick.
 */
int cpuidle_enter_s2idle(struct cpuidle_driver *drv, struct cpuidle_device *dev)
{
	int index, ret = 0;

	/*
	 * Find the deepest state with ->enter_s2idle present, which guarantees
	 * that interrupts won't be enabled when it exits and allows the tick to
	 * be frozen safely.
	 */
	index = find_deepest_state(drv, dev, U64_MAX, 0, true);
	if (index > 0)
		ret = enter_s2idle_proper(drv, dev, index);

	if (ret < 0) {
		cpuidle_freeze_error = ret;
		pm_system_wakeup();
	}

	return index;
}

void cpuidle_prepare_freeze(void)
{
	cpuidle_freeze_error = 0;
	cpuidle_resume();
}

int cpuidle_complete_freeze(void)
{
	cpuidle_pause();
	return cpuidle_freeze_error;
}
#endif /* CONFIG_SUSPEND */

/**
 * cpuidle_enter_state - enter the state and update stats
 * @dev: cpuidle device for this cpu
 * @drv: cpuidle driver for this cpu
 * @index: index into the states table in @drv of the state to enter
 */
int cpuidle_enter_state(struct cpuidle_device *dev, struct cpuidle_driver *drv,
			int index)
{
	int entered_state;

	struct cpuidle_state *target_state = &drv->states[index];
	bool broadcast = !!(target_state->flags & CPUIDLE_FLAG_TIMER_STOP);
	ktime_t time_start, time_end;

	/*
	 * Tell the time framework to switch to a broadcast timer because our
	 * local timer will be shut down.  If a local timer is used from another
	 * CPU as a broadcast timer, this call may fail if it is not available.
	 */
	if (broadcast && tick_broadcast_enter()) {
		index = find_deepest_state(drv, dev, target_state->exit_latency_ns,
					   CPUIDLE_FLAG_TIMER_STOP, false);
		if (index < 0) {
			default_idle_call();
			return -EBUSY;
		}
		target_state = &drv->states[index];
		broadcast = false;
	}

	/* Take note of the planned idle state. */
	sched_idle_set_state(target_state);

	trace_cpu_idle_rcuidle(index, dev->cpu);
	time_start = ns_to_ktime(local_clock());

	stop_critical_timings();
	entered_state = target_state->enter(dev, drv, index);
	start_critical_timings();

	sched_clock_idle_wakeup_event();
	time_end = ns_to_ktime(local_clock());
	trace_cpu_idle_rcuidle(PWR_EVENT_EXIT, dev->cpu);

	/* The cpu is no longer idle or about to enter idle. */
	sched_idle_set_state(NULL);

	if (broadcast) {
		if (WARN_ON_ONCE(!irqs_disabled()))
			local_irq_disable();

		tick_broadcast_exit();
	}

	if (!cpuidle_state_is_coupled(drv, index))
		local_irq_enable();

	if (entered_state >= 0) {
		s64 diff, delay = drv->states[entered_state].exit_latency_ns;
		int i;

		/*
		 * Update cpuidle counters
		 * This can be moved to within driver enter routine,
		 * but that results in multiple copies of same code.
		 */
		diff = ktime_sub(time_end, time_start);

		dev->last_residency_ns = diff;
		dev->states_usage[entered_state].time_ns += diff;
		dev->states_usage[entered_state].usage++;

		if (diff < drv->states[entered_state].target_residency_ns) {
			for (i = entered_state - 1; i >= 0; i--) {
				if (dev->states_usage[i].disable)
					continue;

				/* Shallower states are enabled, so update. */
				dev->states_usage[entered_state].above++;
				break;
			}
		} else if (diff > delay) {
			for (i = entered_state + 1; i < drv->state_count; i++) {
				if (dev->states_usage[i].disable)
					continue;

				/*
				 * Update if a deeper state would have been a
				 * better match for the observed idle duration.
				 */
				if (diff - delay >= drv->states[i].target_residency_ns)
					dev->states_usage[entered_state].below++;

				break;
			}
		}
	} else {
		dev->last_residency_ns = 0;
	}

	return entered_state;
}

/**
 * cpuidle_select - ask the cpuidle framework to choose an idle state
 *
 * @drv: the cpuidle driver
 * @dev: the cpuidle device
 * @stop_tick: indication on whether or not to stop the tick
 *
 * Returns the index of the idle state.  The return value must not be negative.
 *
 * The memory location pointed to by @stop_tick is expected to be written the
 * 'false' boolean value if the scheduler tick should not be stopped before
 * entering the returned state.
 */
int cpuidle_select(struct cpuidle_driver *drv, struct cpuidle_device *dev,
		   bool *stop_tick)
{
	return cpuidle_curr_governor->select(drv, dev, stop_tick);
}

/**
 * cpuidle_enter - enter into the specified idle state
 *
 * @drv:   the cpuidle driver tied with the cpu
 * @dev:   the cpuidle device
 * @index: the index in the idle state table
 *
 * Returns the index in the idle state, < 0 in case of error.
 * The error code depends on the backend driver
 */
int cpuidle_enter(struct cpuidle_driver *drv, struct cpuidle_device *dev,
		  int index)
{
	int ret = 0;

	/*
	 * Store the next hrtimer, which becomes either next tick or the next
	 * timer event, whatever expires first. Additionally, to make this data
	 * useful for consumers outside cpuidle, we rely on that the governor's
	 * ->select() callback have decided, whether to stop the tick or not.
	 */
	WRITE_ONCE(dev->next_hrtimer, tick_nohz_get_next_hrtimer());

	if (cpuidle_state_is_coupled(drv, index))
		ret = cpuidle_enter_state_coupled(dev, drv, index);
	else
		ret = cpuidle_enter_state(dev, drv, index);

	WRITE_ONCE(dev->next_hrtimer, 0);
	return ret;
}

/**
 * cpuidle_reflect - tell the underlying governor what was the state
 * we were in
 *
 * @dev  : the cpuidle device
 * @index: the index in the idle state table
 *
 */
void cpuidle_reflect(struct cpuidle_device *dev, int index)
{
	if (cpuidle_curr_governor->reflect && index >= 0)
		cpuidle_curr_governor->reflect(dev, index);
}

/**
 * cpuidle_poll_time - return amount of time to poll for,
 * governors can override dev->poll_limit_ns if necessary
 *
 * @drv:   the cpuidle driver tied with the cpu
 * @dev:   the cpuidle device
 *
 */
u64 cpuidle_poll_time(struct cpuidle_driver *drv,
		      struct cpuidle_device *dev)
{
	int i;
	u64 limit_ns;

	if (dev->poll_limit_ns)
		return dev->poll_limit_ns;

	limit_ns = TICK_NSEC;
	for (i = 1; i < drv->state_count; i++) {
		if (dev->states_usage[i].disable)
			continue;

		limit_ns = drv->states[i].target_residency_ns;
		break;
	}

	dev->poll_limit_ns = limit_ns;

	return dev->poll_limit_ns;
}

/**
 * cpuidle_install_idle_handler - installs the cpuidle idle loop handler
 */
void cpuidle_install_idle_handler(void)
{
	if (enabled_devices) {
		/* Make sure all changes finished before we switch to new idle */
		smp_wmb();
		initialized = 1;
	}
}

/**
 * cpuidle_uninstall_idle_handler - uninstalls the cpuidle idle loop handler
 */
void cpuidle_uninstall_idle_handler(void)
{
	if (enabled_devices) {
		initialized = 0;
		wake_up_all_idle_cpus();
	}

	/*
	 * Make sure external observers (such as the scheduler)
	 * are done looking at pointed idle states.
	 */
	synchronize_rcu();
}

/**
 * cpuidle_pause_and_lock - temporarily disables CPUIDLE
 */
void cpuidle_pause_and_lock(void)
{
	mutex_lock(&cpuidle_lock);
	cpuidle_uninstall_idle_handler();
}

EXPORT_SYMBOL_GPL(cpuidle_pause_and_lock);

/**
 * cpuidle_resume_and_unlock - resumes CPUIDLE operation
 */
void cpuidle_resume_and_unlock(void)
{
	cpuidle_install_idle_handler();
	mutex_unlock(&cpuidle_lock);
}

EXPORT_SYMBOL_GPL(cpuidle_resume_and_unlock);

/* Currently used in suspend/resume path to suspend cpuidle */
void cpuidle_pause(void)
{
	mutex_lock(&cpuidle_lock);
	cpuidle_uninstall_idle_handler();
	mutex_unlock(&cpuidle_lock);
}

/* Currently used in suspend/resume path to resume cpuidle */
void cpuidle_resume(void)
{
	mutex_lock(&cpuidle_lock);
	cpuidle_install_idle_handler();
	mutex_unlock(&cpuidle_lock);
}

/**
 * cpuidle_enable_device - enables idle PM for a CPU
 * @dev: the CPU
 *
 * This function must be called between cpuidle_pause_and_lock and
 * cpuidle_resume_and_unlock when used externally.
 */
int cpuidle_enable_device(struct cpuidle_device *dev)
{
	int ret;
	struct cpuidle_driver *drv;

	if (!dev)
		return -EINVAL;

	if (dev->enabled)
		return 0;

	if (!cpuidle_curr_governor)
		return -EIO;

	drv = cpuidle_get_cpu_driver(dev);

	if (!drv)
		return -EIO;

	if (!dev->registered)
		return -EINVAL;

	ret = cpuidle_add_device_sysfs(dev);
	if (ret)
		return ret;

	if (cpuidle_curr_governor->enable) {
		ret = cpuidle_curr_governor->enable(drv, dev);
		if (ret)
			goto fail_sysfs;
	}

	smp_wmb();

	dev->enabled = 1;

	enabled_devices++;
	return 0;

fail_sysfs:
	cpuidle_remove_device_sysfs(dev);

	return ret;
}

EXPORT_SYMBOL_GPL(cpuidle_enable_device);

/**
 * cpuidle_disable_device - disables idle PM for a CPU
 * @dev: the CPU
 *
 * This function must be called between cpuidle_pause_and_lock and
 * cpuidle_resume_and_unlock when used externally.
 */
void cpuidle_disable_device(struct cpuidle_device *dev)
{
	struct cpuidle_driver *drv = cpuidle_get_cpu_driver(dev);

	if (!dev || !dev->enabled)
		return;

	if (!drv || !cpuidle_curr_governor)
		return;

	dev->enabled = 0;

	if (cpuidle_curr_governor->disable)
		cpuidle_curr_governor->disable(drv, dev);

	cpuidle_remove_device_sysfs(dev);
	enabled_devices--;
}

EXPORT_SYMBOL_GPL(cpuidle_disable_device);

static void __cpuidle_unregister_device(struct cpuidle_device *dev)
{
	struct cpuidle_driver *drv = cpuidle_get_cpu_driver(dev);

	list_del(&dev->device_list);
	per_cpu(cpuidle_devices, dev->cpu) = NULL;
	module_put(drv->owner);

	dev->registered = 0;
}

static void __cpuidle_device_init(struct cpuidle_device *dev)
{
	memset(dev->states_usage, 0, sizeof(dev->states_usage));
	dev->last_residency_ns = 0;
	dev->next_hrtimer = 0;
}

/**
 * __cpuidle_register_device - internal register function called before register
 * and enable routines
 * @dev: the cpu
 *
 * cpuidle_lock mutex must be held before this is called
 */
static int __cpuidle_register_device(struct cpuidle_device *dev)
{
	struct cpuidle_driver *drv = cpuidle_get_cpu_driver(dev);
	int i, ret;

	if (!try_module_get(drv->owner))
		return -EINVAL;

	for (i = 0; i < drv->state_count; i++) {
		if (drv->states[i].flags & CPUIDLE_FLAG_UNUSABLE)
			dev->states_usage[i].disable |= CPUIDLE_STATE_DISABLED_BY_DRIVER;

		if (drv->states[i].flags & CPUIDLE_FLAG_OFF)
			dev->states_usage[i].disable |= CPUIDLE_STATE_DISABLED_BY_USER;
	}

	per_cpu(cpuidle_devices, dev->cpu) = dev;
	list_add(&dev->device_list, &cpuidle_detected_devices);

	ret = cpuidle_coupled_register_device(dev);
	if (ret)
		__cpuidle_unregister_device(dev);
	else
		dev->registered = 1;

	return ret;
}

/**
 * cpuidle_register_device - registers a CPU's idle PM feature
 * @dev: the cpu
 */
int cpuidle_register_device(struct cpuidle_device *dev)
{
	int ret = -EBUSY;

	if (!dev)
		return -EINVAL;

	mutex_lock(&cpuidle_lock);

	if (dev->registered)
		goto out_unlock;

	__cpuidle_device_init(dev);

	ret = __cpuidle_register_device(dev);
	if (ret)
		goto out_unlock;

	ret = cpuidle_add_sysfs(dev);
	if (ret)
		goto out_unregister;

	ret = cpuidle_enable_device(dev);
	if (ret)
		goto out_sysfs;

	cpuidle_install_idle_handler();

out_unlock:
	mutex_unlock(&cpuidle_lock);

	return ret;

out_sysfs:
	cpuidle_remove_sysfs(dev);
out_unregister:
	__cpuidle_unregister_device(dev);
	goto out_unlock;
}

EXPORT_SYMBOL_GPL(cpuidle_register_device);

/**
 * cpuidle_unregister_device - unregisters a CPU's idle PM feature
 * @dev: the cpu
 */
void cpuidle_unregister_device(struct cpuidle_device *dev)
{
	if (!dev || dev->registered == 0)
		return;

	cpuidle_pause_and_lock();

	cpuidle_disable_device(dev);

	cpuidle_remove_sysfs(dev);

	__cpuidle_unregister_device(dev);

	cpuidle_coupled_unregister_device(dev);

	cpuidle_resume_and_unlock();
}

EXPORT_SYMBOL_GPL(cpuidle_unregister_device);

/**
 * cpuidle_unregister: unregister a driver and the devices. This function
 * can be used only if the driver has been previously registered through
 * the cpuidle_register function.
 *
 * @drv: a valid pointer to a struct cpuidle_driver
 */
void cpuidle_unregister(struct cpuidle_driver *drv)
{
	int cpu;
	struct cpuidle_device *device;

	for_each_cpu(cpu, drv->cpumask) {
		device = &per_cpu(cpuidle_dev, cpu);
		cpuidle_unregister_device(device);
	}

	cpuidle_unregister_driver(drv);
}
EXPORT_SYMBOL_GPL(cpuidle_unregister);

/**
 * cpuidle_register: registers the driver and the cpu devices with the
 * coupled_cpus passed as parameter. This function is used for all common
 * initialization pattern there are in the arch specific drivers. The
 * devices is globally defined in this file.
 *
 * @drv         : a valid pointer to a struct cpuidle_driver
 * @coupled_cpus: a cpumask for the coupled states
 *
 * Returns 0 on success, < 0 otherwise
 */
int cpuidle_register(struct cpuidle_driver *drv,
		     const struct cpumask *const coupled_cpus)
{
	int ret, cpu;
	struct cpuidle_device *device;

	ret = cpuidle_register_driver(drv);
	if (ret) {
		pr_err("failed to register cpuidle driver\n");
		return ret;
	}

	for_each_cpu(cpu, drv->cpumask) {
		device = &per_cpu(cpuidle_dev, cpu);
		device->cpu = cpu;

#ifdef CONFIG_ARCH_NEEDS_CPU_IDLE_COUPLED
		/*
		 * On multiplatform for ARM, the coupled idle states could be
		 * enabled in the kernel even if the cpuidle driver does not
		 * use it. Note, coupled_cpus is a struct copy.
		 */
		if (coupled_cpus)
			device->coupled_cpus = *coupled_cpus;
#endif
		ret = cpuidle_register_device(device);
		if (!ret)
			continue;

		pr_err("Failed to register cpuidle device for cpu%d\n", cpu);

		cpuidle_unregister(drv);
		break;
	}

	return ret;
}
EXPORT_SYMBOL_GPL(cpuidle_register);

#ifdef CONFIG_SMP

/*
 * This function gets called when a part of the kernel has a new latency
 * requirement.  This means we need to get all processors out of their C-state,
 * and then recalculate a new suitable C-state. Just do a cross-cpu IPI; that
 * wakes them all right up.
 */
static int cpuidle_latency_notify(struct notifier_block *b,
		unsigned long l, void *v)
{
	wake_up_all_idle_cpus();
	return NOTIFY_OK;
}

static struct notifier_block cpuidle_latency_notifier = {
	.notifier_call = cpuidle_latency_notify,
};

static inline void latency_notifier_init(struct notifier_block *n)
{
	pm_qos_add_notifier(PM_QOS_CPU_DMA_LATENCY, n);
}

#else /* CONFIG_SMP */

#define latency_notifier_init(x) do { } while (0)

#endif /* CONFIG_SMP */

/**
 * cpuidle_init - core initializer
 */
static int __init cpuidle_init(void)
{
	int ret;

	if (cpuidle_disabled())
		return -ENODEV;

	ret = cpuidle_add_interface(cpu_subsys.dev_root);
	if (ret)
		return ret;

	latency_notifier_init(&cpuidle_latency_notifier);

	return 0;
}

module_param(off, int, 0444);
module_param_string(governor, param_governor, CPUIDLE_NAME_LEN, 0444);
core_initcall(cpuidle_init);<|MERGE_RESOLUTION|>--- conflicted
+++ resolved
@@ -156,14 +156,9 @@
 	 * suspended is generally unsafe.
 	 */
 	stop_critical_timings();
-<<<<<<< HEAD
 	ret = drv->states[index].enter_s2idle(dev, drv, index);
-	WARN_ON(!irqs_disabled());
-=======
-	drv->states[index].enter_s2idle(dev, drv, index);
 	if (WARN_ON_ONCE(!irqs_disabled()))
 		local_irq_disable();
->>>>>>> 6ffabce3
 	/*
 	 * timekeeping_resume() that will be called by tick_unfreeze() for the
 	 * first CPU executing it calls functions containing RCU read-side
