/*
 *  linux/fs/proc/base.c
 *
 *  Copyright (C) 1991, 1992 Linus Torvalds
 *
 *  proc base directory handling functions
 *
 *  1999, Al Viro. Rewritten. Now it covers the whole per-process part.
 *  Instead of using magical inumbers to determine the kind of object
 *  we allocate and fill in-core inodes upon lookup. They don't even
 *  go into icache. We cache the reference to task_struct upon lookup too.
 *  Eventually it should become a filesystem in its own. We don't use the
 *  rest of procfs anymore.
 *
 *
 *  Changelog:
 *  17-Jan-2005
 *  Allan Bezerra
 *  Bruna Moreira <bruna.moreira@indt.org.br>
 *  Edjard Mota <edjard.mota@indt.org.br>
 *  Ilias Biris <ilias.biris@indt.org.br>
 *  Mauricio Lin <mauricio.lin@indt.org.br>
 *
 *  Embedded Linux Lab - 10LE Instituto Nokia de Tecnologia - INdT
 *
 *  A new process specific entry (smaps) included in /proc. It shows the
 *  size of rss for each memory area. The maps entry lacks information
 *  about physical memory size (rss) for each mapped file, i.e.,
 *  rss information for executables and library files.
 *  This additional information is useful for any tools that need to know
 *  about physical memory consumption for a process specific library.
 *
 *  Changelog:
 *  21-Feb-2005
 *  Embedded Linux Lab - 10LE Instituto Nokia de Tecnologia - INdT
 *  Pud inclusion in the page table walking.
 *
 *  ChangeLog:
 *  10-Mar-2005
 *  10LE Instituto Nokia de Tecnologia - INdT:
 *  A better way to walks through the page table as suggested by Hugh Dickins.
 *
 *  Simo Piiroinen <simo.piiroinen@nokia.com>:
 *  Smaps information related to shared, private, clean and dirty pages.
 *
 *  Paul Mundt <paul.mundt@nokia.com>:
 *  Overall revision about smaps.
 */

#include <asm/uaccess.h>

#include <linux/errno.h>
#include <linux/time.h>
#include <linux/proc_fs.h>
#include <linux/stat.h>
#include <linux/task_io_accounting_ops.h>
#include <linux/init.h>
#include <linux/capability.h>
#include <linux/file.h>
#include <linux/fdtable.h>
#include <linux/string.h>
#include <linux/seq_file.h>
#include <linux/namei.h>
#include <linux/mnt_namespace.h>
#include <linux/mm.h>
#include <linux/swap.h>
#include <linux/rcupdate.h>
#include <linux/kallsyms.h>
#include <linux/stacktrace.h>
#include <linux/resource.h>
#include <linux/module.h>
#include <linux/mount.h>
#include <linux/security.h>
#include <linux/ptrace.h>
#include <linux/tracehook.h>
#include <linux/printk.h>
#include <linux/cgroup.h>
#include <linux/cpuset.h>
#include <linux/audit.h>
#include <linux/poll.h>
#include <linux/nsproxy.h>
#include <linux/oom.h>
#include <linux/elf.h>
#include <linux/pid_namespace.h>
#include <linux/user_namespace.h>
#include <linux/fs_struct.h>
#include <linux/slab.h>
#include <linux/flex_array.h>
#include <linux/posix-timers.h>
#ifdef CONFIG_HARDWALL
#include <asm/hardwall.h>
#endif
#include <trace/events/oom.h>
#include "internal.h"
#include "fd.h"

/* NOTE:
 *	Implementing inode permission operations in /proc is almost
 *	certainly an error.  Permission checks need to happen during
 *	each system call not at open time.  The reason is that most of
 *	what we wish to check for permissions in /proc varies at runtime.
 *
 *	The classic example of a problem is opening file descriptors
 *	in /proc for a task before it execs a suid executable.
 */

struct pid_entry {
	char *name;
	int len;
	umode_t mode;
	const struct inode_operations *iop;
	const struct file_operations *fop;
	union proc_op op;
};

#define NOD(NAME, MODE, IOP, FOP, OP) {			\
	.name = (NAME),					\
	.len  = sizeof(NAME) - 1,			\
	.mode = MODE,					\
	.iop  = IOP,					\
	.fop  = FOP,					\
	.op   = OP,					\
}

#define DIR(NAME, MODE, iops, fops)	\
	NOD(NAME, (S_IFDIR|(MODE)), &iops, &fops, {} )
#define LNK(NAME, get_link)					\
	NOD(NAME, (S_IFLNK|S_IRWXUGO),				\
		&proc_pid_link_inode_operations, NULL,		\
		{ .proc_get_link = get_link } )
#define REG(NAME, MODE, fops)				\
	NOD(NAME, (S_IFREG|(MODE)), NULL, &fops, {})
#define INF(NAME, MODE, read)				\
	NOD(NAME, (S_IFREG|(MODE)), 			\
		NULL, &proc_info_file_operations,	\
		{ .proc_read = read } )
#define ONE(NAME, MODE, show)				\
	NOD(NAME, (S_IFREG|(MODE)), 			\
		NULL, &proc_single_file_operations,	\
		{ .proc_show = show } )

/*
 * Count the number of hardlinks for the pid_entry table, excluding the .
 * and .. links.
 */
static unsigned int pid_entry_count_dirs(const struct pid_entry *entries,
	unsigned int n)
{
	unsigned int i;
	unsigned int count;

	count = 0;
	for (i = 0; i < n; ++i) {
		if (S_ISDIR(entries[i].mode))
			++count;
	}

	return count;
}

static int get_task_root(struct task_struct *task, struct path *root)
{
	int result = -ENOENT;

	task_lock(task);
	if (task->fs) {
		get_fs_root(task->fs, root);
		result = 0;
	}
	task_unlock(task);
	return result;
}

static int proc_cwd_link(struct dentry *dentry, struct path *path)
{
	struct task_struct *task = get_proc_task(dentry->d_inode);
	int result = -ENOENT;

	if (task) {
		task_lock(task);
		if (task->fs) {
			get_fs_pwd(task->fs, path);
			result = 0;
		}
		task_unlock(task);
		put_task_struct(task);
	}
	return result;
}

static int proc_root_link(struct dentry *dentry, struct path *path)
{
	struct task_struct *task = get_proc_task(dentry->d_inode);
	int result = -ENOENT;

	if (task) {
		result = get_task_root(task, path);
		put_task_struct(task);
	}
	return result;
}

static int proc_pid_cmdline(struct task_struct *task, char * buffer)
{
	int res = 0;
	unsigned int len;
	struct mm_struct *mm = get_task_mm(task);
	if (!mm)
		goto out;
	if (!mm->arg_end)
		goto out_mm;	/* Shh! No looking before we're done */

 	len = mm->arg_end - mm->arg_start;
 
	if (len > PAGE_SIZE)
		len = PAGE_SIZE;
 
	res = access_process_vm(task, mm->arg_start, buffer, len, 0);

	// If the nul at the end of args has been overwritten, then
	// assume application is using setproctitle(3).
	if (res > 0 && buffer[res-1] != '\0' && len < PAGE_SIZE) {
		len = strnlen(buffer, res);
		if (len < res) {
		    res = len;
		} else {
			len = mm->env_end - mm->env_start;
			if (len > PAGE_SIZE - res)
				len = PAGE_SIZE - res;
			res += access_process_vm(task, mm->env_start, buffer+res, len, 0);
			res = strnlen(buffer, res);
		}
	}
out_mm:
	mmput(mm);
out:
	return res;
}

static int proc_pid_auxv(struct task_struct *task, char *buffer)
{
	struct mm_struct *mm = mm_access(task, PTRACE_MODE_READ);
	int res = PTR_ERR(mm);
	if (mm && !IS_ERR(mm)) {
		unsigned int nwords = 0;
		do {
			nwords += 2;
		} while (mm->saved_auxv[nwords - 2] != 0); /* AT_NULL */
		res = nwords * sizeof(mm->saved_auxv[0]);
		if (res > PAGE_SIZE)
			res = PAGE_SIZE;
		memcpy(buffer, mm->saved_auxv, res);
		mmput(mm);
	}
	return res;
}


#ifdef CONFIG_KALLSYMS
/*
 * Provides a wchan file via kallsyms in a proper one-value-per-file format.
 * Returns the resolved symbol.  If that fails, simply return the address.
 */
static int proc_pid_wchan(struct task_struct *task, char *buffer)
{
	unsigned long wchan;
	char symname[KSYM_NAME_LEN];

	wchan = get_wchan(task);

	if (lookup_symbol_name(wchan, symname) < 0)
		if (!ptrace_may_access(task, PTRACE_MODE_READ))
			return 0;
		else
			return sprintf(buffer, "%lu", wchan);
	else
		return sprintf(buffer, "%s", symname);
}
#endif /* CONFIG_KALLSYMS */

static int lock_trace(struct task_struct *task)
{
	int err = mutex_lock_killable(&task->signal->cred_guard_mutex);
	if (err)
		return err;
	if (!ptrace_may_access(task, PTRACE_MODE_ATTACH)) {
		mutex_unlock(&task->signal->cred_guard_mutex);
		return -EPERM;
	}
	return 0;
}

static void unlock_trace(struct task_struct *task)
{
	mutex_unlock(&task->signal->cred_guard_mutex);
}

#ifdef CONFIG_STACKTRACE

#define MAX_STACK_TRACE_DEPTH	64

static int proc_pid_stack(struct seq_file *m, struct pid_namespace *ns,
			  struct pid *pid, struct task_struct *task)
{
	struct stack_trace trace;
	unsigned long *entries;
	int err;
	int i;

	entries = kmalloc(MAX_STACK_TRACE_DEPTH * sizeof(*entries), GFP_KERNEL);
	if (!entries)
		return -ENOMEM;

	trace.nr_entries	= 0;
	trace.max_entries	= MAX_STACK_TRACE_DEPTH;
	trace.entries		= entries;
	trace.skip		= 0;

	err = lock_trace(task);
	if (!err) {
		save_stack_trace_tsk(task, &trace);

		for (i = 0; i < trace.nr_entries; i++) {
			seq_printf(m, "[<%pK>] %pS\n",
				   (void *)entries[i], (void *)entries[i]);
		}
	} else
		goto out;

	trace.nr_entries	= 0;
	trace.max_entries	= MAX_STACK_TRACE_DEPTH;
	trace.entries		= entries;
	trace.skip		= 0;

	seq_printf(m, "userspace\n");

	save_stack_trace_user_task(task, &trace);

	for (i = 0; i < trace.nr_entries; i++) {
		if (entries[i] != ULONG_MAX)
			seq_printf(m, "%p\n", (void *)entries[i]);
	}
	unlock_trace(task);

out:
	kfree(entries);

	return err;
}
#endif

#ifdef CONFIG_SCHEDSTATS
/*
 * Provides /proc/PID/schedstat
 */
static int proc_pid_schedstat(struct task_struct *task, char *buffer)
{
	return sprintf(buffer, "%llu %llu %lu\n",
			(unsigned long long)task->se.sum_exec_runtime,
			(unsigned long long)task->sched_info.run_delay,
			task->sched_info.pcount);
}
#endif

#ifdef CONFIG_LATENCYTOP
static int lstats_show_proc(struct seq_file *m, void *v)
{
	int i;
	struct inode *inode = m->private;
	struct task_struct *task = get_proc_task(inode);

	if (!task)
		return -ESRCH;
	seq_puts(m, "Latency Top version : v0.1\n");
	for (i = 0; i < 32; i++) {
		struct latency_record *lr = &task->latency_record[i];
		if (lr->backtrace[0]) {
			int q;
			seq_printf(m, "%i %li %li",
				   lr->count, lr->time, lr->max);
			for (q = 0; q < LT_BACKTRACEDEPTH; q++) {
				unsigned long bt = lr->backtrace[q];
				if (!bt)
					break;
				if (bt == ULONG_MAX)
					break;
				seq_printf(m, " %ps", (void *)bt);
			}
			seq_putc(m, '\n');
		}

	}
	put_task_struct(task);
	return 0;
}

static int lstats_open(struct inode *inode, struct file *file)
{
	return single_open(file, lstats_show_proc, inode);
}

static ssize_t lstats_write(struct file *file, const char __user *buf,
			    size_t count, loff_t *offs)
{
	struct task_struct *task = get_proc_task(file_inode(file));

	if (!task)
		return -ESRCH;
	clear_all_latency_tracing(task);
	put_task_struct(task);

	return count;
}

static const struct file_operations proc_lstats_operations = {
	.open		= lstats_open,
	.read		= seq_read,
	.write		= lstats_write,
	.llseek		= seq_lseek,
	.release	= single_release,
};

#endif

#ifdef CONFIG_CGROUPS
static int cgroup_open(struct inode *inode, struct file *file)
{
	struct pid *pid = PROC_I(inode)->pid;
	return single_open(file, proc_cgroup_show, pid);
}

static const struct file_operations proc_cgroup_operations = {
	.open		= cgroup_open,
	.read		= seq_read,
	.llseek		= seq_lseek,
	.release	= single_release,
};
#endif

#ifdef CONFIG_PROC_PID_CPUSET

static int cpuset_open(struct inode *inode, struct file *file)
{
	struct pid *pid = PROC_I(inode)->pid;
	return single_open(file, proc_cpuset_show, pid);
}

static const struct file_operations proc_cpuset_operations = {
	.open		= cpuset_open,
	.read		= seq_read,
	.llseek		= seq_lseek,
	.release	= single_release,
};
#endif

static int proc_oom_score(struct task_struct *task, char *buffer)
{
	unsigned long totalpages = totalram_pages + total_swap_pages;
	unsigned long points = 0;

	read_lock(&tasklist_lock);
	if (pid_alive(task))
		points = oom_badness(task, NULL, NULL, totalpages) *
						1000 / totalpages;
	read_unlock(&tasklist_lock);
	return sprintf(buffer, "%lu\n", points);
}

struct limit_names {
	char *name;
	char *unit;
};

static const struct limit_names lnames[RLIM_NLIMITS] = {
	[RLIMIT_CPU] = {"Max cpu time", "seconds"},
	[RLIMIT_FSIZE] = {"Max file size", "bytes"},
	[RLIMIT_DATA] = {"Max data size", "bytes"},
	[RLIMIT_STACK] = {"Max stack size", "bytes"},
	[RLIMIT_CORE] = {"Max core file size", "bytes"},
	[RLIMIT_RSS] = {"Max resident set", "bytes"},
	[RLIMIT_NPROC] = {"Max processes", "processes"},
	[RLIMIT_NOFILE] = {"Max open files", "files"},
	[RLIMIT_MEMLOCK] = {"Max locked memory", "bytes"},
	[RLIMIT_AS] = {"Max address space", "bytes"},
	[RLIMIT_LOCKS] = {"Max file locks", "locks"},
	[RLIMIT_SIGPENDING] = {"Max pending signals", "signals"},
	[RLIMIT_MSGQUEUE] = {"Max msgqueue size", "bytes"},
	[RLIMIT_NICE] = {"Max nice priority", NULL},
	[RLIMIT_RTPRIO] = {"Max realtime priority", NULL},
	[RLIMIT_RTTIME] = {"Max realtime timeout", "us"},
};

/* Display limits for a process */
static int proc_pid_limits(struct task_struct *task, char *buffer)
{
	unsigned int i;
	int count = 0;
	unsigned long flags;
	char *bufptr = buffer;

	struct rlimit rlim[RLIM_NLIMITS];

	if (!lock_task_sighand(task, &flags))
		return 0;
	memcpy(rlim, task->signal->rlim, sizeof(struct rlimit) * RLIM_NLIMITS);
	unlock_task_sighand(task, &flags);

	/*
	 * print the file header
	 */
	count += sprintf(&bufptr[count], "%-25s %-20s %-20s %-10s\n",
			"Limit", "Soft Limit", "Hard Limit", "Units");

	for (i = 0; i < RLIM_NLIMITS; i++) {
		if (rlim[i].rlim_cur == RLIM_INFINITY)
			count += sprintf(&bufptr[count], "%-25s %-20s ",
					 lnames[i].name, "unlimited");
		else
			count += sprintf(&bufptr[count], "%-25s %-20lu ",
					 lnames[i].name, rlim[i].rlim_cur);

		if (rlim[i].rlim_max == RLIM_INFINITY)
			count += sprintf(&bufptr[count], "%-20s ", "unlimited");
		else
			count += sprintf(&bufptr[count], "%-20lu ",
					 rlim[i].rlim_max);

		if (lnames[i].unit)
			count += sprintf(&bufptr[count], "%-10s\n",
					 lnames[i].unit);
		else
			count += sprintf(&bufptr[count], "\n");
	}

	return count;
}

#ifdef CONFIG_HAVE_ARCH_TRACEHOOK
static int proc_pid_syscall(struct task_struct *task, char *buffer)
{
	long nr;
	unsigned long args[6], sp, pc;
	int res = lock_trace(task);
	if (res)
		return res;

	if (task_current_syscall(task, &nr, args, 6, &sp, &pc))
		res = sprintf(buffer, "running\n");
	else if (nr < 0)
		res = sprintf(buffer, "%ld 0x%lx 0x%lx\n", nr, sp, pc);
	else
		res = sprintf(buffer,
		       "%ld 0x%lx 0x%lx 0x%lx 0x%lx 0x%lx 0x%lx 0x%lx 0x%lx\n",
		       nr,
		       args[0], args[1], args[2], args[3], args[4], args[5],
		       sp, pc);
	unlock_trace(task);
	return res;
}
#endif /* CONFIG_HAVE_ARCH_TRACEHOOK */

/************************************************************************/
/*                       Here the fs part begins                        */
/************************************************************************/

/* permission checks */
static int proc_fd_access_allowed(struct inode *inode)
{
	struct task_struct *task;
	int allowed = 0;
	/* Allow access to a task's file descriptors if it is us or we
	 * may use ptrace attach to the process and find out that
	 * information.
	 */
	task = get_proc_task(inode);
	if (task) {
		allowed = ptrace_may_access(task, PTRACE_MODE_READ);
		put_task_struct(task);
	}
	return allowed;
}

int proc_setattr(struct dentry *dentry, struct iattr *attr)
{
	int error;
	struct inode *inode = dentry->d_inode;

	if (attr->ia_valid & ATTR_MODE)
		return -EPERM;

	error = inode_change_ok(inode, attr);
	if (error)
		return error;

	setattr_copy(inode, attr);
	mark_inode_dirty(inode);
	return 0;
}

/*
 * May current process learn task's sched/cmdline info (for hide_pid_min=1)
 * or euid/egid (for hide_pid_min=2)?
 */
static bool has_pid_permissions(struct pid_namespace *pid,
				 struct task_struct *task,
				 int hide_pid_min)
{
	if (pid->hide_pid < hide_pid_min)
		return true;
	if (in_group_p(pid->pid_gid))
		return true;
	return ptrace_may_access(task, PTRACE_MODE_READ);
}


static int proc_pid_permission(struct inode *inode, int mask)
{
	struct pid_namespace *pid = inode->i_sb->s_fs_info;
	struct task_struct *task;
	bool has_perms;

	task = get_proc_task(inode);
	if (!task)
		return -ESRCH;
	has_perms = has_pid_permissions(pid, task, 1);
	put_task_struct(task);

	if (!has_perms) {
		if (pid->hide_pid == 2) {
			/*
			 * Let's make getdents(), stat(), and open()
			 * consistent with each other.  If a process
			 * may not stat() a file, it shouldn't be seen
			 * in procfs at all.
			 */
			return -ENOENT;
		}

		return -EPERM;
	}
	return generic_permission(inode, mask);
}



static const struct inode_operations proc_def_inode_operations = {
	.setattr	= proc_setattr,
};

#define PROC_BLOCK_SIZE	(3*1024)		/* 4K page size but our output routines use some slack for overruns */

static ssize_t proc_info_read(struct file * file, char __user * buf,
			  size_t count, loff_t *ppos)
{
	struct inode * inode = file_inode(file);
	unsigned long page;
	ssize_t length;
	struct task_struct *task = get_proc_task(inode);

	length = -ESRCH;
	if (!task)
		goto out_no_task;

	if (count > PROC_BLOCK_SIZE)
		count = PROC_BLOCK_SIZE;

	length = -ENOMEM;
	if (!(page = __get_free_page(GFP_TEMPORARY)))
		goto out;

	length = PROC_I(inode)->op.proc_read(task, (char*)page);

	if (length >= 0)
		length = simple_read_from_buffer(buf, count, ppos, (char *)page, length);
	free_page(page);
out:
	put_task_struct(task);
out_no_task:
	return length;
}

static const struct file_operations proc_info_file_operations = {
	.read		= proc_info_read,
	.llseek		= generic_file_llseek,
};

static int proc_single_show(struct seq_file *m, void *v)
{
	struct inode *inode = m->private;
	struct pid_namespace *ns;
	struct pid *pid;
	struct task_struct *task;
	int ret;

	ns = inode->i_sb->s_fs_info;
	pid = proc_pid(inode);
	task = get_pid_task(pid, PIDTYPE_PID);
	if (!task)
		return -ESRCH;

	ret = PROC_I(inode)->op.proc_show(m, ns, pid, task);

	put_task_struct(task);
	return ret;
}

static int proc_single_open(struct inode *inode, struct file *filp)
{
	return single_open(filp, proc_single_show, inode);
}

static const struct file_operations proc_single_file_operations = {
	.open		= proc_single_open,
	.read		= seq_read,
	.llseek		= seq_lseek,
	.release	= single_release,
};

static int __mem_open(struct inode *inode, struct file *file, unsigned int mode)
{
	struct task_struct *task = get_proc_task(file_inode(file));
	struct mm_struct *mm;

	if (!task)
		return -ESRCH;

	mm = mm_access(task, mode);
	put_task_struct(task);

	if (IS_ERR(mm))
		return PTR_ERR(mm);

	if (mm) {
		/* ensure this mm_struct can't be freed */
		atomic_inc(&mm->mm_count);
		/* but do not pin its memory */
		mmput(mm);
	}

	file->private_data = mm;

	return 0;
}

static int mem_open(struct inode *inode, struct file *file)
{
	int ret = __mem_open(inode, file, PTRACE_MODE_ATTACH);

	/* OK to pass negative loff_t, we can catch out-of-range */
	file->f_mode |= FMODE_UNSIGNED_OFFSET;

	return ret;
}

static ssize_t mem_rw(struct file *file, char __user *buf,
			size_t count, loff_t *ppos, int write)
{
	struct mm_struct *mm = file->private_data;
	unsigned long addr = *ppos;
	ssize_t copied;
	char *page;

	if (!mm)
		return 0;

	page = (char *)__get_free_page(GFP_TEMPORARY);
	if (!page)
		return -ENOMEM;

	copied = 0;
	if (!atomic_inc_not_zero(&mm->mm_users))
		goto free;

	while (count > 0) {
		int this_len = min_t(int, count, PAGE_SIZE);

		if (write && copy_from_user(page, buf, this_len)) {
			copied = -EFAULT;
			break;
		}

		this_len = access_remote_vm(mm, addr, page, this_len, write);
		if (!this_len) {
			if (!copied)
				copied = -EIO;
			break;
		}

		if (!write && copy_to_user(buf, page, this_len)) {
			copied = -EFAULT;
			break;
		}

		buf += this_len;
		addr += this_len;
		copied += this_len;
		count -= this_len;
	}
	*ppos = addr;

	mmput(mm);
free:
	free_page((unsigned long) page);
	return copied;
}

static ssize_t mem_read(struct file *file, char __user *buf,
			size_t count, loff_t *ppos)
{
	return mem_rw(file, buf, count, ppos, 0);
}

static ssize_t mem_write(struct file *file, const char __user *buf,
			 size_t count, loff_t *ppos)
{
	return mem_rw(file, (char __user*)buf, count, ppos, 1);
}

loff_t mem_lseek(struct file *file, loff_t offset, int orig)
{
	switch (orig) {
	case 0:
		file->f_pos = offset;
		break;
	case 1:
		file->f_pos += offset;
		break;
	default:
		return -EINVAL;
	}
	force_successful_syscall_return();
	return file->f_pos;
}

static int mem_release(struct inode *inode, struct file *file)
{
	struct mm_struct *mm = file->private_data;
	if (mm)
		mmdrop(mm);
	return 0;
}

static const struct file_operations proc_mem_operations = {
	.llseek		= mem_lseek,
	.read		= mem_read,
	.write		= mem_write,
	.open		= mem_open,
	.release	= mem_release,
};

static int environ_open(struct inode *inode, struct file *file)
{
	return __mem_open(inode, file, PTRACE_MODE_READ);
}

static ssize_t environ_read(struct file *file, char __user *buf,
			size_t count, loff_t *ppos)
{
	char *page;
	unsigned long src = *ppos;
	int ret = 0;
	struct mm_struct *mm = file->private_data;

	if (!mm)
		return 0;

	page = (char *)__get_free_page(GFP_TEMPORARY);
	if (!page)
		return -ENOMEM;

	ret = 0;
	if (!atomic_inc_not_zero(&mm->mm_users))
		goto free;
	while (count > 0) {
		size_t this_len, max_len;
		int retval;

		if (src >= (mm->env_end - mm->env_start))
			break;

		this_len = mm->env_end - (mm->env_start + src);

		max_len = min_t(size_t, PAGE_SIZE, count);
		this_len = min(max_len, this_len);

		retval = access_remote_vm(mm, (mm->env_start + src),
			page, this_len, 0);

		if (retval <= 0) {
			ret = retval;
			break;
		}

		if (copy_to_user(buf, page, retval)) {
			ret = -EFAULT;
			break;
		}

		ret += retval;
		src += retval;
		buf += retval;
		count -= retval;
	}
	*ppos = src;
	mmput(mm);

free:
	free_page((unsigned long) page);
	return ret;
}

static const struct file_operations proc_environ_operations = {
	.open		= environ_open,
	.read		= environ_read,
	.llseek		= generic_file_llseek,
	.release	= mem_release,
};

static ssize_t oom_adj_read(struct file *file, char __user *buf, size_t count,
			    loff_t *ppos)
{
	struct task_struct *task = get_proc_task(file_inode(file));
	char buffer[PROC_NUMBUF];
	int oom_adj = OOM_ADJUST_MIN;
	size_t len;
	unsigned long flags;

	if (!task)
		return -ESRCH;
	if (lock_task_sighand(task, &flags)) {
		if (task->signal->oom_score_adj == OOM_SCORE_ADJ_MAX)
			oom_adj = OOM_ADJUST_MAX;
		else
			oom_adj = (task->signal->oom_score_adj * -OOM_DISABLE) /
				  OOM_SCORE_ADJ_MAX;
		unlock_task_sighand(task, &flags);
	}
	put_task_struct(task);
	len = snprintf(buffer, sizeof(buffer), "%d\n", oom_adj);
	return simple_read_from_buffer(buf, count, ppos, buffer, len);
}

static ssize_t oom_adj_write(struct file *file, const char __user *buf,
			     size_t count, loff_t *ppos)
{
	struct task_struct *task;
	char buffer[PROC_NUMBUF];
	int oom_adj;
	unsigned long flags;
	int err;

	memset(buffer, 0, sizeof(buffer));
	if (count > sizeof(buffer) - 1)
		count = sizeof(buffer) - 1;
	if (copy_from_user(buffer, buf, count)) {
		err = -EFAULT;
		goto out;
	}

	err = kstrtoint(strstrip(buffer), 0, &oom_adj);
	if (err)
		goto out;
	if ((oom_adj < OOM_ADJUST_MIN || oom_adj > OOM_ADJUST_MAX) &&
	     oom_adj != OOM_DISABLE) {
		err = -EINVAL;
		goto out;
	}

	task = get_proc_task(file_inode(file));
	if (!task) {
		err = -ESRCH;
		goto out;
	}

	task_lock(task);
	if (!task->mm) {
		err = -EINVAL;
		goto err_task_lock;
	}

	if (!lock_task_sighand(task, &flags)) {
		err = -ESRCH;
		goto err_task_lock;
	}

	/*
	 * Scale /proc/pid/oom_score_adj appropriately ensuring that a maximum
	 * value is always attainable.
	 */
	if (oom_adj == OOM_ADJUST_MAX)
		oom_adj = OOM_SCORE_ADJ_MAX;
	else
		oom_adj = (oom_adj * OOM_SCORE_ADJ_MAX) / -OOM_DISABLE;

	if (oom_adj < task->signal->oom_score_adj &&
	    !capable(CAP_SYS_RESOURCE)) {
		err = -EACCES;
		goto err_sighand;
	}

	/*
	 * /proc/pid/oom_adj is provided for legacy purposes, ask users to use
	 * /proc/pid/oom_score_adj instead.
	 */
	pr_warn_once("%s (%d): /proc/%d/oom_adj is deprecated, please use /proc/%d/oom_score_adj instead.\n",
		  current->comm, task_pid_nr(current), task_pid_nr(task),
		  task_pid_nr(task));

	task->signal->oom_score_adj = oom_adj;
	trace_oom_score_adj_update(task);
err_sighand:
	unlock_task_sighand(task, &flags);
err_task_lock:
	task_unlock(task);
	put_task_struct(task);
out:
	return err < 0 ? err : count;
}

<<<<<<< HEAD
static int oom_adjust_permission(struct inode *inode, int mask)
{
#ifdef CONFIG_UIDGID_STRICT_TYPE_CHECKS
	kuid_t uid;
#else
	uid_t uid;
#endif
	struct task_struct *p;

	p = get_proc_task(inode);
	if(p) {
		uid = task_uid(p);
		put_task_struct(p);
	}

	/*
	 * System Server (uid == 1000) is granted access to oom_adj of all 
	 * android applications (uid > 10000) as and services (uid >= 1000)
	 */
#ifdef CONFIG_UIDGID_STRICT_TYPE_CHECKS
	if (p && (current_fsuid().val == 1000) && (uid.val >= 1000)) {
#else
	if (p && (current_fsuid() == 1000) && (uid >= 1000)) {
#endif
		if (inode->i_mode >> 6 & mask) {
			return 0;
		}
	}

	/* Fall back to default. */
	return generic_permission(inode, mask);
}

static const struct inode_operations proc_oom_adj_inode_operations = {
	.permission	= oom_adjust_permission,
};

=======
>>>>>>> c5c0aff6
static const struct file_operations proc_oom_adj_operations = {
	.read		= oom_adj_read,
	.write		= oom_adj_write,
	.llseek		= generic_file_llseek,
};

static ssize_t oom_score_adj_read(struct file *file, char __user *buf,
					size_t count, loff_t *ppos)
{
	struct task_struct *task = get_proc_task(file_inode(file));
	char buffer[PROC_NUMBUF];
	short oom_score_adj = OOM_SCORE_ADJ_MIN;
	unsigned long flags;
	size_t len;

	if (!task)
		return -ESRCH;
	if (lock_task_sighand(task, &flags)) {
		oom_score_adj = task->signal->oom_score_adj;
		unlock_task_sighand(task, &flags);
	}
	put_task_struct(task);
	len = snprintf(buffer, sizeof(buffer), "%hd\n", oom_score_adj);
	return simple_read_from_buffer(buf, count, ppos, buffer, len);
}

static ssize_t oom_score_adj_write(struct file *file, const char __user *buf,
					size_t count, loff_t *ppos)
{
	struct task_struct *task;
	char buffer[PROC_NUMBUF];
	unsigned long flags;
	int oom_score_adj;
	int err;

	memset(buffer, 0, sizeof(buffer));
	if (count > sizeof(buffer) - 1)
		count = sizeof(buffer) - 1;
	if (copy_from_user(buffer, buf, count)) {
		err = -EFAULT;
		goto out;
	}

	err = kstrtoint(strstrip(buffer), 0, &oom_score_adj);
	if (err)
		goto out;
	if (oom_score_adj < OOM_SCORE_ADJ_MIN ||
			oom_score_adj > OOM_SCORE_ADJ_MAX) {
		err = -EINVAL;
		goto out;
	}

	task = get_proc_task(file_inode(file));
	if (!task) {
		err = -ESRCH;
		goto out;
	}

	task_lock(task);
	if (!task->mm) {
		err = -EINVAL;
		goto err_task_lock;
	}

	if (!lock_task_sighand(task, &flags)) {
		err = -ESRCH;
		goto err_task_lock;
	}

	if ((short)oom_score_adj < task->signal->oom_score_adj_min &&
			!capable(CAP_SYS_RESOURCE)) {
		err = -EACCES;
		goto err_sighand;
	}

	task->signal->oom_score_adj = (short)oom_score_adj;
	if (has_capability_noaudit(current, CAP_SYS_RESOURCE))
		task->signal->oom_score_adj_min = (short)oom_score_adj;
	trace_oom_score_adj_update(task);

err_sighand:
	unlock_task_sighand(task, &flags);
err_task_lock:
	task_unlock(task);
	put_task_struct(task);
out:
	return err < 0 ? err : count;
}

static const struct file_operations proc_oom_score_adj_operations = {
	.read		= oom_score_adj_read,
	.write		= oom_score_adj_write,
	.llseek		= default_llseek,
};

#ifdef CONFIG_AUDITSYSCALL
#define TMPBUFLEN 21
static ssize_t proc_loginuid_read(struct file * file, char __user * buf,
				  size_t count, loff_t *ppos)
{
	struct inode * inode = file_inode(file);
	struct task_struct *task = get_proc_task(inode);
	ssize_t length;
	char tmpbuf[TMPBUFLEN];

	if (!task)
		return -ESRCH;
	length = scnprintf(tmpbuf, TMPBUFLEN, "%u",
			   from_kuid(file->f_cred->user_ns,
				     audit_get_loginuid(task)));
	put_task_struct(task);
	return simple_read_from_buffer(buf, count, ppos, tmpbuf, length);
}

static ssize_t proc_loginuid_write(struct file * file, const char __user * buf,
				   size_t count, loff_t *ppos)
{
	struct inode * inode = file_inode(file);
	char *page, *tmp;
	ssize_t length;
	uid_t loginuid;
	kuid_t kloginuid;

	rcu_read_lock();
	if (current != pid_task(proc_pid(inode), PIDTYPE_PID)) {
		rcu_read_unlock();
		return -EPERM;
	}
	rcu_read_unlock();

	if (count >= PAGE_SIZE)
		count = PAGE_SIZE - 1;

	if (*ppos != 0) {
		/* No partial writes. */
		return -EINVAL;
	}
	page = (char*)__get_free_page(GFP_TEMPORARY);
	if (!page)
		return -ENOMEM;
	length = -EFAULT;
	if (copy_from_user(page, buf, count))
		goto out_free_page;

	page[count] = '\0';
	loginuid = simple_strtoul(page, &tmp, 10);
	if (tmp == page) {
		length = -EINVAL;
		goto out_free_page;

	}
	kloginuid = make_kuid(file->f_cred->user_ns, loginuid);
	if (!uid_valid(kloginuid)) {
		length = -EINVAL;
		goto out_free_page;
	}

	length = audit_set_loginuid(kloginuid);
	if (likely(length == 0))
		length = count;

out_free_page:
	free_page((unsigned long) page);
	return length;
}

static const struct file_operations proc_loginuid_operations = {
	.read		= proc_loginuid_read,
	.write		= proc_loginuid_write,
	.llseek		= generic_file_llseek,
};

static ssize_t proc_sessionid_read(struct file * file, char __user * buf,
				  size_t count, loff_t *ppos)
{
	struct inode * inode = file_inode(file);
	struct task_struct *task = get_proc_task(inode);
	ssize_t length;
	char tmpbuf[TMPBUFLEN];

	if (!task)
		return -ESRCH;
	length = scnprintf(tmpbuf, TMPBUFLEN, "%u",
				audit_get_sessionid(task));
	put_task_struct(task);
	return simple_read_from_buffer(buf, count, ppos, tmpbuf, length);
}

static const struct file_operations proc_sessionid_operations = {
	.read		= proc_sessionid_read,
	.llseek		= generic_file_llseek,
};
#endif

#ifdef CONFIG_FAULT_INJECTION
static ssize_t proc_fault_inject_read(struct file * file, char __user * buf,
				      size_t count, loff_t *ppos)
{
	struct task_struct *task = get_proc_task(file_inode(file));
	char buffer[PROC_NUMBUF];
	size_t len;
	int make_it_fail;

	if (!task)
		return -ESRCH;
	make_it_fail = task->make_it_fail;
	put_task_struct(task);

	len = snprintf(buffer, sizeof(buffer), "%i\n", make_it_fail);

	return simple_read_from_buffer(buf, count, ppos, buffer, len);
}

static ssize_t proc_fault_inject_write(struct file * file,
			const char __user * buf, size_t count, loff_t *ppos)
{
	struct task_struct *task;
	char buffer[PROC_NUMBUF], *end;
	int make_it_fail;

	if (!capable(CAP_SYS_RESOURCE))
		return -EPERM;
	memset(buffer, 0, sizeof(buffer));
	if (count > sizeof(buffer) - 1)
		count = sizeof(buffer) - 1;
	if (copy_from_user(buffer, buf, count))
		return -EFAULT;
	make_it_fail = simple_strtol(strstrip(buffer), &end, 0);
	if (*end)
		return -EINVAL;
	task = get_proc_task(file_inode(file));
	if (!task)
		return -ESRCH;
	task->make_it_fail = make_it_fail;
	put_task_struct(task);

	return count;
}

static const struct file_operations proc_fault_inject_operations = {
	.read		= proc_fault_inject_read,
	.write		= proc_fault_inject_write,
	.llseek		= generic_file_llseek,
};
#endif


#ifdef CONFIG_SCHED_DEBUG
/*
 * Print out various scheduling related per-task fields:
 */
static int sched_show(struct seq_file *m, void *v)
{
	struct inode *inode = m->private;
	struct task_struct *p;

	p = get_proc_task(inode);
	if (!p)
		return -ESRCH;
	proc_sched_show_task(p, m);

	put_task_struct(p);

	return 0;
}

static ssize_t
sched_write(struct file *file, const char __user *buf,
	    size_t count, loff_t *offset)
{
	struct inode *inode = file_inode(file);
	struct task_struct *p;

	p = get_proc_task(inode);
	if (!p)
		return -ESRCH;
	proc_sched_set_task(p);

	put_task_struct(p);

	return count;
}

static int sched_open(struct inode *inode, struct file *filp)
{
	return single_open(filp, sched_show, inode);
}

static const struct file_operations proc_pid_sched_operations = {
	.open		= sched_open,
	.read		= seq_read,
	.write		= sched_write,
	.llseek		= seq_lseek,
	.release	= single_release,
};

#endif

#ifdef CONFIG_SCHED_AUTOGROUP
/*
 * Print out autogroup related information:
 */
static int sched_autogroup_show(struct seq_file *m, void *v)
{
	struct inode *inode = m->private;
	struct task_struct *p;

	p = get_proc_task(inode);
	if (!p)
		return -ESRCH;
	proc_sched_autogroup_show_task(p, m);

	put_task_struct(p);

	return 0;
}

static ssize_t
sched_autogroup_write(struct file *file, const char __user *buf,
	    size_t count, loff_t *offset)
{
	struct inode *inode = file_inode(file);
	struct task_struct *p;
	char buffer[PROC_NUMBUF];
	int nice;
	int err;

	memset(buffer, 0, sizeof(buffer));
	if (count > sizeof(buffer) - 1)
		count = sizeof(buffer) - 1;
	if (copy_from_user(buffer, buf, count))
		return -EFAULT;

	err = kstrtoint(strstrip(buffer), 0, &nice);
	if (err < 0)
		return err;

	p = get_proc_task(inode);
	if (!p)
		return -ESRCH;

	err = proc_sched_autogroup_set_nice(p, nice);
	if (err)
		count = err;

	put_task_struct(p);

	return count;
}

static int sched_autogroup_open(struct inode *inode, struct file *filp)
{
	int ret;

	ret = single_open(filp, sched_autogroup_show, NULL);
	if (!ret) {
		struct seq_file *m = filp->private_data;

		m->private = inode;
	}
	return ret;
}

static const struct file_operations proc_pid_sched_autogroup_operations = {
	.open		= sched_autogroup_open,
	.read		= seq_read,
	.write		= sched_autogroup_write,
	.llseek		= seq_lseek,
	.release	= single_release,
};

#endif /* CONFIG_SCHED_AUTOGROUP */

static ssize_t comm_write(struct file *file, const char __user *buf,
				size_t count, loff_t *offset)
{
	struct inode *inode = file_inode(file);
	struct task_struct *p;
	char buffer[TASK_COMM_LEN];
	const size_t maxlen = sizeof(buffer) - 1;

	memset(buffer, 0, sizeof(buffer));
	if (copy_from_user(buffer, buf, count > maxlen ? maxlen : count))
		return -EFAULT;

	p = get_proc_task(inode);
	if (!p)
		return -ESRCH;

	if (same_thread_group(current, p))
		set_task_comm(p, buffer);
	else
		count = -EINVAL;

	put_task_struct(p);

	return count;
}

static int comm_show(struct seq_file *m, void *v)
{
	struct inode *inode = m->private;
	struct task_struct *p;

	p = get_proc_task(inode);
	if (!p)
		return -ESRCH;

	task_lock(p);
	seq_printf(m, "%s\n", p->comm);
	task_unlock(p);

	put_task_struct(p);

	return 0;
}

static int comm_open(struct inode *inode, struct file *filp)
{
	return single_open(filp, comm_show, inode);
}

static const struct file_operations proc_pid_set_comm_operations = {
	.open		= comm_open,
	.read		= seq_read,
	.write		= comm_write,
	.llseek		= seq_lseek,
	.release	= single_release,
};

static int proc_exe_link(struct dentry *dentry, struct path *exe_path)
{
	struct task_struct *task;
	struct mm_struct *mm;
	struct file *exe_file;

	task = get_proc_task(dentry->d_inode);
	if (!task)
		return -ENOENT;
	mm = get_task_mm(task);
	put_task_struct(task);
	if (!mm)
		return -ENOENT;
	exe_file = get_mm_exe_file(mm);
	mmput(mm);
	if (exe_file) {
		*exe_path = exe_file->f_path;
		path_get(&exe_file->f_path);
		fput(exe_file);
		return 0;
	} else
		return -ENOENT;
}

static void *proc_pid_follow_link(struct dentry *dentry, struct nameidata *nd)
{
	struct inode *inode = dentry->d_inode;
	struct path path;
	int error = -EACCES;

	/* Are we allowed to snoop on the tasks file descriptors? */
	if (!proc_fd_access_allowed(inode))
		goto out;

	error = PROC_I(inode)->op.proc_get_link(dentry, &path);
	if (error)
		goto out;

	nd_jump_link(nd, &path);
	return NULL;
out:
	return ERR_PTR(error);
}

static int do_proc_readlink(struct path *path, char __user *buffer, int buflen)
{
	char *tmp = (char*)__get_free_page(GFP_TEMPORARY);
	char *pathname;
	int len;

	if (!tmp)
		return -ENOMEM;

	pathname = d_path(path, tmp, PAGE_SIZE);
	len = PTR_ERR(pathname);
	if (IS_ERR(pathname))
		goto out;
	len = tmp + PAGE_SIZE - 1 - pathname;

	if (len > buflen)
		len = buflen;
	if (copy_to_user(buffer, pathname, len))
		len = -EFAULT;
 out:
	free_page((unsigned long)tmp);
	return len;
}

static int proc_pid_readlink(struct dentry * dentry, char __user * buffer, int buflen)
{
	int error = -EACCES;
	struct inode *inode = dentry->d_inode;
	struct path path;

	/* Are we allowed to snoop on the tasks file descriptors? */
	if (!proc_fd_access_allowed(inode))
		goto out;

	error = PROC_I(inode)->op.proc_get_link(dentry, &path);
	if (error)
		goto out;

	error = do_proc_readlink(&path, buffer, buflen);
	path_put(&path);
out:
	return error;
}

const struct inode_operations proc_pid_link_inode_operations = {
	.readlink	= proc_pid_readlink,
	.follow_link	= proc_pid_follow_link,
	.setattr	= proc_setattr,
};


/* building an inode */

struct inode *proc_pid_make_inode(struct super_block * sb, struct task_struct *task)
{
	struct inode * inode;
	struct proc_inode *ei;
	const struct cred *cred;

	/* We need a new inode */

	inode = new_inode(sb);
	if (!inode)
		goto out;

	/* Common stuff */
	ei = PROC_I(inode);
	inode->i_ino = get_next_ino();
	inode->i_mtime = inode->i_atime = inode->i_ctime = CURRENT_TIME;
	inode->i_op = &proc_def_inode_operations;

	/*
	 * grab the reference to task.
	 */
	ei->pid = get_task_pid(task, PIDTYPE_PID);
	if (!ei->pid)
		goto out_unlock;

	if (task_dumpable(task)) {
		rcu_read_lock();
		cred = __task_cred(task);
		inode->i_uid = cred->euid;
		inode->i_gid = cred->egid;
		rcu_read_unlock();
	}
	security_task_to_inode(task, inode);

out:
	return inode;

out_unlock:
	iput(inode);
	return NULL;
}

int pid_getattr(struct vfsmount *mnt, struct dentry *dentry, struct kstat *stat)
{
	struct inode *inode = dentry->d_inode;
	struct task_struct *task;
	const struct cred *cred;
	struct pid_namespace *pid = dentry->d_sb->s_fs_info;

	generic_fillattr(inode, stat);

	rcu_read_lock();
	stat->uid = GLOBAL_ROOT_UID;
	stat->gid = GLOBAL_ROOT_GID;
	task = pid_task(proc_pid(inode), PIDTYPE_PID);
	if (task) {
		if (!has_pid_permissions(pid, task, 2)) {
			rcu_read_unlock();
			/*
			 * This doesn't prevent learning whether PID exists,
			 * it only makes getattr() consistent with readdir().
			 */
			return -ENOENT;
		}
		if ((inode->i_mode == (S_IFDIR|S_IRUGO|S_IXUGO)) ||
		    task_dumpable(task)) {
			cred = __task_cred(task);
			stat->uid = cred->euid;
			stat->gid = cred->egid;
		}
	}
	rcu_read_unlock();
	return 0;
}

/* dentry stuff */

/*
 *	Exceptional case: normally we are not allowed to unhash a busy
 * directory. In this case, however, we can do it - no aliasing problems
 * due to the way we treat inodes.
 *
 * Rewrite the inode's ownerships here because the owning task may have
 * performed a setuid(), etc.
 *
 * Before the /proc/pid/status file was created the only way to read
 * the effective uid of a /process was to stat /proc/pid.  Reading
 * /proc/pid/status is slow enough that procps and other packages
 * kept stating /proc/pid.  To keep the rules in /proc simple I have
 * made this apply to all per process world readable and executable
 * directories.
 */
int pid_revalidate(struct dentry *dentry, unsigned int flags)
{
	struct inode *inode;
	struct task_struct *task;
	const struct cred *cred;

	if (flags & LOOKUP_RCU)
		return -ECHILD;

	inode = dentry->d_inode;
	task = get_proc_task(inode);

	if (task) {
		if ((inode->i_mode == (S_IFDIR|S_IRUGO|S_IXUGO)) ||
		    task_dumpable(task)) {
			rcu_read_lock();
			cred = __task_cred(task);
			inode->i_uid = cred->euid;
			inode->i_gid = cred->egid;
			rcu_read_unlock();
		} else {
			inode->i_uid = GLOBAL_ROOT_UID;
			inode->i_gid = GLOBAL_ROOT_GID;
		}
		inode->i_mode &= ~(S_ISUID | S_ISGID);
		security_task_to_inode(task, inode);
		put_task_struct(task);
		return 1;
	}
	d_drop(dentry);
	return 0;
}

int pid_delete_dentry(const struct dentry *dentry)
{
	/* Is the task we represent dead?
	 * If so, then don't put the dentry on the lru list,
	 * kill it immediately.
	 */
	return !proc_pid(dentry->d_inode)->tasks[PIDTYPE_PID].first;
}

const struct dentry_operations pid_dentry_operations =
{
	.d_revalidate	= pid_revalidate,
	.d_delete	= pid_delete_dentry,
};

/* Lookups */

/*
 * Fill a directory entry.
 *
 * If possible create the dcache entry and derive our inode number and
 * file type from dcache entry.
 *
 * Since all of the proc inode numbers are dynamically generated, the inode
 * numbers do not exist until the inode is cache.  This means creating the
 * the dcache entry in readdir is necessary to keep the inode numbers
 * reported by readdir in sync with the inode numbers reported
 * by stat.
 */
int proc_fill_cache(struct file *filp, void *dirent, filldir_t filldir,
	const char *name, int len,
	instantiate_t instantiate, struct task_struct *task, const void *ptr)
{
	struct dentry *child, *dir = filp->f_path.dentry;
	struct inode *inode;
	struct qstr qname;
	ino_t ino = 0;
	unsigned type = DT_UNKNOWN;

	qname.name = name;
	qname.len  = len;
	qname.hash = full_name_hash(name, len);

	child = d_lookup(dir, &qname);
	if (!child) {
		struct dentry *new;
		new = d_alloc(dir, &qname);
		if (new) {
			child = instantiate(dir->d_inode, new, task, ptr);
			if (child)
				dput(new);
			else
				child = new;
		}
	}
	if (!child || IS_ERR(child) || !child->d_inode)
		goto end_instantiate;
	inode = child->d_inode;
	if (inode) {
		ino = inode->i_ino;
		type = inode->i_mode >> 12;
	}
	dput(child);
end_instantiate:
	if (!ino)
		ino = find_inode_number(dir, &qname);
	if (!ino)
		ino = 1;
	return filldir(dirent, name, len, filp->f_pos, ino, type);
}

#ifdef CONFIG_CHECKPOINT_RESTORE

/*
 * dname_to_vma_addr - maps a dentry name into two unsigned longs
 * which represent vma start and end addresses.
 */
static int dname_to_vma_addr(struct dentry *dentry,
			     unsigned long *start, unsigned long *end)
{
	if (sscanf(dentry->d_name.name, "%lx-%lx", start, end) != 2)
		return -EINVAL;

	return 0;
}

static int map_files_d_revalidate(struct dentry *dentry, unsigned int flags)
{
	unsigned long vm_start, vm_end;
	bool exact_vma_exists = false;
	struct mm_struct *mm = NULL;
	struct task_struct *task;
	const struct cred *cred;
	struct inode *inode;
	int status = 0;

	if (flags & LOOKUP_RCU)
		return -ECHILD;

	if (!capable(CAP_SYS_ADMIN)) {
		status = -EPERM;
		goto out_notask;
	}

	inode = dentry->d_inode;
	task = get_proc_task(inode);
	if (!task)
		goto out_notask;

	mm = mm_access(task, PTRACE_MODE_READ);
	if (IS_ERR_OR_NULL(mm))
		goto out;

	if (!dname_to_vma_addr(dentry, &vm_start, &vm_end)) {
		down_read(&mm->mmap_sem);
		exact_vma_exists = !!find_exact_vma(mm, vm_start, vm_end);
		up_read(&mm->mmap_sem);
	}

	mmput(mm);

	if (exact_vma_exists) {
		if (task_dumpable(task)) {
			rcu_read_lock();
			cred = __task_cred(task);
			inode->i_uid = cred->euid;
			inode->i_gid = cred->egid;
			rcu_read_unlock();
		} else {
			inode->i_uid = GLOBAL_ROOT_UID;
			inode->i_gid = GLOBAL_ROOT_GID;
		}
		security_task_to_inode(task, inode);
		status = 1;
	}

out:
	put_task_struct(task);

out_notask:
	if (status <= 0)
		d_drop(dentry);

	return status;
}

static const struct dentry_operations tid_map_files_dentry_operations = {
	.d_revalidate	= map_files_d_revalidate,
	.d_delete	= pid_delete_dentry,
};

static int proc_map_files_get_link(struct dentry *dentry, struct path *path)
{
	unsigned long vm_start, vm_end;
	struct vm_area_struct *vma;
	struct task_struct *task;
	struct mm_struct *mm;
	int rc;

	rc = -ENOENT;
	task = get_proc_task(dentry->d_inode);
	if (!task)
		goto out;

	mm = get_task_mm(task);
	put_task_struct(task);
	if (!mm)
		goto out;

	rc = dname_to_vma_addr(dentry, &vm_start, &vm_end);
	if (rc)
		goto out_mmput;

	rc = -ENOENT;
	down_read(&mm->mmap_sem);
	vma = find_exact_vma(mm, vm_start, vm_end);
	if (vma && vma->vm_file) {
		*path = vma->vm_file->f_path;
		path_get(path);
		rc = 0;
	}
	up_read(&mm->mmap_sem);

out_mmput:
	mmput(mm);
out:
	return rc;
}

struct map_files_info {
	fmode_t		mode;
	unsigned long	len;
	unsigned char	name[4*sizeof(long)+2]; /* max: %lx-%lx\0 */
};

static struct dentry *
proc_map_files_instantiate(struct inode *dir, struct dentry *dentry,
			   struct task_struct *task, const void *ptr)
{
	fmode_t mode = (fmode_t)(unsigned long)ptr;
	struct proc_inode *ei;
	struct inode *inode;

	inode = proc_pid_make_inode(dir->i_sb, task);
	if (!inode)
		return ERR_PTR(-ENOENT);

	ei = PROC_I(inode);
	ei->op.proc_get_link = proc_map_files_get_link;

	inode->i_op = &proc_pid_link_inode_operations;
	inode->i_size = 64;
	inode->i_mode = S_IFLNK;

	if (mode & FMODE_READ)
		inode->i_mode |= S_IRUSR;
	if (mode & FMODE_WRITE)
		inode->i_mode |= S_IWUSR;

	d_set_d_op(dentry, &tid_map_files_dentry_operations);
	d_add(dentry, inode);

	return NULL;
}

static struct dentry *proc_map_files_lookup(struct inode *dir,
		struct dentry *dentry, unsigned int flags)
{
	unsigned long vm_start, vm_end;
	struct vm_area_struct *vma;
	struct task_struct *task;
	struct dentry *result;
	struct mm_struct *mm;

	result = ERR_PTR(-EPERM);
	if (!capable(CAP_SYS_ADMIN))
		goto out;

	result = ERR_PTR(-ENOENT);
	task = get_proc_task(dir);
	if (!task)
		goto out;

	result = ERR_PTR(-EACCES);
	if (!ptrace_may_access(task, PTRACE_MODE_READ))
		goto out_put_task;

	result = ERR_PTR(-ENOENT);
	if (dname_to_vma_addr(dentry, &vm_start, &vm_end))
		goto out_put_task;

	mm = get_task_mm(task);
	if (!mm)
		goto out_put_task;

	down_read(&mm->mmap_sem);
	vma = find_exact_vma(mm, vm_start, vm_end);
	if (!vma)
		goto out_no_vma;

	if (vma->vm_file)
		result = proc_map_files_instantiate(dir, dentry, task,
				(void *)(unsigned long)vma->vm_file->f_mode);

out_no_vma:
	up_read(&mm->mmap_sem);
	mmput(mm);
out_put_task:
	put_task_struct(task);
out:
	return result;
}

static const struct inode_operations proc_map_files_inode_operations = {
	.lookup		= proc_map_files_lookup,
	.permission	= proc_fd_permission,
	.setattr	= proc_setattr,
};

static int
proc_map_files_readdir(struct file *filp, void *dirent, filldir_t filldir)
{
	struct dentry *dentry = filp->f_path.dentry;
	struct inode *inode = dentry->d_inode;
	struct vm_area_struct *vma;
	struct task_struct *task;
	struct mm_struct *mm;
	ino_t ino;
	int ret;

	ret = -EPERM;
	if (!capable(CAP_SYS_ADMIN))
		goto out;

	ret = -ENOENT;
	task = get_proc_task(inode);
	if (!task)
		goto out;

	ret = -EACCES;
	if (!ptrace_may_access(task, PTRACE_MODE_READ))
		goto out_put_task;

	ret = 0;
	switch (filp->f_pos) {
	case 0:
		ino = inode->i_ino;
		if (filldir(dirent, ".", 1, 0, ino, DT_DIR) < 0)
			goto out_put_task;
		filp->f_pos++;
	case 1:
		ino = parent_ino(dentry);
		if (filldir(dirent, "..", 2, 1, ino, DT_DIR) < 0)
			goto out_put_task;
		filp->f_pos++;
	default:
	{
		unsigned long nr_files, pos, i;
		struct flex_array *fa = NULL;
		struct map_files_info info;
		struct map_files_info *p;

		mm = get_task_mm(task);
		if (!mm)
			goto out_put_task;
		down_read(&mm->mmap_sem);

		nr_files = 0;

		/*
		 * We need two passes here:
		 *
		 *  1) Collect vmas of mapped files with mmap_sem taken
		 *  2) Release mmap_sem and instantiate entries
		 *
		 * otherwise we get lockdep complained, since filldir()
		 * routine might require mmap_sem taken in might_fault().
		 */

		for (vma = mm->mmap, pos = 2; vma; vma = vma->vm_next) {
			if (vma->vm_file && ++pos > filp->f_pos)
				nr_files++;
		}

		if (nr_files) {
			fa = flex_array_alloc(sizeof(info), nr_files,
						GFP_KERNEL);
			if (!fa || flex_array_prealloc(fa, 0, nr_files,
							GFP_KERNEL)) {
				ret = -ENOMEM;
				if (fa)
					flex_array_free(fa);
				up_read(&mm->mmap_sem);
				mmput(mm);
				goto out_put_task;
			}
			for (i = 0, vma = mm->mmap, pos = 2; vma;
					vma = vma->vm_next) {
				if (!vma->vm_file)
					continue;
				if (++pos <= filp->f_pos)
					continue;

				info.mode = vma->vm_file->f_mode;
				info.len = snprintf(info.name,
						sizeof(info.name), "%lx-%lx",
						vma->vm_start, vma->vm_end);
				if (flex_array_put(fa, i++, &info, GFP_KERNEL))
					BUG();
			}
		}
		up_read(&mm->mmap_sem);

		for (i = 0; i < nr_files; i++) {
			p = flex_array_get(fa, i);
			ret = proc_fill_cache(filp, dirent, filldir,
					      p->name, p->len,
					      proc_map_files_instantiate,
					      task,
					      (void *)(unsigned long)p->mode);
			if (ret)
				break;
			filp->f_pos++;
		}
		if (fa)
			flex_array_free(fa);
		mmput(mm);
	}
	}

out_put_task:
	put_task_struct(task);
out:
	return ret;
}

static const struct file_operations proc_map_files_operations = {
	.read		= generic_read_dir,
	.readdir	= proc_map_files_readdir,
	.llseek		= default_llseek,
};

struct timers_private {
	struct pid *pid;
	struct task_struct *task;
	struct sighand_struct *sighand;
	struct pid_namespace *ns;
	unsigned long flags;
};

static void *timers_start(struct seq_file *m, loff_t *pos)
{
	struct timers_private *tp = m->private;

	tp->task = get_pid_task(tp->pid, PIDTYPE_PID);
	if (!tp->task)
		return ERR_PTR(-ESRCH);

	tp->sighand = lock_task_sighand(tp->task, &tp->flags);
	if (!tp->sighand)
		return ERR_PTR(-ESRCH);

	return seq_list_start(&tp->task->signal->posix_timers, *pos);
}

static void *timers_next(struct seq_file *m, void *v, loff_t *pos)
{
	struct timers_private *tp = m->private;
	return seq_list_next(v, &tp->task->signal->posix_timers, pos);
}

static void timers_stop(struct seq_file *m, void *v)
{
	struct timers_private *tp = m->private;

	if (tp->sighand) {
		unlock_task_sighand(tp->task, &tp->flags);
		tp->sighand = NULL;
	}

	if (tp->task) {
		put_task_struct(tp->task);
		tp->task = NULL;
	}
}

static int show_timer(struct seq_file *m, void *v)
{
	struct k_itimer *timer;
	struct timers_private *tp = m->private;
	int notify;
	static char *nstr[] = {
		[SIGEV_SIGNAL] = "signal",
		[SIGEV_NONE] = "none",
		[SIGEV_THREAD] = "thread",
	};

	timer = list_entry((struct list_head *)v, struct k_itimer, list);
	notify = timer->it_sigev_notify;

	seq_printf(m, "ID: %d\n", timer->it_id);
	seq_printf(m, "signal: %d/%p\n", timer->sigq->info.si_signo,
			timer->sigq->info.si_value.sival_ptr);
	seq_printf(m, "notify: %s/%s.%d\n",
		nstr[notify & ~SIGEV_THREAD_ID],
		(notify & SIGEV_THREAD_ID) ? "tid" : "pid",
		pid_nr_ns(timer->it_pid, tp->ns));
	seq_printf(m, "ClockID: %d\n", timer->it_clock);

	return 0;
}

static const struct seq_operations proc_timers_seq_ops = {
	.start	= timers_start,
	.next	= timers_next,
	.stop	= timers_stop,
	.show	= show_timer,
};

static int proc_timers_open(struct inode *inode, struct file *file)
{
	struct timers_private *tp;

	tp = __seq_open_private(file, &proc_timers_seq_ops,
			sizeof(struct timers_private));
	if (!tp)
		return -ENOMEM;

	tp->pid = proc_pid(inode);
	tp->ns = inode->i_sb->s_fs_info;
	return 0;
}

static const struct file_operations proc_timers_operations = {
	.open		= proc_timers_open,
	.read		= seq_read,
	.llseek		= seq_lseek,
	.release	= seq_release_private,
};
#endif /* CONFIG_CHECKPOINT_RESTORE */

static struct dentry *proc_pident_instantiate(struct inode *dir,
	struct dentry *dentry, struct task_struct *task, const void *ptr)
{
	const struct pid_entry *p = ptr;
	struct inode *inode;
	struct proc_inode *ei;
	struct dentry *error = ERR_PTR(-ENOENT);

	inode = proc_pid_make_inode(dir->i_sb, task);
	if (!inode)
		goto out;

	ei = PROC_I(inode);
	inode->i_mode = p->mode;
	if (S_ISDIR(inode->i_mode))
		set_nlink(inode, 2);	/* Use getattr to fix if necessary */
	if (p->iop)
		inode->i_op = p->iop;
	if (p->fop)
		inode->i_fop = p->fop;
	ei->op = p->op;
	d_set_d_op(dentry, &pid_dentry_operations);
	d_add(dentry, inode);
	/* Close the race of the process dying before we return the dentry */
	if (pid_revalidate(dentry, 0))
		error = NULL;
out:
	return error;
}

static struct dentry *proc_pident_lookup(struct inode *dir, 
					 struct dentry *dentry,
					 const struct pid_entry *ents,
					 unsigned int nents)
{
	struct dentry *error;
	struct task_struct *task = get_proc_task(dir);
	const struct pid_entry *p, *last;

	error = ERR_PTR(-ENOENT);

	if (!task)
		goto out_no_task;

	/*
	 * Yes, it does not scale. And it should not. Don't add
	 * new entries into /proc/<tgid>/ without very good reasons.
	 */
	last = &ents[nents - 1];
	for (p = ents; p <= last; p++) {
		if (p->len != dentry->d_name.len)
			continue;
		if (!memcmp(dentry->d_name.name, p->name, p->len))
			break;
	}
	if (p > last)
		goto out;

	error = proc_pident_instantiate(dir, dentry, task, p);
out:
	put_task_struct(task);
out_no_task:
	return error;
}

static int proc_pident_fill_cache(struct file *filp, void *dirent,
	filldir_t filldir, struct task_struct *task, const struct pid_entry *p)
{
	return proc_fill_cache(filp, dirent, filldir, p->name, p->len,
				proc_pident_instantiate, task, p);
}

static int proc_pident_readdir(struct file *filp,
		void *dirent, filldir_t filldir,
		const struct pid_entry *ents, unsigned int nents)
{
	int i;
	struct dentry *dentry = filp->f_path.dentry;
	struct inode *inode = dentry->d_inode;
	struct task_struct *task = get_proc_task(inode);
	const struct pid_entry *p, *last;
	ino_t ino;
	int ret;

	ret = -ENOENT;
	if (!task)
		goto out_no_task;

	ret = 0;
	i = filp->f_pos;
	switch (i) {
	case 0:
		ino = inode->i_ino;
		if (filldir(dirent, ".", 1, i, ino, DT_DIR) < 0)
			goto out;
		i++;
		filp->f_pos++;
		/* fall through */
	case 1:
		ino = parent_ino(dentry);
		if (filldir(dirent, "..", 2, i, ino, DT_DIR) < 0)
			goto out;
		i++;
		filp->f_pos++;
		/* fall through */
	default:
		i -= 2;
		if (i >= nents) {
			ret = 1;
			goto out;
		}
		p = ents + i;
		last = &ents[nents - 1];
		while (p <= last) {
			if (proc_pident_fill_cache(filp, dirent, filldir, task, p) < 0)
				goto out;
			filp->f_pos++;
			p++;
		}
	}

	ret = 1;
out:
	put_task_struct(task);
out_no_task:
	return ret;
}

#ifdef CONFIG_SECURITY
static ssize_t proc_pid_attr_read(struct file * file, char __user * buf,
				  size_t count, loff_t *ppos)
{
	struct inode * inode = file_inode(file);
	char *p = NULL;
	ssize_t length;
	struct task_struct *task = get_proc_task(inode);

	if (!task)
		return -ESRCH;

	length = security_getprocattr(task,
				      (char*)file->f_path.dentry->d_name.name,
				      &p);
	put_task_struct(task);
	if (length > 0)
		length = simple_read_from_buffer(buf, count, ppos, p, length);
	kfree(p);
	return length;
}

static ssize_t proc_pid_attr_write(struct file * file, const char __user * buf,
				   size_t count, loff_t *ppos)
{
	struct inode * inode = file_inode(file);
	char *page;
	ssize_t length;
	struct task_struct *task = get_proc_task(inode);

	length = -ESRCH;
	if (!task)
		goto out_no_task;
	if (count > PAGE_SIZE)
		count = PAGE_SIZE;

	/* No partial writes. */
	length = -EINVAL;
	if (*ppos != 0)
		goto out;

	length = -ENOMEM;
	page = (char*)__get_free_page(GFP_TEMPORARY);
	if (!page)
		goto out;

	length = -EFAULT;
	if (copy_from_user(page, buf, count))
		goto out_free;

	/* Guard against adverse ptrace interaction */
	length = mutex_lock_interruptible(&task->signal->cred_guard_mutex);
	if (length < 0)
		goto out_free;

	length = security_setprocattr(task,
				      (char*)file->f_path.dentry->d_name.name,
				      (void*)page, count);
	mutex_unlock(&task->signal->cred_guard_mutex);
out_free:
	free_page((unsigned long) page);
out:
	put_task_struct(task);
out_no_task:
	return length;
}

static const struct file_operations proc_pid_attr_operations = {
	.read		= proc_pid_attr_read,
	.write		= proc_pid_attr_write,
	.llseek		= generic_file_llseek,
};

static const struct pid_entry attr_dir_stuff[] = {
	REG("current",    S_IRUGO|S_IWUGO, proc_pid_attr_operations),
	REG("prev",       S_IRUGO,	   proc_pid_attr_operations),
	REG("exec",       S_IRUGO|S_IWUGO, proc_pid_attr_operations),
	REG("fscreate",   S_IRUGO|S_IWUGO, proc_pid_attr_operations),
	REG("keycreate",  S_IRUGO|S_IWUGO, proc_pid_attr_operations),
	REG("sockcreate", S_IRUGO|S_IWUGO, proc_pid_attr_operations),
};

static int proc_attr_dir_readdir(struct file * filp,
			     void * dirent, filldir_t filldir)
{
	return proc_pident_readdir(filp,dirent,filldir,
				   attr_dir_stuff,ARRAY_SIZE(attr_dir_stuff));
}

static const struct file_operations proc_attr_dir_operations = {
	.read		= generic_read_dir,
	.readdir	= proc_attr_dir_readdir,
	.llseek		= default_llseek,
};

static struct dentry *proc_attr_dir_lookup(struct inode *dir,
				struct dentry *dentry, unsigned int flags)
{
	return proc_pident_lookup(dir, dentry,
				  attr_dir_stuff, ARRAY_SIZE(attr_dir_stuff));
}

static const struct inode_operations proc_attr_dir_inode_operations = {
	.lookup		= proc_attr_dir_lookup,
	.getattr	= pid_getattr,
	.setattr	= proc_setattr,
};

#endif

#ifdef CONFIG_ELF_CORE
static ssize_t proc_coredump_filter_read(struct file *file, char __user *buf,
					 size_t count, loff_t *ppos)
{
	struct task_struct *task = get_proc_task(file_inode(file));
	struct mm_struct *mm;
	char buffer[PROC_NUMBUF];
	size_t len;
	int ret;

	if (!task)
		return -ESRCH;

	ret = 0;
	mm = get_task_mm(task);
	if (mm) {
		len = snprintf(buffer, sizeof(buffer), "%08lx\n",
			       ((mm->flags & MMF_DUMP_FILTER_MASK) >>
				MMF_DUMP_FILTER_SHIFT));
		mmput(mm);
		ret = simple_read_from_buffer(buf, count, ppos, buffer, len);
	}

	put_task_struct(task);

	return ret;
}

static ssize_t proc_coredump_filter_write(struct file *file,
					  const char __user *buf,
					  size_t count,
					  loff_t *ppos)
{
	struct task_struct *task;
	struct mm_struct *mm;
	char buffer[PROC_NUMBUF], *end;
	unsigned int val;
	int ret;
	int i;
	unsigned long mask;

	ret = -EFAULT;
	memset(buffer, 0, sizeof(buffer));
	if (count > sizeof(buffer) - 1)
		count = sizeof(buffer) - 1;
	if (copy_from_user(buffer, buf, count))
		goto out_no_task;

	ret = -EINVAL;
	val = (unsigned int)simple_strtoul(buffer, &end, 0);
	if (*end == '\n')
		end++;
	if (end - buffer == 0)
		goto out_no_task;

	ret = -ESRCH;
	task = get_proc_task(file_inode(file));
	if (!task)
		goto out_no_task;

	ret = end - buffer;
	mm = get_task_mm(task);
	if (!mm)
		goto out_no_mm;

	for (i = 0, mask = 1; i < MMF_DUMP_FILTER_BITS; i++, mask <<= 1) {
		if (val & mask)
			set_bit(i + MMF_DUMP_FILTER_SHIFT, &mm->flags);
		else
			clear_bit(i + MMF_DUMP_FILTER_SHIFT, &mm->flags);
	}

	mmput(mm);
 out_no_mm:
	put_task_struct(task);
 out_no_task:
	return ret;
}

static const struct file_operations proc_coredump_filter_operations = {
	.read		= proc_coredump_filter_read,
	.write		= proc_coredump_filter_write,
	.llseek		= generic_file_llseek,
};
#endif

#ifdef CONFIG_TASK_IO_ACCOUNTING
static int do_io_accounting(struct task_struct *task, char *buffer, int whole)
{
	struct task_io_accounting acct = task->ioac;
	unsigned long flags;
	int result;

	result = mutex_lock_killable(&task->signal->cred_guard_mutex);
	if (result)
		return result;

	if (!ptrace_may_access(task, PTRACE_MODE_READ)) {
		result = -EACCES;
		goto out_unlock;
	}

	if (whole && lock_task_sighand(task, &flags)) {
		struct task_struct *t = task;

		task_io_accounting_add(&acct, &task->signal->ioac);
		while_each_thread(task, t)
			task_io_accounting_add(&acct, &t->ioac);

		unlock_task_sighand(task, &flags);
	}
	result = sprintf(buffer,
			"rchar: %llu\n"
			"wchar: %llu\n"
			"syscr: %llu\n"
			"syscw: %llu\n"
			"read_bytes: %llu\n"
			"write_bytes: %llu\n"
			"cancelled_write_bytes: %llu\n",
			(unsigned long long)acct.rchar,
			(unsigned long long)acct.wchar,
			(unsigned long long)acct.syscr,
			(unsigned long long)acct.syscw,
			(unsigned long long)acct.read_bytes,
			(unsigned long long)acct.write_bytes,
			(unsigned long long)acct.cancelled_write_bytes);
out_unlock:
	mutex_unlock(&task->signal->cred_guard_mutex);
	return result;
}

static int proc_tid_io_accounting(struct task_struct *task, char *buffer)
{
	return do_io_accounting(task, buffer, 0);
}

static int proc_tgid_io_accounting(struct task_struct *task, char *buffer)
{
	return do_io_accounting(task, buffer, 1);
}
#endif /* CONFIG_TASK_IO_ACCOUNTING */

#ifdef CONFIG_USER_NS
static int proc_id_map_open(struct inode *inode, struct file *file,
	struct seq_operations *seq_ops)
{
	struct user_namespace *ns = NULL;
	struct task_struct *task;
	struct seq_file *seq;
	int ret = -EINVAL;

	task = get_proc_task(inode);
	if (task) {
		rcu_read_lock();
		ns = get_user_ns(task_cred_xxx(task, user_ns));
		rcu_read_unlock();
		put_task_struct(task);
	}
	if (!ns)
		goto err;

	ret = seq_open(file, seq_ops);
	if (ret)
		goto err_put_ns;

	seq = file->private_data;
	seq->private = ns;

	return 0;
err_put_ns:
	put_user_ns(ns);
err:
	return ret;
}

static int proc_id_map_release(struct inode *inode, struct file *file)
{
	struct seq_file *seq = file->private_data;
	struct user_namespace *ns = seq->private;
	put_user_ns(ns);
	return seq_release(inode, file);
}

static int proc_uid_map_open(struct inode *inode, struct file *file)
{
	return proc_id_map_open(inode, file, &proc_uid_seq_operations);
}

static int proc_gid_map_open(struct inode *inode, struct file *file)
{
	return proc_id_map_open(inode, file, &proc_gid_seq_operations);
}

static int proc_projid_map_open(struct inode *inode, struct file *file)
{
	return proc_id_map_open(inode, file, &proc_projid_seq_operations);
}

static const struct file_operations proc_uid_map_operations = {
	.open		= proc_uid_map_open,
	.write		= proc_uid_map_write,
	.read		= seq_read,
	.llseek		= seq_lseek,
	.release	= proc_id_map_release,
};

static const struct file_operations proc_gid_map_operations = {
	.open		= proc_gid_map_open,
	.write		= proc_gid_map_write,
	.read		= seq_read,
	.llseek		= seq_lseek,
	.release	= proc_id_map_release,
};

static const struct file_operations proc_projid_map_operations = {
	.open		= proc_projid_map_open,
	.write		= proc_projid_map_write,
	.read		= seq_read,
	.llseek		= seq_lseek,
	.release	= proc_id_map_release,
};

static int proc_setgroups_open(struct inode *inode, struct file *file)
{
	struct user_namespace *ns = NULL;
	struct task_struct *task;
	int ret;

	ret = -ESRCH;
	task = get_proc_task(inode);
	if (task) {
		rcu_read_lock();
		ns = get_user_ns(task_cred_xxx(task, user_ns));
		rcu_read_unlock();
		put_task_struct(task);
	}
	if (!ns)
		goto err;

	if (file->f_mode & FMODE_WRITE) {
		ret = -EACCES;
		if (!ns_capable(ns, CAP_SYS_ADMIN))
			goto err_put_ns;
	}

	ret = single_open(file, &proc_setgroups_show, ns);
	if (ret)
		goto err_put_ns;

	return 0;
err_put_ns:
	put_user_ns(ns);
err:
	return ret;
}

static int proc_setgroups_release(struct inode *inode, struct file *file)
{
	struct seq_file *seq = file->private_data;
	struct user_namespace *ns = seq->private;
	int ret = single_release(inode, file);
	put_user_ns(ns);
	return ret;
}

static const struct file_operations proc_setgroups_operations = {
	.open		= proc_setgroups_open,
	.write		= proc_setgroups_write,
	.read		= seq_read,
	.llseek		= seq_lseek,
	.release	= proc_setgroups_release,
};
#endif /* CONFIG_USER_NS */

static int proc_pid_personality(struct seq_file *m, struct pid_namespace *ns,
				struct pid *pid, struct task_struct *task)
{
	int err = lock_trace(task);
	if (!err) {
		seq_printf(m, "%08x\n", task->personality);
		unlock_trace(task);
	}
	return err;
}

/*
 * Thread groups
 */
static const struct file_operations proc_task_operations;
static const struct inode_operations proc_task_inode_operations;

static const struct pid_entry tgid_base_stuff[] = {
	DIR("task",       S_IRUGO|S_IXUGO, proc_task_inode_operations, proc_task_operations),
	DIR("fd",         S_IRUSR|S_IXUSR, proc_fd_inode_operations, proc_fd_operations),
#ifdef CONFIG_CHECKPOINT_RESTORE
	DIR("map_files",  S_IRUSR|S_IXUSR, proc_map_files_inode_operations, proc_map_files_operations),
#endif
	DIR("fdinfo",     S_IRUSR|S_IXUSR, proc_fdinfo_inode_operations, proc_fdinfo_operations),
	DIR("ns",	  S_IRUSR|S_IXUGO, proc_ns_dir_inode_operations, proc_ns_dir_operations),
#ifdef CONFIG_NET
	DIR("net",        S_IRUGO|S_IXUGO, proc_net_inode_operations, proc_net_operations),
#endif
	REG("environ",    S_IRUSR, proc_environ_operations),
	INF("auxv",       S_IRUSR, proc_pid_auxv),
	ONE("status",     S_IRUGO, proc_pid_status),
	ONE("personality", S_IRUGO, proc_pid_personality),
	INF("limits",	  S_IRUGO, proc_pid_limits),
#ifdef CONFIG_SCHED_DEBUG
	REG("sched",      S_IRUGO|S_IWUSR, proc_pid_sched_operations),
#endif
#ifdef CONFIG_SCHED_AUTOGROUP
	REG("autogroup",  S_IRUGO|S_IWUSR, proc_pid_sched_autogroup_operations),
#endif
	REG("comm",      S_IRUGO|S_IWUSR, proc_pid_set_comm_operations),
#ifdef CONFIG_HAVE_ARCH_TRACEHOOK
	INF("syscall",    S_IRUGO, proc_pid_syscall),
#endif
	INF("cmdline",    S_IRUGO, proc_pid_cmdline),
	ONE("stat",       S_IRUGO, proc_tgid_stat),
	ONE("statm",      S_IRUGO, proc_pid_statm),
	REG("maps",       S_IRUGO, proc_pid_maps_operations),
#ifdef CONFIG_NUMA
	REG("numa_maps",  S_IRUGO, proc_pid_numa_maps_operations),
#endif
	REG("mem",        S_IRUSR|S_IWUSR, proc_mem_operations),
	LNK("cwd",        proc_cwd_link),
	LNK("root",       proc_root_link),
	LNK("exe",        proc_exe_link),
	REG("mounts",     S_IRUGO, proc_mounts_operations),
	REG("mountinfo",  S_IRUGO, proc_mountinfo_operations),
	REG("mountstats", S_IRUSR, proc_mountstats_operations),
#ifdef CONFIG_PROC_PAGE_MONITOR
	REG("clear_refs", S_IWUSR, proc_clear_refs_operations),
	REG("smaps",      S_IRUGO, proc_pid_smaps_operations),
	REG("pagemap",    S_IRUGO, proc_pagemap_operations),
#endif
#ifdef CONFIG_SECURITY
	DIR("attr",       S_IRUGO|S_IXUGO, proc_attr_dir_inode_operations, proc_attr_dir_operations),
#endif
#ifdef CONFIG_KALLSYMS
	INF("wchan",      S_IRUGO, proc_pid_wchan),
#endif
#ifdef CONFIG_STACKTRACE
	ONE("stack",      S_IRUGO, proc_pid_stack),
#endif
#ifdef CONFIG_SCHEDSTATS
	INF("schedstat",  S_IRUGO, proc_pid_schedstat),
#endif
#ifdef CONFIG_LATENCYTOP
	REG("latency",  S_IRUGO, proc_lstats_operations),
#endif
#ifdef CONFIG_PROC_PID_CPUSET
	REG("cpuset",     S_IRUGO, proc_cpuset_operations),
#endif
#ifdef CONFIG_CGROUPS
	REG("cgroup",  S_IRUGO, proc_cgroup_operations),
#endif
	INF("oom_score",  S_IRUGO, proc_oom_score),
	REG("oom_adj",    S_IRUSR, proc_oom_adj_operations),
	REG("oom_score_adj", S_IRUSR, proc_oom_score_adj_operations),
#ifdef CONFIG_AUDITSYSCALL
	REG("loginuid",   S_IWUSR|S_IRUGO, proc_loginuid_operations),
	REG("sessionid",  S_IRUGO, proc_sessionid_operations),
#endif
#ifdef CONFIG_FAULT_INJECTION
	REG("make-it-fail", S_IRUGO|S_IWUSR, proc_fault_inject_operations),
#endif
#ifdef CONFIG_ELF_CORE
	REG("coredump_filter", S_IRUGO|S_IWUSR, proc_coredump_filter_operations),
#endif
#ifdef CONFIG_TASK_IO_ACCOUNTING
	INF("io",	S_IRUSR, proc_tgid_io_accounting),
#endif
#ifdef CONFIG_HARDWALL
	INF("hardwall",   S_IRUGO, proc_pid_hardwall),
#endif
#ifdef CONFIG_USER_NS
	REG("uid_map",    S_IRUGO|S_IWUSR, proc_uid_map_operations),
	REG("gid_map",    S_IRUGO|S_IWUSR, proc_gid_map_operations),
	REG("projid_map", S_IRUGO|S_IWUSR, proc_projid_map_operations),
	REG("setgroups",  S_IRUGO|S_IWUSR, proc_setgroups_operations),
#endif
#ifdef CONFIG_CHECKPOINT_RESTORE
	REG("timers",	  S_IRUGO, proc_timers_operations),
#endif
};

static int proc_tgid_base_readdir(struct file * filp,
			     void * dirent, filldir_t filldir)
{
	return proc_pident_readdir(filp,dirent,filldir,
				   tgid_base_stuff,ARRAY_SIZE(tgid_base_stuff));
}

static const struct file_operations proc_tgid_base_operations = {
	.read		= generic_read_dir,
	.readdir	= proc_tgid_base_readdir,
	.llseek		= default_llseek,
};

static struct dentry *proc_tgid_base_lookup(struct inode *dir, struct dentry *dentry, unsigned int flags)
{
	return proc_pident_lookup(dir, dentry,
				  tgid_base_stuff, ARRAY_SIZE(tgid_base_stuff));
}

static const struct inode_operations proc_tgid_base_inode_operations = {
	.lookup		= proc_tgid_base_lookup,
	.getattr	= pid_getattr,
	.setattr	= proc_setattr,
	.permission	= proc_pid_permission,
};

static void proc_flush_task_mnt(struct vfsmount *mnt, pid_t pid, pid_t tgid)
{
	struct dentry *dentry, *leader, *dir;
	char buf[PROC_NUMBUF];
	struct qstr name;

	name.name = buf;
	name.len = snprintf(buf, sizeof(buf), "%d", pid);
	/* no ->d_hash() rejects on procfs */
	dentry = d_hash_and_lookup(mnt->mnt_root, &name);
	if (dentry) {
		shrink_dcache_parent(dentry);
		d_drop(dentry);
		dput(dentry);
	}

	name.name = buf;
	name.len = snprintf(buf, sizeof(buf), "%d", tgid);
	leader = d_hash_and_lookup(mnt->mnt_root, &name);
	if (!leader)
		goto out;

	name.name = "task";
	name.len = strlen(name.name);
	dir = d_hash_and_lookup(leader, &name);
	if (!dir)
		goto out_put_leader;

	name.name = buf;
	name.len = snprintf(buf, sizeof(buf), "%d", pid);
	dentry = d_hash_and_lookup(dir, &name);
	if (dentry) {
		shrink_dcache_parent(dentry);
		d_drop(dentry);
		dput(dentry);
	}

	dput(dir);
out_put_leader:
	dput(leader);
out:
	return;
}

/**
 * proc_flush_task -  Remove dcache entries for @task from the /proc dcache.
 * @task: task that should be flushed.
 *
 * When flushing dentries from proc, one needs to flush them from global
 * proc (proc_mnt) and from all the namespaces' procs this task was seen
 * in. This call is supposed to do all of this job.
 *
 * Looks in the dcache for
 * /proc/@pid
 * /proc/@tgid/task/@pid
 * if either directory is present flushes it and all of it'ts children
 * from the dcache.
 *
 * It is safe and reasonable to cache /proc entries for a task until
 * that task exits.  After that they just clog up the dcache with
 * useless entries, possibly causing useful dcache entries to be
 * flushed instead.  This routine is proved to flush those useless
 * dcache entries at process exit time.
 *
 * NOTE: This routine is just an optimization so it does not guarantee
 *       that no dcache entries will exist at process exit time it
 *       just makes it very unlikely that any will persist.
 */

void proc_flush_task(struct task_struct *task)
{
	int i;
	struct pid *pid, *tgid;
	struct upid *upid;

	pid = task_pid(task);
	tgid = task_tgid(task);

	for (i = 0; i <= pid->level; i++) {
		upid = &pid->numbers[i];
		proc_flush_task_mnt(upid->ns->proc_mnt, upid->nr,
					tgid->numbers[i].nr);
	}
}

static struct dentry *proc_pid_instantiate(struct inode *dir,
					   struct dentry * dentry,
					   struct task_struct *task, const void *ptr)
{
	struct dentry *error = ERR_PTR(-ENOENT);
	struct inode *inode;

	inode = proc_pid_make_inode(dir->i_sb, task);
	if (!inode)
		goto out;

	inode->i_mode = S_IFDIR|S_IRUGO|S_IXUGO;
	inode->i_op = &proc_tgid_base_inode_operations;
	inode->i_fop = &proc_tgid_base_operations;
	inode->i_flags|=S_IMMUTABLE;

	set_nlink(inode, 2 + pid_entry_count_dirs(tgid_base_stuff,
						  ARRAY_SIZE(tgid_base_stuff)));

	d_set_d_op(dentry, &pid_dentry_operations);

	d_add(dentry, inode);
	/* Close the race of the process dying before we return the dentry */
	if (pid_revalidate(dentry, 0))
		error = NULL;
out:
	return error;
}

struct dentry *proc_pid_lookup(struct inode *dir, struct dentry * dentry, unsigned int flags)
{
	struct dentry *result = NULL;
	struct task_struct *task;
	unsigned tgid;
	struct pid_namespace *ns;

	tgid = name_to_int(dentry);
	if (tgid == ~0U)
		goto out;

	ns = dentry->d_sb->s_fs_info;
	rcu_read_lock();
	task = find_task_by_pid_ns(tgid, ns);
	if (task)
		get_task_struct(task);
	rcu_read_unlock();
	if (!task)
		goto out;

	result = proc_pid_instantiate(dir, dentry, task, NULL);
	put_task_struct(task);
out:
	return result;
}

/*
 * Find the first task with tgid >= tgid
 *
 */
struct tgid_iter {
	unsigned int tgid;
	struct task_struct *task;
};
static struct tgid_iter next_tgid(struct pid_namespace *ns, struct tgid_iter iter)
{
	struct pid *pid;

	if (iter.task)
		put_task_struct(iter.task);
	rcu_read_lock();
retry:
	iter.task = NULL;
	pid = find_ge_pid(iter.tgid, ns);
	if (pid) {
		iter.tgid = pid_nr_ns(pid, ns);
		iter.task = pid_task(pid, PIDTYPE_PID);
		/* What we to know is if the pid we have find is the
		 * pid of a thread_group_leader.  Testing for task
		 * being a thread_group_leader is the obvious thing
		 * todo but there is a window when it fails, due to
		 * the pid transfer logic in de_thread.
		 *
		 * So we perform the straight forward test of seeing
		 * if the pid we have found is the pid of a thread
		 * group leader, and don't worry if the task we have
		 * found doesn't happen to be a thread group leader.
		 * As we don't care in the case of readdir.
		 */
		if (!iter.task || !has_group_leader_pid(iter.task)) {
			iter.tgid += 1;
			goto retry;
		}
		get_task_struct(iter.task);
	}
	rcu_read_unlock();
	return iter;
}

#define TGID_OFFSET (FIRST_PROCESS_ENTRY + 1)

static int proc_pid_fill_cache(struct file *filp, void *dirent, filldir_t filldir,
	struct tgid_iter iter)
{
	char name[PROC_NUMBUF];
	int len = snprintf(name, sizeof(name), "%d", iter.tgid);
	return proc_fill_cache(filp, dirent, filldir, name, len,
				proc_pid_instantiate, iter.task, NULL);
}

static int fake_filldir(void *buf, const char *name, int namelen,
			loff_t offset, u64 ino, unsigned d_type)
{
	return 0;
}

/* for the /proc/ directory itself, after non-process stuff has been done */
int proc_pid_readdir(struct file * filp, void * dirent, filldir_t filldir)
{
	struct tgid_iter iter;
	struct pid_namespace *ns;
	filldir_t __filldir;
	loff_t pos = filp->f_pos;

	if (pos >= PID_MAX_LIMIT + TGID_OFFSET)
		goto out;

	if (pos == TGID_OFFSET - 1) {
		if (proc_fill_cache(filp, dirent, filldir, "self", 4,
					NULL, NULL, NULL) < 0)
			goto out;
		iter.tgid = 0;
	} else {
		iter.tgid = pos - TGID_OFFSET;
	}
	iter.task = NULL;
	ns = filp->f_dentry->d_sb->s_fs_info;
	for (iter = next_tgid(ns, iter);
	     iter.task;
	     iter.tgid += 1, iter = next_tgid(ns, iter)) {
		if (has_pid_permissions(ns, iter.task, 2))
			__filldir = filldir;
		else
			__filldir = fake_filldir;

		filp->f_pos = iter.tgid + TGID_OFFSET;
		if (proc_pid_fill_cache(filp, dirent, __filldir, iter) < 0) {
			put_task_struct(iter.task);
			goto out;
		}
	}
	filp->f_pos = PID_MAX_LIMIT + TGID_OFFSET;
out:
	return 0;
}

/*
 * Tasks
 */
static const struct pid_entry tid_base_stuff[] = {
	DIR("fd",        S_IRUSR|S_IXUSR, proc_fd_inode_operations, proc_fd_operations),
	DIR("fdinfo",    S_IRUSR|S_IXUSR, proc_fdinfo_inode_operations, proc_fdinfo_operations),
	DIR("ns",	 S_IRUSR|S_IXUGO, proc_ns_dir_inode_operations, proc_ns_dir_operations),
	REG("environ",   S_IRUSR, proc_environ_operations),
	INF("auxv",      S_IRUSR, proc_pid_auxv),
	ONE("status",    S_IRUGO, proc_pid_status),
	ONE("personality", S_IRUGO, proc_pid_personality),
	INF("limits",	 S_IRUGO, proc_pid_limits),
#ifdef CONFIG_SCHED_DEBUG
	REG("sched",     S_IRUGO|S_IWUSR, proc_pid_sched_operations),
#endif
	REG("comm",      S_IRUGO|S_IWUSR, proc_pid_set_comm_operations),
#ifdef CONFIG_HAVE_ARCH_TRACEHOOK
	INF("syscall",   S_IRUGO, proc_pid_syscall),
#endif
	INF("cmdline",   S_IRUGO, proc_pid_cmdline),
	ONE("stat",      S_IRUGO, proc_tid_stat),
	ONE("statm",     S_IRUGO, proc_pid_statm),
	REG("maps",      S_IRUGO, proc_tid_maps_operations),
#ifdef CONFIG_CHECKPOINT_RESTORE
	REG("children",  S_IRUGO, proc_tid_children_operations),
#endif
#ifdef CONFIG_NUMA
	REG("numa_maps", S_IRUGO, proc_tid_numa_maps_operations),
#endif
	REG("mem",       S_IRUSR|S_IWUSR, proc_mem_operations),
	LNK("cwd",       proc_cwd_link),
	LNK("root",      proc_root_link),
	LNK("exe",       proc_exe_link),
	REG("mounts",    S_IRUGO, proc_mounts_operations),
	REG("mountinfo",  S_IRUGO, proc_mountinfo_operations),
#ifdef CONFIG_PROC_PAGE_MONITOR
	REG("clear_refs", S_IWUSR, proc_clear_refs_operations),
	REG("smaps",     S_IRUGO, proc_tid_smaps_operations),
	REG("pagemap",    S_IRUGO, proc_pagemap_operations),
#endif
#ifdef CONFIG_SECURITY
	DIR("attr",      S_IRUGO|S_IXUGO, proc_attr_dir_inode_operations, proc_attr_dir_operations),
#endif
#ifdef CONFIG_KALLSYMS
	INF("wchan",     S_IRUGO, proc_pid_wchan),
#endif
#ifdef CONFIG_STACKTRACE
	ONE("stack",      S_IRUGO, proc_pid_stack),
#endif
#ifdef CONFIG_SCHEDSTATS
	INF("schedstat", S_IRUGO, proc_pid_schedstat),
#endif
#ifdef CONFIG_LATENCYTOP
	REG("latency",  S_IRUGO, proc_lstats_operations),
#endif
#ifdef CONFIG_PROC_PID_CPUSET
	REG("cpuset",    S_IRUGO, proc_cpuset_operations),
#endif
#ifdef CONFIG_CGROUPS
	REG("cgroup",  S_IRUGO, proc_cgroup_operations),
#endif
	INF("oom_score", S_IRUGO, proc_oom_score),
	REG("oom_adj",   S_IRUSR, proc_oom_adj_operations),
	REG("oom_score_adj", S_IRUSR, proc_oom_score_adj_operations),
#ifdef CONFIG_AUDITSYSCALL
	REG("loginuid",  S_IWUSR|S_IRUGO, proc_loginuid_operations),
	REG("sessionid",  S_IRUGO, proc_sessionid_operations),
#endif
#ifdef CONFIG_FAULT_INJECTION
	REG("make-it-fail", S_IRUGO|S_IWUSR, proc_fault_inject_operations),
#endif
#ifdef CONFIG_TASK_IO_ACCOUNTING
	INF("io",	S_IRUSR, proc_tid_io_accounting),
#endif
#ifdef CONFIG_HARDWALL
	INF("hardwall",   S_IRUGO, proc_pid_hardwall),
#endif
#ifdef CONFIG_USER_NS
	REG("uid_map",    S_IRUGO|S_IWUSR, proc_uid_map_operations),
	REG("gid_map",    S_IRUGO|S_IWUSR, proc_gid_map_operations),
	REG("projid_map", S_IRUGO|S_IWUSR, proc_projid_map_operations),
	REG("setgroups",  S_IRUGO|S_IWUSR, proc_setgroups_operations),
#endif
};

static int proc_tid_base_readdir(struct file * filp,
			     void * dirent, filldir_t filldir)
{
	return proc_pident_readdir(filp,dirent,filldir,
				   tid_base_stuff,ARRAY_SIZE(tid_base_stuff));
}

static struct dentry *proc_tid_base_lookup(struct inode *dir, struct dentry *dentry, unsigned int flags)
{
	return proc_pident_lookup(dir, dentry,
				  tid_base_stuff, ARRAY_SIZE(tid_base_stuff));
}

static const struct file_operations proc_tid_base_operations = {
	.read		= generic_read_dir,
	.readdir	= proc_tid_base_readdir,
	.llseek		= default_llseek,
};

static const struct inode_operations proc_tid_base_inode_operations = {
	.lookup		= proc_tid_base_lookup,
	.getattr	= pid_getattr,
	.setattr	= proc_setattr,
};

static struct dentry *proc_task_instantiate(struct inode *dir,
	struct dentry *dentry, struct task_struct *task, const void *ptr)
{
	struct dentry *error = ERR_PTR(-ENOENT);
	struct inode *inode;
	inode = proc_pid_make_inode(dir->i_sb, task);

	if (!inode)
		goto out;
	inode->i_mode = S_IFDIR|S_IRUGO|S_IXUGO;
	inode->i_op = &proc_tid_base_inode_operations;
	inode->i_fop = &proc_tid_base_operations;
	inode->i_flags|=S_IMMUTABLE;

	set_nlink(inode, 2 + pid_entry_count_dirs(tid_base_stuff,
						  ARRAY_SIZE(tid_base_stuff)));

	d_set_d_op(dentry, &pid_dentry_operations);

	d_add(dentry, inode);
	/* Close the race of the process dying before we return the dentry */
	if (pid_revalidate(dentry, 0))
		error = NULL;
out:
	return error;
}

static struct dentry *proc_task_lookup(struct inode *dir, struct dentry * dentry, unsigned int flags)
{
	struct dentry *result = ERR_PTR(-ENOENT);
	struct task_struct *task;
	struct task_struct *leader = get_proc_task(dir);
	unsigned tid;
	struct pid_namespace *ns;

	if (!leader)
		goto out_no_task;

	tid = name_to_int(dentry);
	if (tid == ~0U)
		goto out;

	ns = dentry->d_sb->s_fs_info;
	rcu_read_lock();
	task = find_task_by_pid_ns(tid, ns);
	if (task)
		get_task_struct(task);
	rcu_read_unlock();
	if (!task)
		goto out;
	if (!same_thread_group(leader, task))
		goto out_drop_task;

	result = proc_task_instantiate(dir, dentry, task, NULL);
out_drop_task:
	put_task_struct(task);
out:
	put_task_struct(leader);
out_no_task:
	return result;
}

/*
 * Find the first tid of a thread group to return to user space.
 *
 * Usually this is just the thread group leader, but if the users
 * buffer was too small or there was a seek into the middle of the
 * directory we have more work todo.
 *
 * In the case of a short read we start with find_task_by_pid.
 *
 * In the case of a seek we start with the leader and walk nr
 * threads past it.
 */
static struct task_struct *first_tid(struct task_struct *leader,
		int tid, int nr, struct pid_namespace *ns)
{
	struct task_struct *pos;

	rcu_read_lock();
	/* Attempt to start with the pid of a thread */
	if (tid && (nr > 0)) {
		pos = find_task_by_pid_ns(tid, ns);
		if (pos && (pos->group_leader == leader))
			goto found;
	}

	/* If nr exceeds the number of threads there is nothing todo */
	pos = NULL;
	if (nr && nr >= get_nr_threads(leader))
		goto out;

	/* If we haven't found our starting place yet start
	 * with the leader and walk nr threads forward.
	 */
	for (pos = leader; nr > 0; --nr) {
		pos = next_thread(pos);
		if (pos == leader) {
			pos = NULL;
			goto out;
		}
	}
found:
	get_task_struct(pos);
out:
	rcu_read_unlock();
	return pos;
}

/*
 * Find the next thread in the thread list.
 * Return NULL if there is an error or no next thread.
 *
 * The reference to the input task_struct is released.
 */
static struct task_struct *next_tid(struct task_struct *start)
{
	struct task_struct *pos = NULL;
	rcu_read_lock();
	if (pid_alive(start)) {
		pos = next_thread(start);
		if (thread_group_leader(pos))
			pos = NULL;
		else
			get_task_struct(pos);
	}
	rcu_read_unlock();
	put_task_struct(start);
	return pos;
}

static int proc_task_fill_cache(struct file *filp, void *dirent, filldir_t filldir,
	struct task_struct *task, int tid)
{
	char name[PROC_NUMBUF];
	int len = snprintf(name, sizeof(name), "%d", tid);
	return proc_fill_cache(filp, dirent, filldir, name, len,
				proc_task_instantiate, task, NULL);
}

/* for the /proc/TGID/task/ directories */
static int proc_task_readdir(struct file * filp, void * dirent, filldir_t filldir)
{
	struct dentry *dentry = filp->f_path.dentry;
	struct inode *inode = dentry->d_inode;
	struct task_struct *leader = NULL;
	struct task_struct *task;
	int retval = -ENOENT;
	ino_t ino;
	int tid;
	struct pid_namespace *ns;

	task = get_proc_task(inode);
	if (!task)
		goto out_no_task;
	rcu_read_lock();
	if (pid_alive(task)) {
		leader = task->group_leader;
		get_task_struct(leader);
	}
	rcu_read_unlock();
	put_task_struct(task);
	if (!leader)
		goto out_no_task;
	retval = 0;

	switch ((unsigned long)filp->f_pos) {
	case 0:
		ino = inode->i_ino;
		if (filldir(dirent, ".", 1, filp->f_pos, ino, DT_DIR) < 0)
			goto out;
		filp->f_pos++;
		/* fall through */
	case 1:
		ino = parent_ino(dentry);
		if (filldir(dirent, "..", 2, filp->f_pos, ino, DT_DIR) < 0)
			goto out;
		filp->f_pos++;
		/* fall through */
	}

	/* f_version caches the tgid value that the last readdir call couldn't
	 * return. lseek aka telldir automagically resets f_version to 0.
	 */
	ns = filp->f_dentry->d_sb->s_fs_info;
	tid = (int)filp->f_version;
	filp->f_version = 0;
	for (task = first_tid(leader, tid, filp->f_pos - 2, ns);
	     task;
	     task = next_tid(task), filp->f_pos++) {
		tid = task_pid_nr_ns(task, ns);
		if (proc_task_fill_cache(filp, dirent, filldir, task, tid) < 0) {
			/* returning this tgid failed, save it as the first
			 * pid for the next readir call */
			filp->f_version = (u64)tid;
			put_task_struct(task);
			break;
		}
	}
out:
	put_task_struct(leader);
out_no_task:
	return retval;
}

static int proc_task_getattr(struct vfsmount *mnt, struct dentry *dentry, struct kstat *stat)
{
	struct inode *inode = dentry->d_inode;
	struct task_struct *p = get_proc_task(inode);
	generic_fillattr(inode, stat);

	if (p) {
		stat->nlink += get_nr_threads(p);
		put_task_struct(p);
	}

	return 0;
}

static const struct inode_operations proc_task_inode_operations = {
	.lookup		= proc_task_lookup,
	.getattr	= proc_task_getattr,
	.setattr	= proc_setattr,
	.permission	= proc_pid_permission,
};

static const struct file_operations proc_task_operations = {
	.read		= generic_read_dir,
	.readdir	= proc_task_readdir,
	.llseek		= default_llseek,
};<|MERGE_RESOLUTION|>--- conflicted
+++ resolved
@@ -1017,7 +1017,6 @@
 	return err < 0 ? err : count;
 }
 
-<<<<<<< HEAD
 static int oom_adjust_permission(struct inode *inode, int mask)
 {
 #ifdef CONFIG_UIDGID_STRICT_TYPE_CHECKS
@@ -1055,8 +1054,6 @@
 	.permission	= oom_adjust_permission,
 };
 
-=======
->>>>>>> c5c0aff6
 static const struct file_operations proc_oom_adj_operations = {
 	.read		= oom_adj_read,
 	.write		= oom_adj_write,
