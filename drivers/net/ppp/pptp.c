--- conflicted
+++ resolved
@@ -281,11 +281,7 @@
 	nf_reset(skb);
 
 	skb->ip_summed = CHECKSUM_NONE;
-<<<<<<< HEAD
-	ip_select_ident(skb, &rt->dst, NULL);
-=======
 	ip_select_ident(skb, NULL);
->>>>>>> 2527c3d5
 	ip_send_check(iph);
 
 	ip_local_out(skb);
