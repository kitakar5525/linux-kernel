--- conflicted
+++ resolved
@@ -778,10 +778,7 @@
 
 config KUSER_HELPERS
 	bool "Enable kuser helpers in vector page" if !NEED_KUSER_HELPERS
-<<<<<<< HEAD
-=======
 	depends on MMU
->>>>>>> 2527c3d5
 	default y
 	help
 	  Warning: disabling this option may break user programs.
