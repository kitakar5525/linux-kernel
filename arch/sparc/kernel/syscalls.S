--- conflicted
+++ resolved
@@ -189,12 +189,8 @@
 	 mov	%i0, %l5				! IEU1
 5:	call	%l7					! CTI	Group brk forced
 	 srl	%i5, 0, %o5				! IEU1
-<<<<<<< HEAD
-	ba,a,pt	%xcc, 3f
-=======
 	ba,pt	%xcc, 3f
 	 sra	%o0, 0, %o0
->>>>>>> 2527c3d5
 
 	/* Linux native system calls enter here... */
 	.align	32
