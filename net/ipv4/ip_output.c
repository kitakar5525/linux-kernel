/*
 * INET		An implementation of the TCP/IP protocol suite for the LINUX
 *		operating system.  INET is implemented using the  BSD Socket
 *		interface as the means of communication with the user level.
 *
 *		The Internet Protocol (IP) output module.
 *
 * Authors:	Ross Biro
 *		Fred N. van Kempen, <waltje@uWalt.NL.Mugnet.ORG>
 *		Donald Becker, <becker@super.org>
 *		Alan Cox, <Alan.Cox@linux.org>
 *		Richard Underwood
 *		Stefan Becker, <stefanb@yello.ping.de>
 *		Jorge Cwik, <jorge@laser.satlink.net>
 *		Arnt Gulbrandsen, <agulbra@nvg.unit.no>
 *		Hirokazu Takahashi, <taka@valinux.co.jp>
 *
 *	See ip_input.c for original log
 *
 *	Fixes:
 *		Alan Cox	:	Missing nonblock feature in ip_build_xmit.
 *		Mike Kilburn	:	htons() missing in ip_build_xmit.
 *		Bradford Johnson:	Fix faulty handling of some frames when
 *					no route is found.
 *		Alexander Demenshin:	Missing sk/skb free in ip_queue_xmit
 *					(in case if packet not accepted by
 *					output firewall rules)
 *		Mike McLagan	:	Routing by source
 *		Alexey Kuznetsov:	use new route cache
 *		Andi Kleen:		Fix broken PMTU recovery and remove
 *					some redundant tests.
 *	Vitaly E. Lavrov	:	Transparent proxy revived after year coma.
 *		Andi Kleen	: 	Replace ip_reply with ip_send_reply.
 *		Andi Kleen	:	Split fast and slow ip_build_xmit path
 *					for decreased register pressure on x86
 *					and more readibility.
 *		Marc Boucher	:	When call_out_firewall returns FW_QUEUE,
 *					silently drop skb instead of failing with -EPERM.
 *		Detlev Wengorz	:	Copy protocol for fragments.
 *		Hirokazu Takahashi:	HW checksumming for outgoing UDP
 *					datagrams.
 *		Hirokazu Takahashi:	sendfile() on UDP works now.
 */

#include <asm/uaccess.h>
#include <linux/module.h>
#include <linux/types.h>
#include <linux/kernel.h>
#include <linux/mm.h>
#include <linux/string.h>
#include <linux/errno.h>
#include <linux/highmem.h>
#include <linux/slab.h>

#include <linux/socket.h>
#include <linux/sockios.h>
#include <linux/in.h>
#include <linux/inet.h>
#include <linux/netdevice.h>
#include <linux/etherdevice.h>
#include <linux/proc_fs.h>
#include <linux/stat.h>
#include <linux/init.h>

#include <net/snmp.h>
#include <net/ip.h>
#include <net/protocol.h>
#include <net/route.h>
#include <net/xfrm.h>
#include <linux/skbuff.h>
#include <net/sock.h>
#include <net/arp.h>
#include <net/icmp.h>
#include <net/checksum.h>
#include <net/inetpeer.h>
#include <linux/igmp.h>
#include <linux/netfilter_ipv4.h>
#include <linux/netfilter_bridge.h>
#include <linux/mroute.h>
#include <linux/netlink.h>
#include <linux/tcp.h>

int sysctl_ip_default_ttl __read_mostly = IPDEFTTL;
EXPORT_SYMBOL(sysctl_ip_default_ttl);

/* Generate a checksum for an outgoing IP datagram. */
void ip_send_check(struct iphdr *iph)
{
	iph->check = 0;
	iph->check = ip_fast_csum((unsigned char *)iph, iph->ihl);
}
EXPORT_SYMBOL(ip_send_check);

int __ip_local_out(struct sk_buff *skb)
{
	struct iphdr *iph = ip_hdr(skb);

	iph->tot_len = htons(skb->len);
	ip_send_check(iph);
	return nf_hook(NFPROTO_IPV4, NF_INET_LOCAL_OUT, skb, NULL,
		       skb_dst(skb)->dev, dst_output);
}

int ip_local_out(struct sk_buff *skb)
{
	int err;

	err = __ip_local_out(skb);
	if (likely(err == 1))
		err = dst_output(skb);

	return err;
}
EXPORT_SYMBOL_GPL(ip_local_out);

static inline int ip_select_ttl(struct inet_sock *inet, struct dst_entry *dst)
{
	int ttl = inet->uc_ttl;

	if (ttl < 0)
		ttl = ip4_dst_hoplimit(dst);
	return ttl;
}

/*
 *		Add an ip header to a skbuff and send it out.
 *
 */
int ip_build_and_send_pkt(struct sk_buff *skb, struct sock *sk,
			  __be32 saddr, __be32 daddr, struct ip_options_rcu *opt)
{
	struct inet_sock *inet = inet_sk(sk);
	struct rtable *rt = skb_rtable(skb);
	struct iphdr *iph;

	/* Build the IP header. */
	skb_push(skb, sizeof(struct iphdr) + (opt ? opt->opt.optlen : 0));
	skb_reset_network_header(skb);
	iph = ip_hdr(skb);
	iph->version  = 4;
	iph->ihl      = 5;
	iph->tos      = inet->tos;
	if (ip_dont_fragment(sk, &rt->dst))
		iph->frag_off = htons(IP_DF);
	else
		iph->frag_off = 0;
	iph->ttl      = ip_select_ttl(inet, &rt->dst);
	iph->daddr    = (opt && opt->opt.srr ? opt->opt.faddr : daddr);
	iph->saddr    = saddr;
	iph->protocol = sk->sk_protocol;
<<<<<<< HEAD
	ip_select_ident(skb, &rt->dst, sk);
=======
	ip_select_ident(skb, sk);
>>>>>>> 2527c3d5

	if (opt && opt->opt.optlen) {
		iph->ihl += opt->opt.optlen>>2;
		ip_options_build(skb, &opt->opt, daddr, rt, 0);
	}

	skb->priority = sk->sk_priority;
	skb->mark = sk->sk_mark;

	/* Send it out. */
	return ip_local_out(skb);
}
EXPORT_SYMBOL_GPL(ip_build_and_send_pkt);

static inline int ip_finish_output2(struct sk_buff *skb)
{
	struct dst_entry *dst = skb_dst(skb);
	struct rtable *rt = (struct rtable *)dst;
	struct net_device *dev = dst->dev;
	unsigned int hh_len = LL_RESERVED_SPACE(dev);
	struct neighbour *neigh;
	u32 nexthop;

	if (rt->rt_type == RTN_MULTICAST) {
		IP_UPD_PO_STATS(dev_net(dev), IPSTATS_MIB_OUTMCAST, skb->len);
	} else if (rt->rt_type == RTN_BROADCAST)
		IP_UPD_PO_STATS(dev_net(dev), IPSTATS_MIB_OUTBCAST, skb->len);

	/* Be paranoid, rather than too clever. */
	if (unlikely(skb_headroom(skb) < hh_len && dev->header_ops)) {
		struct sk_buff *skb2;

		skb2 = skb_realloc_headroom(skb, LL_RESERVED_SPACE(dev));
		if (skb2 == NULL) {
			kfree_skb(skb);
			return -ENOMEM;
		}
		if (skb->sk)
			skb_set_owner_w(skb2, skb->sk);
		consume_skb(skb);
		skb = skb2;
	}

	rcu_read_lock_bh();
	nexthop = (__force u32) rt_nexthop(rt, ip_hdr(skb)->daddr);
	neigh = __ipv4_neigh_lookup_noref(dev, nexthop);
	if (unlikely(!neigh))
		neigh = __neigh_create(&arp_tbl, &nexthop, dev, false);
	if (!IS_ERR(neigh)) {
		int res = dst_neigh_output(dst, neigh, skb);

		rcu_read_unlock_bh();
		return res;
	}
	rcu_read_unlock_bh();

	net_dbg_ratelimited("%s: No header cache and no neighbour!\n",
			    __func__);
	kfree_skb(skb);
	return -EINVAL;
}

static inline int ip_skb_dst_mtu(struct sk_buff *skb)
{
	struct inet_sock *inet = skb->sk ? inet_sk(skb->sk) : NULL;

	return (inet && inet->pmtudisc == IP_PMTUDISC_PROBE) ?
	       skb_dst(skb)->dev->mtu : dst_mtu(skb_dst(skb));
}

static int ip_finish_output(struct sk_buff *skb)
{
#if defined(CONFIG_NETFILTER) && defined(CONFIG_XFRM)
	/* Policy lookup after SNAT yielded a new policy */
	if (skb_dst(skb)->xfrm != NULL) {
		IPCB(skb)->flags |= IPSKB_REROUTED;
		return dst_output(skb);
	}
#endif
	if (skb->len > ip_skb_dst_mtu(skb) && !skb_is_gso(skb))
		return ip_fragment(skb, ip_finish_output2);
	else
		return ip_finish_output2(skb);
}

int ip_mc_output(struct sk_buff *skb)
{
	struct sock *sk = skb->sk;
	struct rtable *rt = skb_rtable(skb);
	struct net_device *dev = rt->dst.dev;

	/*
	 *	If the indicated interface is up and running, send the packet.
	 */
	IP_UPD_PO_STATS(dev_net(dev), IPSTATS_MIB_OUT, skb->len);

	skb->dev = dev;
	skb->protocol = htons(ETH_P_IP);

	/*
	 *	Multicasts are looped back for other local users
	 */

	if (rt->rt_flags&RTCF_MULTICAST) {
		if (sk_mc_loop(sk)
#ifdef CONFIG_IP_MROUTE
		/* Small optimization: do not loopback not local frames,
		   which returned after forwarding; they will be  dropped
		   by ip_mr_input in any case.
		   Note, that local frames are looped back to be delivered
		   to local recipients.

		   This check is duplicated in ip_mr_input at the moment.
		 */
		    &&
		    ((rt->rt_flags & RTCF_LOCAL) ||
		     !(IPCB(skb)->flags & IPSKB_FORWARDED))
#endif
		   ) {
			struct sk_buff *newskb = skb_clone(skb, GFP_ATOMIC);
			if (newskb)
				NF_HOOK(NFPROTO_IPV4, NF_INET_POST_ROUTING,
					newskb, NULL, newskb->dev,
					dev_loopback_xmit);
		}

		/* Multicasts with ttl 0 must not go beyond the host */

		if (ip_hdr(skb)->ttl == 0) {
			kfree_skb(skb);
			return 0;
		}
	}

	if (rt->rt_flags&RTCF_BROADCAST) {
		struct sk_buff *newskb = skb_clone(skb, GFP_ATOMIC);
		if (newskb)
			NF_HOOK(NFPROTO_IPV4, NF_INET_POST_ROUTING, newskb,
				NULL, newskb->dev, dev_loopback_xmit);
	}

	return NF_HOOK_COND(NFPROTO_IPV4, NF_INET_POST_ROUTING, skb, NULL,
			    skb->dev, ip_finish_output,
			    !(IPCB(skb)->flags & IPSKB_REROUTED));
}

int ip_output(struct sk_buff *skb)
{
	struct net_device *dev = skb_dst(skb)->dev;

	IP_UPD_PO_STATS(dev_net(dev), IPSTATS_MIB_OUT, skb->len);

	skb->dev = dev;
	skb->protocol = htons(ETH_P_IP);

	return NF_HOOK_COND(NFPROTO_IPV4, NF_INET_POST_ROUTING, skb, NULL, dev,
			    ip_finish_output,
			    !(IPCB(skb)->flags & IPSKB_REROUTED));
}

/*
 * copy saddr and daddr, possibly using 64bit load/stores
 * Equivalent to :
 *   iph->saddr = fl4->saddr;
 *   iph->daddr = fl4->daddr;
 */
static void ip_copy_addrs(struct iphdr *iph, const struct flowi4 *fl4)
{
	BUILD_BUG_ON(offsetof(typeof(*fl4), daddr) !=
		     offsetof(typeof(*fl4), saddr) + sizeof(fl4->saddr));
	memcpy(&iph->saddr, &fl4->saddr,
	       sizeof(fl4->saddr) + sizeof(fl4->daddr));
}

int ip_queue_xmit(struct sk_buff *skb, struct flowi *fl)
{
	struct sock *sk = skb->sk;
	struct inet_sock *inet = inet_sk(sk);
	struct ip_options_rcu *inet_opt;
	struct flowi4 *fl4;
	struct rtable *rt;
	struct iphdr *iph;
	int res;

	/* Skip all of this if the packet is already routed,
	 * f.e. by something like SCTP.
	 */
	rcu_read_lock();
	inet_opt = rcu_dereference(inet->inet_opt);
	fl4 = &fl->u.ip4;
	rt = skb_rtable(skb);
	if (rt != NULL)
		goto packet_routed;

	/* Make sure we can route this packet. */
	rt = (struct rtable *)__sk_dst_check(sk, 0);
	if (rt == NULL) {
		__be32 daddr;

		/* Use correct destination address if we have options. */
		daddr = inet->inet_daddr;
		if (inet_opt && inet_opt->opt.srr)
			daddr = inet_opt->opt.faddr;

		/* If this fails, retransmit mechanism of transport layer will
		 * keep trying until route appears or the connection times
		 * itself out.
		 */
		rt = ip_route_output_ports(sock_net(sk), fl4, sk,
					   daddr, inet->inet_saddr,
					   inet->inet_dport,
					   inet->inet_sport,
					   sk->sk_protocol,
					   RT_CONN_FLAGS(sk),
					   sk->sk_bound_dev_if);
		if (IS_ERR(rt))
			goto no_route;
		sk_setup_caps(sk, &rt->dst);
	}
	skb_dst_set_noref(skb, &rt->dst);

packet_routed:
	if (inet_opt && inet_opt->opt.is_strictroute && rt->rt_uses_gateway)
		goto no_route;

	/* OK, we know where to send it, allocate and build IP header. */
	skb_push(skb, sizeof(struct iphdr) + (inet_opt ? inet_opt->opt.optlen : 0));
	skb_reset_network_header(skb);
	iph = ip_hdr(skb);
	*((__be16 *)iph) = htons((4 << 12) | (5 << 8) | (inet->tos & 0xff));
	if (ip_dont_fragment(sk, &rt->dst) && !skb->local_df)
		iph->frag_off = htons(IP_DF);
	else
		iph->frag_off = 0;
	iph->ttl      = ip_select_ttl(inet, &rt->dst);
	iph->protocol = sk->sk_protocol;
	ip_copy_addrs(iph, fl4);

	/* Transport layer set skb->h.foo itself. */

	if (inet_opt && inet_opt->opt.optlen) {
		iph->ihl += inet_opt->opt.optlen >> 2;
		ip_options_build(skb, &inet_opt->opt, inet->inet_daddr, rt, 0);
	}

<<<<<<< HEAD
	ip_select_ident_more(skb, &rt->dst, sk,
			     (skb_shinfo(skb)->gso_segs ?: 1) - 1);
=======
	ip_select_ident_segs(skb, sk, skb_shinfo(skb)->gso_segs ?: 1);
>>>>>>> 2527c3d5

	skb->priority = sk->sk_priority;
	skb->mark = sk->sk_mark;

	res = ip_local_out(skb);
	rcu_read_unlock();
	return res;

no_route:
	rcu_read_unlock();
	IP_INC_STATS(sock_net(sk), IPSTATS_MIB_OUTNOROUTES);
	kfree_skb(skb);
	return -EHOSTUNREACH;
}
EXPORT_SYMBOL(ip_queue_xmit);


static void ip_copy_metadata(struct sk_buff *to, struct sk_buff *from)
{
	to->pkt_type = from->pkt_type;
	to->priority = from->priority;
	to->protocol = from->protocol;
	skb_dst_drop(to);
	skb_dst_copy(to, from);
	to->dev = from->dev;
	to->mark = from->mark;

	/* Copy the flags to each fragment. */
	IPCB(to)->flags = IPCB(from)->flags;

#ifdef CONFIG_NET_SCHED
	to->tc_index = from->tc_index;
#endif
	nf_copy(to, from);
#if IS_ENABLED(CONFIG_NETFILTER_XT_TARGET_TRACE)
	to->nf_trace = from->nf_trace;
#endif
#if defined(CONFIG_IP_VS) || defined(CONFIG_IP_VS_MODULE)
	to->ipvs_property = from->ipvs_property;
#endif
	skb_copy_secmark(to, from);
}

/*
 *	This IP datagram is too large to be sent in one piece.  Break it up into
 *	smaller pieces (each of size equal to IP header plus
 *	a block of the data of the original IP data part) that will yet fit in a
 *	single device frame, and queue such a frame for sending.
 */

int ip_fragment(struct sk_buff *skb, int (*output)(struct sk_buff *))
{
	struct iphdr *iph;
	int ptr;
	struct net_device *dev;
	struct sk_buff *skb2;
	unsigned int mtu, hlen, left, len, ll_rs;
	int offset;
	__be16 not_last_frag;
	struct rtable *rt = skb_rtable(skb);
	int err = 0;

	dev = rt->dst.dev;

	/*
	 *	Point into the IP datagram header.
	 */

	iph = ip_hdr(skb);

	if (unlikely(((iph->frag_off & htons(IP_DF)) && !skb->local_df) ||
		     (IPCB(skb)->frag_max_size &&
		      IPCB(skb)->frag_max_size > dst_mtu(&rt->dst)))) {
		IP_INC_STATS(dev_net(dev), IPSTATS_MIB_FRAGFAILS);
		icmp_send(skb, ICMP_DEST_UNREACH, ICMP_FRAG_NEEDED,
			  htonl(ip_skb_dst_mtu(skb)));
		kfree_skb(skb);
		return -EMSGSIZE;
	}

	/*
	 *	Setup starting values.
	 */

	hlen = iph->ihl * 4;
	mtu = dst_mtu(&rt->dst) - hlen;	/* Size of data space */
#ifdef CONFIG_BRIDGE_NETFILTER
	if (skb->nf_bridge)
		mtu -= nf_bridge_mtu_reduction(skb);
#endif
	IPCB(skb)->flags |= IPSKB_FRAG_COMPLETE;

	/* When frag_list is given, use it. First, check its validity:
	 * some transformers could create wrong frag_list or break existing
	 * one, it is not prohibited. In this case fall back to copying.
	 *
	 * LATER: this step can be merged to real generation of fragments,
	 * we can switch to copy when see the first bad fragment.
	 */
	if (skb_has_frag_list(skb)) {
		struct sk_buff *frag, *frag2;
		int first_len = skb_pagelen(skb);

		if (first_len - hlen > mtu ||
		    ((first_len - hlen) & 7) ||
		    ip_is_fragment(iph) ||
		    skb_cloned(skb))
			goto slow_path;

		skb_walk_frags(skb, frag) {
			/* Correct geometry. */
			if (frag->len > mtu ||
			    ((frag->len & 7) && frag->next) ||
			    skb_headroom(frag) < hlen)
				goto slow_path_clean;

			/* Partially cloned skb? */
			if (skb_shared(frag))
				goto slow_path_clean;

			BUG_ON(frag->sk);
			if (skb->sk) {
				frag->sk = skb->sk;
				frag->destructor = sock_wfree;
			}
			skb->truesize -= frag->truesize;
		}

		/* Everything is OK. Generate! */

		err = 0;
		offset = 0;
		frag = skb_shinfo(skb)->frag_list;
		skb_frag_list_init(skb);
		skb->data_len = first_len - skb_headlen(skb);
		skb->len = first_len;
		iph->tot_len = htons(first_len);
		iph->frag_off = htons(IP_MF);
		ip_send_check(iph);

		for (;;) {
			/* Prepare header of the next frame,
			 * before previous one went down. */
			if (frag) {
				frag->ip_summed = CHECKSUM_NONE;
				skb_reset_transport_header(frag);
				__skb_push(frag, hlen);
				skb_reset_network_header(frag);
				memcpy(skb_network_header(frag), iph, hlen);
				iph = ip_hdr(frag);
				iph->tot_len = htons(frag->len);
				ip_copy_metadata(frag, skb);
				if (offset == 0)
					ip_options_fragment(frag);
				offset += skb->len - hlen;
				iph->frag_off = htons(offset>>3);
				if (frag->next != NULL)
					iph->frag_off |= htons(IP_MF);
				/* Ready, complete checksum */
				ip_send_check(iph);
			}

			err = output(skb);

			if (!err)
				IP_INC_STATS(dev_net(dev), IPSTATS_MIB_FRAGCREATES);
			if (err || !frag)
				break;

			skb = frag;
			frag = skb->next;
			skb->next = NULL;
		}

		if (err == 0) {
			IP_INC_STATS(dev_net(dev), IPSTATS_MIB_FRAGOKS);
			return 0;
		}

		while (frag) {
			skb = frag->next;
			kfree_skb(frag);
			frag = skb;
		}
		IP_INC_STATS(dev_net(dev), IPSTATS_MIB_FRAGFAILS);
		return err;

slow_path_clean:
		skb_walk_frags(skb, frag2) {
			if (frag2 == frag)
				break;
			frag2->sk = NULL;
			frag2->destructor = NULL;
			skb->truesize += frag2->truesize;
		}
	}

slow_path:
	/* for offloaded checksums cleanup checksum before fragmentation */
	if ((skb->ip_summed == CHECKSUM_PARTIAL) && skb_checksum_help(skb))
		goto fail;
	iph = ip_hdr(skb);

	left = skb->len - hlen;		/* Space per frame */
	ptr = hlen;		/* Where to start from */

	/* for bridged IP traffic encapsulated inside f.e. a vlan header,
	 * we need to make room for the encapsulating header
	 */
	ll_rs = LL_RESERVED_SPACE_EXTRA(rt->dst.dev, nf_bridge_pad(skb));

	/*
	 *	Fragment the datagram.
	 */

	offset = (ntohs(iph->frag_off) & IP_OFFSET) << 3;
	not_last_frag = iph->frag_off & htons(IP_MF);

	/*
	 *	Keep copying data until we run out.
	 */

	while (left > 0) {
		len = left;
		/* IF: it doesn't fit, use 'mtu' - the data space left */
		if (len > mtu)
			len = mtu;
		/* IF: we are not sending up to and including the packet end
		   then align the next start on an eight byte boundary */
		if (len < left)	{
			len &= ~7;
		}
		/*
		 *	Allocate buffer.
		 */

		if ((skb2 = alloc_skb(len+hlen+ll_rs, GFP_ATOMIC)) == NULL) {
			NETDEBUG(KERN_INFO "IP: frag: no memory for new fragment!\n");
			err = -ENOMEM;
			goto fail;
		}

		/*
		 *	Set up data on packet
		 */

		ip_copy_metadata(skb2, skb);
		skb_reserve(skb2, ll_rs);
		skb_put(skb2, len + hlen);
		skb_reset_network_header(skb2);
		skb2->transport_header = skb2->network_header + hlen;

		/*
		 *	Charge the memory for the fragment to any owner
		 *	it might possess
		 */

		if (skb->sk)
			skb_set_owner_w(skb2, skb->sk);

		/*
		 *	Copy the packet header into the new buffer.
		 */

		skb_copy_from_linear_data(skb, skb_network_header(skb2), hlen);

		/*
		 *	Copy a block of the IP datagram.
		 */
		if (skb_copy_bits(skb, ptr, skb_transport_header(skb2), len))
			BUG();
		left -= len;

		/*
		 *	Fill in the new header fields.
		 */
		iph = ip_hdr(skb2);
		iph->frag_off = htons((offset >> 3));

		/* ANK: dirty, but effective trick. Upgrade options only if
		 * the segment to be fragmented was THE FIRST (otherwise,
		 * options are already fixed) and make it ONCE
		 * on the initial skb, so that all the following fragments
		 * will inherit fixed options.
		 */
		if (offset == 0)
			ip_options_fragment(skb);

		/*
		 *	Added AC : If we are fragmenting a fragment that's not the
		 *		   last fragment then keep MF on each bit
		 */
		if (left > 0 || not_last_frag)
			iph->frag_off |= htons(IP_MF);
		ptr += len;
		offset += len;

		/*
		 *	Put this fragment into the sending queue.
		 */
		iph->tot_len = htons(len + hlen);

		ip_send_check(iph);

		err = output(skb2);
		if (err)
			goto fail;

		IP_INC_STATS(dev_net(dev), IPSTATS_MIB_FRAGCREATES);
	}
	consume_skb(skb);
	IP_INC_STATS(dev_net(dev), IPSTATS_MIB_FRAGOKS);
	return err;

fail:
	kfree_skb(skb);
	IP_INC_STATS(dev_net(dev), IPSTATS_MIB_FRAGFAILS);
	return err;
}
EXPORT_SYMBOL(ip_fragment);

int
ip_generic_getfrag(void *from, char *to, int offset, int len, int odd, struct sk_buff *skb)
{
	struct iovec *iov = from;

	if (skb->ip_summed == CHECKSUM_PARTIAL) {
		if (memcpy_fromiovecend(to, iov, offset, len) < 0)
			return -EFAULT;
	} else {
		__wsum csum = 0;
		if (csum_partial_copy_fromiovecend(to, iov, offset, len, &csum) < 0)
			return -EFAULT;
		skb->csum = csum_block_add(skb->csum, csum, odd);
	}
	return 0;
}
EXPORT_SYMBOL(ip_generic_getfrag);

static inline __wsum
csum_page(struct page *page, int offset, int copy)
{
	char *kaddr;
	__wsum csum;
	kaddr = kmap(page);
	csum = csum_partial(kaddr + offset, copy, 0);
	kunmap(page);
	return csum;
}

static inline int ip_ufo_append_data(struct sock *sk,
			struct sk_buff_head *queue,
			int getfrag(void *from, char *to, int offset, int len,
			       int odd, struct sk_buff *skb),
			void *from, int length, int hh_len, int fragheaderlen,
			int transhdrlen, int maxfraglen, unsigned int flags)
{
	struct sk_buff *skb;
	int err;

	/* There is support for UDP fragmentation offload by network
	 * device, so create one single skb packet containing complete
	 * udp datagram
	 */
	if ((skb = skb_peek_tail(queue)) == NULL) {
		skb = sock_alloc_send_skb(sk,
			hh_len + fragheaderlen + transhdrlen + 20,
			(flags & MSG_DONTWAIT), &err);

		if (skb == NULL)
			return err;

		/* reserve space for Hardware header */
		skb_reserve(skb, hh_len);

		/* create space for UDP/IP header */
		skb_put(skb, fragheaderlen + transhdrlen);

		/* initialize network header pointer */
		skb_reset_network_header(skb);

		/* initialize protocol header pointer */
		skb->transport_header = skb->network_header + fragheaderlen;

		skb->ip_summed = CHECKSUM_PARTIAL;
		skb->csum = 0;

		/* specify the length of each IP datagram fragment */
		skb_shinfo(skb)->gso_size = maxfraglen - fragheaderlen;
		skb_shinfo(skb)->gso_type = SKB_GSO_UDP;
		__skb_queue_tail(queue, skb);
	}

	return skb_append_datato_frags(sk, skb, getfrag, from,
				       (length - transhdrlen));
}

static int __ip_append_data(struct sock *sk,
			    struct flowi4 *fl4,
			    struct sk_buff_head *queue,
			    struct inet_cork *cork,
			    struct page_frag *pfrag,
			    int getfrag(void *from, char *to, int offset,
					int len, int odd, struct sk_buff *skb),
			    void *from, int length, int transhdrlen,
			    unsigned int flags)
{
	struct inet_sock *inet = inet_sk(sk);
	struct sk_buff *skb;

	struct ip_options *opt = cork->opt;
	int hh_len;
	int exthdrlen;
	int mtu;
	int copy;
	int err;
	int offset = 0;
	unsigned int maxfraglen, fragheaderlen;
	int csummode = CHECKSUM_NONE;
	struct rtable *rt = (struct rtable *)cork->dst;

	skb = skb_peek_tail(queue);

	exthdrlen = !skb ? rt->dst.header_len : 0;
	mtu = cork->fragsize;

	hh_len = LL_RESERVED_SPACE(rt->dst.dev);

	fragheaderlen = sizeof(struct iphdr) + (opt ? opt->optlen : 0);
	maxfraglen = ((mtu - fragheaderlen) & ~7) + fragheaderlen;

	if (cork->length + length > 0xFFFF - fragheaderlen) {
		ip_local_error(sk, EMSGSIZE, fl4->daddr, inet->inet_dport,
			       mtu-exthdrlen);
		return -EMSGSIZE;
	}

	/*
	 * transhdrlen > 0 means that this is the first fragment and we wish
	 * it won't be fragmented in the future.
	 */
	if (transhdrlen &&
	    length + fragheaderlen <= mtu &&
	    rt->dst.dev->features & NETIF_F_V4_CSUM &&
	    !exthdrlen)
		csummode = CHECKSUM_PARTIAL;

	cork->length += length;
	if (((length > mtu) || (skb && skb_has_frags(skb))) &&
	    (sk->sk_protocol == IPPROTO_UDP) &&
	    (rt->dst.dev->features & NETIF_F_UFO) && !rt->dst.header_len) {
		err = ip_ufo_append_data(sk, queue, getfrag, from, length,
					 hh_len, fragheaderlen, transhdrlen,
					 maxfraglen, flags);
		if (err)
			goto error;
		return 0;
	}

	/* So, what's going on in the loop below?
	 *
	 * We use calculated fragment length to generate chained skb,
	 * each of segments is IP fragment ready for sending to network after
	 * adding appropriate IP header.
	 */

	if (!skb)
		goto alloc_new_skb;

	while (length > 0) {
		/* Check if the remaining data fits into current packet. */
		copy = mtu - skb->len;
		if (copy < length)
			copy = maxfraglen - skb->len;
		if (copy <= 0) {
			char *data;
			unsigned int datalen;
			unsigned int fraglen;
			unsigned int fraggap;
			unsigned int alloclen;
			struct sk_buff *skb_prev;
alloc_new_skb:
			skb_prev = skb;
			if (skb_prev)
				fraggap = skb_prev->len - maxfraglen;
			else
				fraggap = 0;

			/*
			 * If remaining data exceeds the mtu,
			 * we know we need more fragment(s).
			 */
			datalen = length + fraggap;
			if (datalen > mtu - fragheaderlen)
				datalen = maxfraglen - fragheaderlen;
			fraglen = datalen + fragheaderlen;

			if ((flags & MSG_MORE) &&
			    !(rt->dst.dev->features&NETIF_F_SG))
				alloclen = mtu;
			else
				alloclen = fraglen;

			alloclen += exthdrlen;

			/* The last fragment gets additional space at tail.
			 * Note, with MSG_MORE we overallocate on fragments,
			 * because we have no idea what fragment will be
			 * the last.
			 */
			if (datalen == length + fraggap)
				alloclen += rt->dst.trailer_len;

			if (transhdrlen) {
				skb = sock_alloc_send_skb(sk,
						alloclen + hh_len + 15,
						(flags & MSG_DONTWAIT), &err);
			} else {
				skb = NULL;
				if (atomic_read(&sk->sk_wmem_alloc) <=
				    2 * sk->sk_sndbuf)
					skb = sock_wmalloc(sk,
							   alloclen + hh_len + 15, 1,
							   sk->sk_allocation);
				if (unlikely(skb == NULL))
					err = -ENOBUFS;
				else
					/* only the initial fragment is
					   time stamped */
					cork->tx_flags = 0;
			}
			if (skb == NULL)
				goto error;

			/*
			 *	Fill in the control structures
			 */
			skb->ip_summed = csummode;
			skb->csum = 0;
			skb_reserve(skb, hh_len);
			skb_shinfo(skb)->tx_flags = cork->tx_flags;

			/*
			 *	Find where to start putting bytes.
			 */
			data = skb_put(skb, fraglen + exthdrlen);
			skb_set_network_header(skb, exthdrlen);
			skb->transport_header = (skb->network_header +
						 fragheaderlen);
			data += fragheaderlen + exthdrlen;

			if (fraggap) {
				skb->csum = skb_copy_and_csum_bits(
					skb_prev, maxfraglen,
					data + transhdrlen, fraggap, 0);
				skb_prev->csum = csum_sub(skb_prev->csum,
							  skb->csum);
				data += fraggap;
				pskb_trim_unique(skb_prev, maxfraglen);
			}

			copy = datalen - transhdrlen - fraggap;
			if (copy > 0 && getfrag(from, data + transhdrlen, offset, copy, fraggap, skb) < 0) {
				err = -EFAULT;
				kfree_skb(skb);
				goto error;
			}

			offset += copy;
			length -= datalen - fraggap;
			transhdrlen = 0;
			exthdrlen = 0;
			csummode = CHECKSUM_NONE;

			/*
			 * Put the packet on the pending queue.
			 */
			__skb_queue_tail(queue, skb);
			continue;
		}

		if (copy > length)
			copy = length;

		if (!(rt->dst.dev->features&NETIF_F_SG)) {
			unsigned int off;

			off = skb->len;
			if (getfrag(from, skb_put(skb, copy),
					offset, copy, off, skb) < 0) {
				__skb_trim(skb, off);
				err = -EFAULT;
				goto error;
			}
		} else {
			int i = skb_shinfo(skb)->nr_frags;

			err = -ENOMEM;
			if (!sk_page_frag_refill(sk, pfrag))
				goto error;

			if (!skb_can_coalesce(skb, i, pfrag->page,
					      pfrag->offset)) {
				err = -EMSGSIZE;
				if (i == MAX_SKB_FRAGS)
					goto error;

				__skb_fill_page_desc(skb, i, pfrag->page,
						     pfrag->offset, 0);
				skb_shinfo(skb)->nr_frags = ++i;
				get_page(pfrag->page);
			}
			copy = min_t(int, copy, pfrag->size - pfrag->offset);
			if (getfrag(from,
				    page_address(pfrag->page) + pfrag->offset,
				    offset, copy, skb->len, skb) < 0)
				goto error_efault;

			pfrag->offset += copy;
			skb_frag_size_add(&skb_shinfo(skb)->frags[i - 1], copy);
			skb->len += copy;
			skb->data_len += copy;
			skb->truesize += copy;
			atomic_add(copy, &sk->sk_wmem_alloc);
		}
		offset += copy;
		length -= copy;
	}

	return 0;

error_efault:
	err = -EFAULT;
error:
	cork->length -= length;
	IP_INC_STATS(sock_net(sk), IPSTATS_MIB_OUTDISCARDS);
	return err;
}

static int ip_setup_cork(struct sock *sk, struct inet_cork *cork,
			 struct ipcm_cookie *ipc, struct rtable **rtp)
{
	struct inet_sock *inet = inet_sk(sk);
	struct ip_options_rcu *opt;
	struct rtable *rt;

	/*
	 * setup for corking.
	 */
	opt = ipc->opt;
	if (opt) {
		if (cork->opt == NULL) {
			cork->opt = kmalloc(sizeof(struct ip_options) + 40,
					    sk->sk_allocation);
			if (unlikely(cork->opt == NULL))
				return -ENOBUFS;
		}
		memcpy(cork->opt, &opt->opt, sizeof(struct ip_options) + opt->opt.optlen);
		cork->flags |= IPCORK_OPT;
		cork->addr = ipc->addr;
	}
	rt = *rtp;
	if (unlikely(!rt))
		return -EFAULT;
	/*
	 * We steal reference to this route, caller should not release it
	 */
	*rtp = NULL;
	cork->fragsize = inet->pmtudisc == IP_PMTUDISC_PROBE ?
			 rt->dst.dev->mtu : dst_mtu(&rt->dst);
	cork->dst = &rt->dst;
	cork->length = 0;
	cork->tx_flags = ipc->tx_flags;

	return 0;
}

/*
 *	ip_append_data() and ip_append_page() can make one large IP datagram
 *	from many pieces of data. Each pieces will be holded on the socket
 *	until ip_push_pending_frames() is called. Each piece can be a page
 *	or non-page data.
 *
 *	Not only UDP, other transport protocols - e.g. raw sockets - can use
 *	this interface potentially.
 *
 *	LATER: length must be adjusted by pad at tail, when it is required.
 */
int ip_append_data(struct sock *sk, struct flowi4 *fl4,
		   int getfrag(void *from, char *to, int offset, int len,
			       int odd, struct sk_buff *skb),
		   void *from, int length, int transhdrlen,
		   struct ipcm_cookie *ipc, struct rtable **rtp,
		   unsigned int flags)
{
	struct inet_sock *inet = inet_sk(sk);
	int err;

	if (flags&MSG_PROBE)
		return 0;

	if (skb_queue_empty(&sk->sk_write_queue)) {
		err = ip_setup_cork(sk, &inet->cork.base, ipc, rtp);
		if (err)
			return err;
	} else {
		transhdrlen = 0;
	}

	return __ip_append_data(sk, fl4, &sk->sk_write_queue, &inet->cork.base,
				sk_page_frag(sk), getfrag,
				from, length, transhdrlen, flags);
}

ssize_t	ip_append_page(struct sock *sk, struct flowi4 *fl4, struct page *page,
		       int offset, size_t size, int flags)
{
	struct inet_sock *inet = inet_sk(sk);
	struct sk_buff *skb;
	struct rtable *rt;
	struct ip_options *opt = NULL;
	struct inet_cork *cork;
	int hh_len;
	int mtu;
	int len;
	int err;
	unsigned int maxfraglen, fragheaderlen, fraggap;

	if (inet->hdrincl)
		return -EPERM;

	if (flags&MSG_PROBE)
		return 0;

	if (skb_queue_empty(&sk->sk_write_queue))
		return -EINVAL;

	cork = &inet->cork.base;
	rt = (struct rtable *)cork->dst;
	if (cork->flags & IPCORK_OPT)
		opt = cork->opt;

	if (!(rt->dst.dev->features&NETIF_F_SG))
		return -EOPNOTSUPP;

	hh_len = LL_RESERVED_SPACE(rt->dst.dev);
	mtu = cork->fragsize;

	fragheaderlen = sizeof(struct iphdr) + (opt ? opt->optlen : 0);
	maxfraglen = ((mtu - fragheaderlen) & ~7) + fragheaderlen;

	if (cork->length + size > 0xFFFF - fragheaderlen) {
		ip_local_error(sk, EMSGSIZE, fl4->daddr, inet->inet_dport, mtu);
		return -EMSGSIZE;
	}

	if ((skb = skb_peek_tail(&sk->sk_write_queue)) == NULL)
		return -EINVAL;

	cork->length += size;
	if ((size + skb->len > mtu) &&
	    (sk->sk_protocol == IPPROTO_UDP) &&
	    (rt->dst.dev->features & NETIF_F_UFO)) {
		skb_shinfo(skb)->gso_size = mtu - fragheaderlen;
		skb_shinfo(skb)->gso_type = SKB_GSO_UDP;
	}


	while (size > 0) {
		int i;

		if (skb_is_gso(skb))
			len = size;
		else {

			/* Check if the remaining data fits into current packet. */
			len = mtu - skb->len;
			if (len < size)
				len = maxfraglen - skb->len;
		}
		if (len <= 0) {
			struct sk_buff *skb_prev;
			int alloclen;

			skb_prev = skb;
			fraggap = skb_prev->len - maxfraglen;

			alloclen = fragheaderlen + hh_len + fraggap + 15;
			skb = sock_wmalloc(sk, alloclen, 1, sk->sk_allocation);
			if (unlikely(!skb)) {
				err = -ENOBUFS;
				goto error;
			}

			/*
			 *	Fill in the control structures
			 */
			skb->ip_summed = CHECKSUM_NONE;
			skb->csum = 0;
			skb_reserve(skb, hh_len);

			/*
			 *	Find where to start putting bytes.
			 */
			skb_put(skb, fragheaderlen + fraggap);
			skb_reset_network_header(skb);
			skb->transport_header = (skb->network_header +
						 fragheaderlen);
			if (fraggap) {
				skb->csum = skb_copy_and_csum_bits(skb_prev,
								   maxfraglen,
						    skb_transport_header(skb),
								   fraggap, 0);
				skb_prev->csum = csum_sub(skb_prev->csum,
							  skb->csum);
				pskb_trim_unique(skb_prev, maxfraglen);
			}

			/*
			 * Put the packet on the pending queue.
			 */
			__skb_queue_tail(&sk->sk_write_queue, skb);
			continue;
		}

		i = skb_shinfo(skb)->nr_frags;
		if (len > size)
			len = size;
		if (skb_can_coalesce(skb, i, page, offset)) {
			skb_frag_size_add(&skb_shinfo(skb)->frags[i-1], len);
		} else if (i < MAX_SKB_FRAGS) {
			get_page(page);
			skb_fill_page_desc(skb, i, page, offset, len);
		} else {
			err = -EMSGSIZE;
			goto error;
		}

		if (skb->ip_summed == CHECKSUM_NONE) {
			__wsum csum;
			csum = csum_page(page, offset, len);
			skb->csum = csum_block_add(skb->csum, csum, skb->len);
		}

		skb->len += len;
		skb->data_len += len;
		skb->truesize += len;
		atomic_add(len, &sk->sk_wmem_alloc);
		offset += len;
		size -= len;
	}
	return 0;

error:
	cork->length -= size;
	IP_INC_STATS(sock_net(sk), IPSTATS_MIB_OUTDISCARDS);
	return err;
}

static void ip_cork_release(struct inet_cork *cork)
{
	cork->flags &= ~IPCORK_OPT;
	kfree(cork->opt);
	cork->opt = NULL;
	dst_release(cork->dst);
	cork->dst = NULL;
}

/*
 *	Combined all pending IP fragments on the socket as one IP datagram
 *	and push them out.
 */
struct sk_buff *__ip_make_skb(struct sock *sk,
			      struct flowi4 *fl4,
			      struct sk_buff_head *queue,
			      struct inet_cork *cork)
{
	struct sk_buff *skb, *tmp_skb;
	struct sk_buff **tail_skb;
	struct inet_sock *inet = inet_sk(sk);
	struct net *net = sock_net(sk);
	struct ip_options *opt = NULL;
	struct rtable *rt = (struct rtable *)cork->dst;
	struct iphdr *iph;
	__be16 df = 0;
	__u8 ttl;

	if ((skb = __skb_dequeue(queue)) == NULL)
		goto out;
	tail_skb = &(skb_shinfo(skb)->frag_list);

	/* move skb->data to ip header from ext header */
	if (skb->data < skb_network_header(skb))
		__skb_pull(skb, skb_network_offset(skb));
	while ((tmp_skb = __skb_dequeue(queue)) != NULL) {
		__skb_pull(tmp_skb, skb_network_header_len(skb));
		*tail_skb = tmp_skb;
		tail_skb = &(tmp_skb->next);
		skb->len += tmp_skb->len;
		skb->data_len += tmp_skb->len;
		skb->truesize += tmp_skb->truesize;
		tmp_skb->destructor = NULL;
		tmp_skb->sk = NULL;
	}

	/* Unless user demanded real pmtu discovery (IP_PMTUDISC_DO), we allow
	 * to fragment the frame generated here. No matter, what transforms
	 * how transforms change size of the packet, it will come out.
	 */
	if (inet->pmtudisc < IP_PMTUDISC_DO)
		skb->local_df = 1;

	/* DF bit is set when we want to see DF on outgoing frames.
	 * If local_df is set too, we still allow to fragment this frame
	 * locally. */
	if (inet->pmtudisc >= IP_PMTUDISC_DO ||
	    (skb->len <= dst_mtu(&rt->dst) &&
	     ip_dont_fragment(sk, &rt->dst)))
		df = htons(IP_DF);

	if (cork->flags & IPCORK_OPT)
		opt = cork->opt;

	if (rt->rt_type == RTN_MULTICAST)
		ttl = inet->mc_ttl;
	else
		ttl = ip_select_ttl(inet, &rt->dst);

	iph = ip_hdr(skb);
	iph->version = 4;
	iph->ihl = 5;
	iph->tos = inet->tos;
	iph->frag_off = df;
	iph->ttl = ttl;
	iph->protocol = sk->sk_protocol;
	ip_copy_addrs(iph, fl4);
<<<<<<< HEAD
	ip_select_ident(skb, &rt->dst, sk);
=======
	ip_select_ident(skb, sk);
>>>>>>> 2527c3d5

	if (opt) {
		iph->ihl += opt->optlen>>2;
		ip_options_build(skb, opt, cork->addr, rt, 0);
	}

	skb->priority = sk->sk_priority;
	skb->mark = sk->sk_mark;
	/*
	 * Steal rt from cork.dst to avoid a pair of atomic_inc/atomic_dec
	 * on dst refcount
	 */
	cork->dst = NULL;
	skb_dst_set(skb, &rt->dst);

	if (iph->protocol == IPPROTO_ICMP)
		icmp_out_count(net, ((struct icmphdr *)
			skb_transport_header(skb))->type);

	ip_cork_release(cork);
out:
	return skb;
}

int ip_send_skb(struct net *net, struct sk_buff *skb)
{
	int err;

	err = ip_local_out(skb);
	if (err) {
		if (err > 0)
			err = net_xmit_errno(err);
		if (err)
			IP_INC_STATS(net, IPSTATS_MIB_OUTDISCARDS);
	}

	return err;
}

int ip_push_pending_frames(struct sock *sk, struct flowi4 *fl4)
{
	struct sk_buff *skb;

	skb = ip_finish_skb(sk, fl4);
	if (!skb)
		return 0;

	/* Netfilter gets whole the not fragmented skb. */
	return ip_send_skb(sock_net(sk), skb);
}

/*
 *	Throw away all pending data on the socket.
 */
static void __ip_flush_pending_frames(struct sock *sk,
				      struct sk_buff_head *queue,
				      struct inet_cork *cork)
{
	struct sk_buff *skb;

	while ((skb = __skb_dequeue_tail(queue)) != NULL)
		kfree_skb(skb);

	ip_cork_release(cork);
}

void ip_flush_pending_frames(struct sock *sk)
{
	__ip_flush_pending_frames(sk, &sk->sk_write_queue, &inet_sk(sk)->cork.base);
}

struct sk_buff *ip_make_skb(struct sock *sk,
			    struct flowi4 *fl4,
			    int getfrag(void *from, char *to, int offset,
					int len, int odd, struct sk_buff *skb),
			    void *from, int length, int transhdrlen,
			    struct ipcm_cookie *ipc, struct rtable **rtp,
			    unsigned int flags)
{
	struct inet_cork cork;
	struct sk_buff_head queue;
	int err;

	if (flags & MSG_PROBE)
		return NULL;

	__skb_queue_head_init(&queue);

	cork.flags = 0;
	cork.addr = 0;
	cork.opt = NULL;
	err = ip_setup_cork(sk, &cork, ipc, rtp);
	if (err)
		return ERR_PTR(err);

	err = __ip_append_data(sk, fl4, &queue, &cork,
			       &current->task_frag, getfrag,
			       from, length, transhdrlen, flags);
	if (err) {
		__ip_flush_pending_frames(sk, &queue, &cork);
		return ERR_PTR(err);
	}

	return __ip_make_skb(sk, fl4, &queue, &cork);
}

/*
 *	Fetch data from kernel space and fill in checksum if needed.
 */
static int ip_reply_glue_bits(void *dptr, char *to, int offset,
			      int len, int odd, struct sk_buff *skb)
{
	__wsum csum;

	csum = csum_partial_copy_nocheck(dptr+offset, to, len, 0);
	skb->csum = csum_block_add(skb->csum, csum, odd);
	return 0;
}

/*
 *	Generic function to send a packet as reply to another packet.
 *	Used to send some TCP resets/acks so far.
 *
 *	Use a fake percpu inet socket to avoid false sharing and contention.
 */
static DEFINE_PER_CPU(struct inet_sock, unicast_sock) = {
	.sk = {
		.__sk_common = {
			.skc_refcnt = ATOMIC_INIT(1),
		},
		.sk_wmem_alloc	= ATOMIC_INIT(1),
		.sk_allocation	= GFP_ATOMIC,
		.sk_flags	= (1UL << SOCK_USE_WRITE_QUEUE),
	},
	.pmtudisc	= IP_PMTUDISC_WANT,
	.uc_ttl		= -1,
};

void ip_send_unicast_reply(struct net *net, struct sk_buff *skb, __be32 daddr,
			   __be32 saddr, const struct ip_reply_arg *arg,
			   unsigned int len)
{
	struct ip_options_data replyopts;
	struct ipcm_cookie ipc;
	struct flowi4 fl4;
	struct rtable *rt = skb_rtable(skb);
	struct sk_buff *nskb;
	struct sock *sk;
	struct inet_sock *inet;
	int err;

	if (ip_options_echo(&replyopts.opt.opt, skb))
		return;

	ipc.addr = daddr;
	ipc.opt = NULL;
	ipc.tx_flags = 0;

	if (replyopts.opt.opt.optlen) {
		ipc.opt = &replyopts.opt;

		if (replyopts.opt.opt.srr)
			daddr = replyopts.opt.opt.faddr;
	}

	flowi4_init_output(&fl4, arg->bound_dev_if,
			   IP4_REPLY_MARK(net, skb->mark),
			   RT_TOS(arg->tos),
			   RT_SCOPE_UNIVERSE, ip_hdr(skb)->protocol,
			   ip_reply_arg_flowi_flags(arg),
			   daddr, saddr,
			   tcp_hdr(skb)->source, tcp_hdr(skb)->dest,
			   arg->uid);
	security_skb_classify_flow(skb, flowi4_to_flowi(&fl4));
	rt = ip_route_output_key(net, &fl4);
	if (IS_ERR(rt))
		return;

	inet = &get_cpu_var(unicast_sock);

	inet->tos = arg->tos;
	sk = &inet->sk;
	sk->sk_priority = skb->priority;
	sk->sk_protocol = ip_hdr(skb)->protocol;
	sk->sk_bound_dev_if = arg->bound_dev_if;
	sock_net_set(sk, net);
	__skb_queue_head_init(&sk->sk_write_queue);
	sk->sk_sndbuf = sysctl_wmem_default;
	err = ip_append_data(sk, &fl4, ip_reply_glue_bits, arg->iov->iov_base,
			     len, 0, &ipc, &rt, MSG_DONTWAIT);
	if (unlikely(err)) {
		ip_flush_pending_frames(sk);
		goto out;
	}

	nskb = skb_peek(&sk->sk_write_queue);
	if (nskb) {
		if (arg->csumoffset >= 0)
			*((__sum16 *)skb_transport_header(nskb) +
			  arg->csumoffset) = csum_fold(csum_add(nskb->csum,
								arg->csum));
		nskb->ip_summed = CHECKSUM_NONE;
		skb_orphan(nskb);
		skb_set_queue_mapping(nskb, skb_get_queue_mapping(skb));
		ip_push_pending_frames(sk, &fl4);
	}
out:
	put_cpu_var(unicast_sock);

	ip_rt_put(rt);
}

void __init ip_init(void)
{
	ip_rt_init();
	inet_initpeers();

#if defined(CONFIG_IP_MULTICAST) && defined(CONFIG_PROC_FS)
	igmp_mc_proc_init();
#endif
}<|MERGE_RESOLUTION|>--- conflicted
+++ resolved
@@ -148,11 +148,7 @@
 	iph->daddr    = (opt && opt->opt.srr ? opt->opt.faddr : daddr);
 	iph->saddr    = saddr;
 	iph->protocol = sk->sk_protocol;
-<<<<<<< HEAD
-	ip_select_ident(skb, &rt->dst, sk);
-=======
 	ip_select_ident(skb, sk);
->>>>>>> 2527c3d5
 
 	if (opt && opt->opt.optlen) {
 		iph->ihl += opt->opt.optlen>>2;
@@ -398,12 +394,7 @@
 		ip_options_build(skb, &inet_opt->opt, inet->inet_daddr, rt, 0);
 	}
 
-<<<<<<< HEAD
-	ip_select_ident_more(skb, &rt->dst, sk,
-			     (skb_shinfo(skb)->gso_segs ?: 1) - 1);
-=======
 	ip_select_ident_segs(skb, sk, skb_shinfo(skb)->gso_segs ?: 1);
->>>>>>> 2527c3d5
 
 	skb->priority = sk->sk_priority;
 	skb->mark = sk->sk_mark;
@@ -1340,11 +1331,7 @@
 	iph->ttl = ttl;
 	iph->protocol = sk->sk_protocol;
 	ip_copy_addrs(iph, fl4);
-<<<<<<< HEAD
-	ip_select_ident(skb, &rt->dst, sk);
-=======
 	ip_select_ident(skb, sk);
->>>>>>> 2527c3d5
 
 	if (opt) {
 		iph->ihl += opt->optlen>>2;
