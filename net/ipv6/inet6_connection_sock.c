/*
 * INET        An implementation of the TCP/IP protocol suite for the LINUX
 *             operating system.  INET is implemented using the  BSD Socket
 *             interface as the means of communication with the user level.
 *
 *             Support for INET6 connection oriented protocols.
 *
 * Authors:    See the TCPv6 sources
 *
 *             This program is free software; you can redistribute it and/or
 *             modify it under the terms of the GNU General Public License
 *             as published by the Free Software Foundation; either version
 *             2 of the License, or(at your option) any later version.
 */

#include <linux/module.h>
#include <linux/in6.h>
#include <linux/ipv6.h>
#include <linux/jhash.h>
#include <linux/slab.h>

#include <net/addrconf.h>
#include <net/inet_connection_sock.h>
#include <net/inet_ecn.h>
#include <net/inet_hashtables.h>
#include <net/ip6_route.h>
#include <net/sock.h>
#include <net/inet6_connection_sock.h>

int inet6_csk_bind_conflict(const struct sock *sk,
			    const struct inet_bind_bucket *tb, bool relax)
{
	const struct sock *sk2;
	int reuse = sk->sk_reuse;
	int reuseport = sk->sk_reuseport;
	kuid_t uid = sock_i_uid((struct sock *)sk);

	/* We must walk the whole port owner list in this case. -DaveM */
	/*
	 * See comment in inet_csk_bind_conflict about sock lookup
	 * vs net namespaces issues.
	 */
	sk_for_each_bound(sk2, &tb->owners) {
		if (sk != sk2 &&
		    (!sk->sk_bound_dev_if ||
		     !sk2->sk_bound_dev_if ||
		     sk->sk_bound_dev_if == sk2->sk_bound_dev_if)) {
			if ((!reuse || !sk2->sk_reuse ||
			     sk2->sk_state == TCP_LISTEN) &&
			    (!reuseport || !sk2->sk_reuseport ||
			     (sk2->sk_state != TCP_TIME_WAIT &&
			      !uid_eq(uid,
				      sock_i_uid((struct sock *)sk2))))) {
				if (ipv6_rcv_saddr_equal(sk, sk2))
					break;
			}
			if (!relax && reuse && sk2->sk_reuse &&
			    sk2->sk_state != TCP_LISTEN &&
			    ipv6_rcv_saddr_equal(sk, sk2))
				break;
		}
	}

	return sk2 != NULL;
}

EXPORT_SYMBOL_GPL(inet6_csk_bind_conflict);

struct dst_entry *inet6_csk_route_req(struct sock *sk,
				      struct flowi6 *fl6,
				      const struct request_sock *req)
{
	struct inet6_request_sock *treq = inet6_rsk(req);
	struct ipv6_pinfo *np = inet6_sk(sk);
	struct in6_addr *final_p, final;
	struct dst_entry *dst;

	memset(fl6, 0, sizeof(*fl6));
	fl6->flowi6_proto = IPPROTO_TCP;
	fl6->daddr = treq->rmt_addr;
	final_p = fl6_update_dst(fl6, np->opt, &final);
	fl6->saddr = treq->loc_addr;
	fl6->flowi6_oif = treq->iif;
<<<<<<< HEAD
	fl6->flowi6_mark = treq->ir_mark;
=======
	fl6->flowi6_mark = inet_rsk(req)->ir_mark;
>>>>>>> 2527c3d5
	fl6->fl6_dport = inet_rsk(req)->rmt_port;
	fl6->fl6_sport = inet_rsk(req)->loc_port;
	fl6->flowi6_uid = sock_i_uid(sk);
	security_req_classify_flow(req, flowi6_to_flowi(fl6));

	dst = ip6_dst_lookup_flow(sk, fl6, final_p, false);
	if (IS_ERR(dst))
		return NULL;

	return dst;
}

/*
 * request_sock (formerly open request) hash tables.
 */
static u32 inet6_synq_hash(const struct in6_addr *raddr, const __be16 rport,
			   const u32 rnd, const u32 synq_hsize)
{
	u32 c;

	c = jhash_3words((__force u32)raddr->s6_addr32[0],
			 (__force u32)raddr->s6_addr32[1],
			 (__force u32)raddr->s6_addr32[2],
			 rnd);

	c = jhash_2words((__force u32)raddr->s6_addr32[3],
			 (__force u32)rport,
			 c);

	return c & (synq_hsize - 1);
}

struct request_sock *inet6_csk_search_req(const struct sock *sk,
					  struct request_sock ***prevp,
					  const __be16 rport,
					  const struct in6_addr *raddr,
					  const struct in6_addr *laddr,
					  const int iif)
{
	const struct inet_connection_sock *icsk = inet_csk(sk);
	struct listen_sock *lopt = icsk->icsk_accept_queue.listen_opt;
	struct request_sock *req, **prev;

	for (prev = &lopt->syn_table[inet6_synq_hash(raddr, rport,
						     lopt->hash_rnd,
						     lopt->nr_table_entries)];
	     (req = *prev) != NULL;
	     prev = &req->dl_next) {
		const struct inet6_request_sock *treq = inet6_rsk(req);

		if (inet_rsk(req)->rmt_port == rport &&
		    req->rsk_ops->family == AF_INET6 &&
		    ipv6_addr_equal(&treq->rmt_addr, raddr) &&
		    ipv6_addr_equal(&treq->loc_addr, laddr) &&
		    (!treq->iif || treq->iif == iif)) {
			WARN_ON(req->sk != NULL);
			*prevp = prev;
			return req;
		}
	}

	return NULL;
}

EXPORT_SYMBOL_GPL(inet6_csk_search_req);

void inet6_csk_reqsk_queue_hash_add(struct sock *sk,
				    struct request_sock *req,
				    const unsigned long timeout)
{
	struct inet_connection_sock *icsk = inet_csk(sk);
	struct listen_sock *lopt = icsk->icsk_accept_queue.listen_opt;
	const u32 h = inet6_synq_hash(&inet6_rsk(req)->rmt_addr,
				      inet_rsk(req)->rmt_port,
				      lopt->hash_rnd, lopt->nr_table_entries);

	reqsk_queue_hash_req(&icsk->icsk_accept_queue, h, req, timeout);
	inet_csk_reqsk_queue_added(sk, timeout);
}

EXPORT_SYMBOL_GPL(inet6_csk_reqsk_queue_hash_add);

void inet6_csk_addr2sockaddr(struct sock *sk, struct sockaddr * uaddr)
{
	struct ipv6_pinfo *np = inet6_sk(sk);
	struct sockaddr_in6 *sin6 = (struct sockaddr_in6 *) uaddr;

	sin6->sin6_family = AF_INET6;
	sin6->sin6_addr = np->daddr;
	sin6->sin6_port	= inet_sk(sk)->inet_dport;
	/* We do not store received flowlabel for TCP */
	sin6->sin6_flowinfo = 0;
	sin6->sin6_scope_id = ipv6_iface_scope_id(&sin6->sin6_addr,
						  sk->sk_bound_dev_if);
}

EXPORT_SYMBOL_GPL(inet6_csk_addr2sockaddr);

static inline
void __inet6_csk_dst_store(struct sock *sk, struct dst_entry *dst,
			   const struct in6_addr *daddr,
			   const struct in6_addr *saddr)
{
	__ip6_dst_store(sk, dst, daddr, saddr);
}

static inline
struct dst_entry *__inet6_csk_dst_check(struct sock *sk, u32 cookie)
{
	return __sk_dst_check(sk, cookie);
}

static struct dst_entry *inet6_csk_route_socket(struct sock *sk,
						struct flowi6 *fl6)
{
	struct inet_sock *inet = inet_sk(sk);
	struct ipv6_pinfo *np = inet6_sk(sk);
	struct in6_addr *final_p, final;
	struct dst_entry *dst;

	memset(fl6, 0, sizeof(*fl6));
	fl6->flowi6_proto = sk->sk_protocol;
	fl6->daddr = np->daddr;
	fl6->saddr = np->saddr;
	fl6->flowlabel = np->flow_label;
	IP6_ECN_flow_xmit(sk, fl6->flowlabel);
	fl6->flowi6_oif = sk->sk_bound_dev_if;
	fl6->flowi6_mark = sk->sk_mark;
	fl6->fl6_sport = inet->inet_sport;
	fl6->fl6_dport = inet->inet_dport;
	fl6->flowi6_uid = sock_i_uid(sk);
	security_sk_classify_flow(sk, flowi6_to_flowi(fl6));

	final_p = fl6_update_dst(fl6, np->opt, &final);

	dst = __inet6_csk_dst_check(sk, np->dst_cookie);
	if (!dst) {
		dst = ip6_dst_lookup_flow(sk, fl6, final_p, false);

		if (!IS_ERR(dst))
			__inet6_csk_dst_store(sk, dst, NULL, NULL);
	}
	return dst;
}

int inet6_csk_xmit(struct sk_buff *skb, struct flowi *fl_unused)
{
	struct sock *sk = skb->sk;
	struct ipv6_pinfo *np = inet6_sk(sk);
	struct flowi6 fl6;
	struct dst_entry *dst;
	int res;

	dst = inet6_csk_route_socket(sk, &fl6);
	if (IS_ERR(dst)) {
		sk->sk_err_soft = -PTR_ERR(dst);
		sk->sk_route_caps = 0;
		kfree_skb(skb);
		return PTR_ERR(dst);
	}

	rcu_read_lock();
	skb_dst_set_noref(skb, dst);

	/* Restore final destination back after routing done */
	fl6.daddr = np->daddr;

	res = ip6_xmit(sk, skb, &fl6, np->opt, np->tclass);
	rcu_read_unlock();
	return res;
}
EXPORT_SYMBOL_GPL(inet6_csk_xmit);

struct dst_entry *inet6_csk_update_pmtu(struct sock *sk, u32 mtu)
{
	struct flowi6 fl6;
	struct dst_entry *dst = inet6_csk_route_socket(sk, &fl6);

	if (IS_ERR(dst))
		return NULL;
	dst->ops->update_pmtu(dst, sk, NULL, mtu);

	dst = inet6_csk_route_socket(sk, &fl6);
	return IS_ERR(dst) ? NULL : dst;
}
EXPORT_SYMBOL_GPL(inet6_csk_update_pmtu);<|MERGE_RESOLUTION|>--- conflicted
+++ resolved
@@ -81,11 +81,7 @@
 	final_p = fl6_update_dst(fl6, np->opt, &final);
 	fl6->saddr = treq->loc_addr;
 	fl6->flowi6_oif = treq->iif;
-<<<<<<< HEAD
-	fl6->flowi6_mark = treq->ir_mark;
-=======
 	fl6->flowi6_mark = inet_rsk(req)->ir_mark;
->>>>>>> 2527c3d5
 	fl6->fl6_dport = inet_rsk(req)->rmt_port;
 	fl6->fl6_sport = inet_rsk(req)->loc_port;
 	fl6->flowi6_uid = sock_i_uid(sk);
