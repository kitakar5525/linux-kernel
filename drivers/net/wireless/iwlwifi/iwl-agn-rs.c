--- conflicted
+++ resolved
@@ -2507,13 +2507,8 @@
 	sta_priv = (struct iwl_station_priv *) sta->drv_priv;
 	lq_sta = &sta_priv->lq_sta;
 	sband = hw->wiphy->bands[conf->channel->band];
-<<<<<<< HEAD
-
-
-=======
-
-
->>>>>>> adfba3c7
+
+
 	lq_sta->lq.sta_id = sta_id;
 
 	for (j = 0; j < LQ_SIZE; j++)
