/*
 *  SMP related functions
 *
 *    Copyright IBM Corp. 1999,2012
 *    Author(s): Denis Joseph Barrow,
 *		 Martin Schwidefsky <schwidefsky@de.ibm.com>,
 *		 Heiko Carstens <heiko.carstens@de.ibm.com>,
 *
 *  based on other smp stuff by
 *    (c) 1995 Alan Cox, CymruNET Ltd  <alan@cymru.net>
 *    (c) 1998 Ingo Molnar
 *
 * The code outside of smp.c uses logical cpu numbers, only smp.c does
 * the translation of logical to physical cpu ids. All new code that
 * operates on physical cpu numbers needs to go into smp.c.
 */

#define KMSG_COMPONENT "cpu"
#define pr_fmt(fmt) KMSG_COMPONENT ": " fmt

#include <linux/workqueue.h>
#include <linux/module.h>
#include <linux/init.h>
#include <linux/mm.h>
#include <linux/err.h>
#include <linux/spinlock.h>
#include <linux/kernel_stat.h>
#include <linux/delay.h>
#include <linux/interrupt.h>
#include <linux/irqflags.h>
#include <linux/cpu.h>
#include <linux/slab.h>
#include <linux/crash_dump.h>
#include <asm/asm-offsets.h>
#include <asm/ipl.h>
#include <asm/setup.h>
#include <asm/irq.h>
#include <asm/tlbflush.h>
#include <asm/timer.h>
#include <asm/lowcore.h>
#include <asm/sclp.h>
#include <asm/vdso.h>
#include <asm/debug.h>
#include <asm/os_info.h>
#include "entry.h"

enum {
	sigp_sense = 1,
	sigp_external_call = 2,
	sigp_emergency_signal = 3,
	sigp_start = 4,
	sigp_stop = 5,
	sigp_restart = 6,
	sigp_stop_and_store_status = 9,
	sigp_initial_cpu_reset = 11,
	sigp_cpu_reset = 12,
	sigp_set_prefix = 13,
	sigp_store_status_at_address = 14,
	sigp_store_extended_status_at_address = 15,
	sigp_set_architecture = 18,
	sigp_conditional_emergency_signal = 19,
	sigp_sense_running = 21,
};

enum {
	sigp_order_code_accepted = 0,
	sigp_status_stored = 1,
	sigp_busy = 2,
	sigp_not_operational = 3,
};

enum {
	ec_schedule = 0,
	ec_call_function,
	ec_call_function_single,
	ec_stop_cpu,
};

enum {
	CPU_STATE_STANDBY,
	CPU_STATE_CONFIGURED,
};

struct pcpu {
	struct cpu cpu;
	struct task_struct *idle;	/* idle process for the cpu */
	struct _lowcore *lowcore;	/* lowcore page(s) for the cpu */
	unsigned long async_stack;	/* async stack for the cpu */
	unsigned long panic_stack;	/* panic stack for the cpu */
	unsigned long ec_mask;		/* bit mask for ec_xxx functions */
	int state;			/* physical cpu state */
	u32 status;			/* last status received via sigp */
	u16 address;			/* physical cpu address */
};

static u8 boot_cpu_type;
static u16 boot_cpu_address;
static struct pcpu pcpu_devices[NR_CPUS];

DEFINE_MUTEX(smp_cpu_state_mutex);

/*
 * Signal processor helper functions.
 */
static inline int __pcpu_sigp(u16 addr, u8 order, u32 parm, u32 *status)
{
	register unsigned int reg1 asm ("1") = parm;
	int cc;

	asm volatile(
		"	sigp	%1,%2,0(%3)\n"
		"	ipm	%0\n"
		"	srl	%0,28\n"
		: "=d" (cc), "+d" (reg1) : "d" (addr), "a" (order) : "cc");
	if (status && cc == 1)
		*status = reg1;
	return cc;
}

static inline int __pcpu_sigp_relax(u16 addr, u8 order, u32 parm, u32 *status)
{
	int cc;

	while (1) {
		cc = __pcpu_sigp(addr, order, parm, status);
		if (cc != sigp_busy)
			return cc;
		cpu_relax();
	}
}

static int pcpu_sigp_retry(struct pcpu *pcpu, u8 order, u32 parm)
{
	int cc, retry;

	for (retry = 0; ; retry++) {
		cc = __pcpu_sigp(pcpu->address, order, parm, &pcpu->status);
		if (cc != sigp_busy)
			break;
		if (retry >= 3)
			udelay(10);
	}
	return cc;
}

static inline int pcpu_stopped(struct pcpu *pcpu)
{
	if (__pcpu_sigp(pcpu->address, sigp_sense,
			0, &pcpu->status) != sigp_status_stored)
		return 0;
	/* Check for stopped and check stop state */
	return !!(pcpu->status & 0x50);
}

static inline int pcpu_running(struct pcpu *pcpu)
{
	if (__pcpu_sigp(pcpu->address, sigp_sense_running,
			0, &pcpu->status) != sigp_status_stored)
		return 1;
	/* Check for running status */
	return !(pcpu->status & 0x400);
}

/*
 * Find struct pcpu by cpu address.
 */
static struct pcpu *pcpu_find_address(const struct cpumask *mask, int address)
{
	int cpu;

	for_each_cpu(cpu, mask)
		if (pcpu_devices[cpu].address == address)
			return pcpu_devices + cpu;
	return NULL;
}

static void pcpu_ec_call(struct pcpu *pcpu, int ec_bit)
{
	int order;

	set_bit(ec_bit, &pcpu->ec_mask);
	order = pcpu_running(pcpu) ?
		sigp_external_call : sigp_emergency_signal;
	pcpu_sigp_retry(pcpu, order, 0);
}

static int __cpuinit pcpu_alloc_lowcore(struct pcpu *pcpu, int cpu)
{
	struct _lowcore *lc;

	if (pcpu != &pcpu_devices[0]) {
		pcpu->lowcore =	(struct _lowcore *)
			__get_free_pages(GFP_KERNEL | GFP_DMA, LC_ORDER);
		pcpu->async_stack = __get_free_pages(GFP_KERNEL, ASYNC_ORDER);
		pcpu->panic_stack = __get_free_page(GFP_KERNEL);
		if (!pcpu->lowcore || !pcpu->panic_stack || !pcpu->async_stack)
			goto out;
	}
	lc = pcpu->lowcore;
	memcpy(lc, &S390_lowcore, 512);
	memset((char *) lc + 512, 0, sizeof(*lc) - 512);
	lc->async_stack = pcpu->async_stack + ASYNC_SIZE;
	lc->panic_stack = pcpu->panic_stack + PAGE_SIZE;
	lc->cpu_nr = cpu;
#ifndef CONFIG_64BIT
	if (MACHINE_HAS_IEEE) {
		lc->extended_save_area_addr = get_zeroed_page(GFP_KERNEL);
		if (!lc->extended_save_area_addr)
			goto out;
	}
#else
	if (vdso_alloc_per_cpu(lc))
		goto out;
#endif
	lowcore_ptr[cpu] = lc;
	pcpu_sigp_retry(pcpu, sigp_set_prefix, (u32)(unsigned long) lc);
	return 0;
out:
	if (pcpu != &pcpu_devices[0]) {
		free_page(pcpu->panic_stack);
		free_pages(pcpu->async_stack, ASYNC_ORDER);
		free_pages((unsigned long) pcpu->lowcore, LC_ORDER);
	}
	return -ENOMEM;
}

static void pcpu_free_lowcore(struct pcpu *pcpu)
{
	pcpu_sigp_retry(pcpu, sigp_set_prefix, 0);
	lowcore_ptr[pcpu - pcpu_devices] = NULL;
#ifndef CONFIG_64BIT
	if (MACHINE_HAS_IEEE) {
		struct _lowcore *lc = pcpu->lowcore;

		free_page((unsigned long) lc->extended_save_area_addr);
		lc->extended_save_area_addr = 0;
	}
#else
	vdso_free_per_cpu(pcpu->lowcore);
#endif
	if (pcpu != &pcpu_devices[0]) {
		free_page(pcpu->panic_stack);
		free_pages(pcpu->async_stack, ASYNC_ORDER);
		free_pages((unsigned long) pcpu->lowcore, LC_ORDER);
	}
}

static void pcpu_prepare_secondary(struct pcpu *pcpu, int cpu)
{
	struct _lowcore *lc = pcpu->lowcore;

	atomic_inc(&init_mm.context.attach_count);
	lc->cpu_nr = cpu;
	lc->percpu_offset = __per_cpu_offset[cpu];
	lc->kernel_asce = S390_lowcore.kernel_asce;
	lc->machine_flags = S390_lowcore.machine_flags;
	lc->ftrace_func = S390_lowcore.ftrace_func;
	lc->user_timer = lc->system_timer = lc->steal_timer = 0;
	__ctl_store(lc->cregs_save_area, 0, 15);
	save_access_regs((unsigned int *) lc->access_regs_save_area);
	memcpy(lc->stfle_fac_list, S390_lowcore.stfle_fac_list,
	       MAX_FACILITY_BIT/8);
}

static void pcpu_attach_task(struct pcpu *pcpu, struct task_struct *tsk)
{
	struct _lowcore *lc = pcpu->lowcore;
	struct thread_info *ti = task_thread_info(tsk);

	lc->kernel_stack = (unsigned long) task_stack_page(tsk) + THREAD_SIZE;
	lc->thread_info = (unsigned long) task_thread_info(tsk);
	lc->current_task = (unsigned long) tsk;
	lc->user_timer = ti->user_timer;
	lc->system_timer = ti->system_timer;
	lc->steal_timer = 0;
}

static void pcpu_start_fn(struct pcpu *pcpu, void (*func)(void *), void *data)
{
	struct _lowcore *lc = pcpu->lowcore;

	lc->restart_stack = lc->kernel_stack;
	lc->restart_fn = (unsigned long) func;
	lc->restart_data = (unsigned long) data;
	lc->restart_source = -1UL;
	pcpu_sigp_retry(pcpu, sigp_restart, 0);
}

/*
 * Call function via PSW restart on pcpu and stop the current cpu.
 */
static void pcpu_delegate(struct pcpu *pcpu, void (*func)(void *),
			  void *data, unsigned long stack)
{
	struct _lowcore *lc = pcpu->lowcore;
	unsigned short this_cpu;

	__load_psw_mask(psw_kernel_bits);
	this_cpu = stap();
	if (pcpu->address == this_cpu)
		func(data);	/* should not return */
	/* Stop target cpu (if func returns this stops the current cpu). */
	pcpu_sigp_retry(pcpu, sigp_stop, 0);
	/* Restart func on the target cpu and stop the current cpu. */
	lc->restart_stack = stack;
	lc->restart_fn = (unsigned long) func;
	lc->restart_data = (unsigned long) data;
	lc->restart_source = (unsigned long) this_cpu;
	asm volatile(
		"0:	sigp	0,%0,6	# sigp restart to target cpu\n"
		"	brc	2,0b	# busy, try again\n"
		"1:	sigp	0,%1,5	# sigp stop to current cpu\n"
		"	brc	2,1b	# busy, try again\n"
		: : "d" (pcpu->address), "d" (this_cpu) : "0", "1", "cc");
	for (;;) ;
}

/*
 * Call function on an online CPU.
 */
void smp_call_online_cpu(void (*func)(void *), void *data)
{
	struct pcpu *pcpu;

	/* Use the current cpu if it is online. */
	pcpu = pcpu_find_address(cpu_online_mask, stap());
	if (!pcpu)
		/* Use the first online cpu. */
		pcpu = pcpu_devices + cpumask_first(cpu_online_mask);
	pcpu_delegate(pcpu, func, data, (unsigned long) restart_stack);
}

/*
 * Call function on the ipl CPU.
 */
void smp_call_ipl_cpu(void (*func)(void *), void *data)
{
	pcpu_delegate(&pcpu_devices[0], func, data,
		      pcpu_devices->panic_stack + PAGE_SIZE);
}

int smp_find_processor_id(u16 address)
{
	int cpu;

	for_each_present_cpu(cpu)
		if (pcpu_devices[cpu].address == address)
			return cpu;
	return -1;
}

int smp_vcpu_scheduled(int cpu)
{
	return pcpu_running(pcpu_devices + cpu);
}

void smp_yield(void)
{
	if (MACHINE_HAS_DIAG44)
		asm volatile("diag 0,0,0x44");
}

void smp_yield_cpu(int cpu)
{
	if (MACHINE_HAS_DIAG9C)
		asm volatile("diag %0,0,0x9c"
			     : : "d" (pcpu_devices[cpu].address));
	else if (MACHINE_HAS_DIAG44)
		asm volatile("diag 0,0,0x44");
}

/*
 * Send cpus emergency shutdown signal. This gives the cpus the
 * opportunity to complete outstanding interrupts.
 */
void smp_emergency_stop(cpumask_t *cpumask)
{
	u64 end;
	int cpu;

	end = get_clock() + (1000000UL << 12);
	for_each_cpu(cpu, cpumask) {
		struct pcpu *pcpu = pcpu_devices + cpu;
		set_bit(ec_stop_cpu, &pcpu->ec_mask);
		while (__pcpu_sigp(pcpu->address, sigp_emergency_signal,
				   0, NULL) == sigp_busy &&
		       get_clock() < end)
			cpu_relax();
	}
	while (get_clock() < end) {
		for_each_cpu(cpu, cpumask)
			if (pcpu_stopped(pcpu_devices + cpu))
				cpumask_clear_cpu(cpu, cpumask);
		if (cpumask_empty(cpumask))
			break;
		cpu_relax();
	}
}

/*
 * Stop all cpus but the current one.
 */
void smp_send_stop(void)
{
	cpumask_t cpumask;
	int cpu;

	/* Disable all interrupts/machine checks */
	__load_psw_mask(psw_kernel_bits | PSW_MASK_DAT);
	trace_hardirqs_off();

	debug_set_critical();
	cpumask_copy(&cpumask, cpu_online_mask);
	cpumask_clear_cpu(smp_processor_id(), &cpumask);

	if (oops_in_progress)
		smp_emergency_stop(&cpumask);

	/* stop all processors */
	for_each_cpu(cpu, &cpumask) {
		struct pcpu *pcpu = pcpu_devices + cpu;
		pcpu_sigp_retry(pcpu, sigp_stop, 0);
		while (!pcpu_stopped(pcpu))
			cpu_relax();
	}
}

/*
 * Stop the current cpu.
 */
void smp_stop_cpu(void)
{
	pcpu_sigp_retry(pcpu_devices + smp_processor_id(), sigp_stop, 0);
	for (;;) ;
}

/*
 * This is the main routine where commands issued by other
 * cpus are handled.
 */
static void do_ext_call_interrupt(struct ext_code ext_code,
				  unsigned int param32, unsigned long param64)
{
	unsigned long bits;
	int cpu;

	cpu = smp_processor_id();
	if (ext_code.code == 0x1202)
		kstat_cpu(cpu).irqs[EXTINT_EXC]++;
	else
		kstat_cpu(cpu).irqs[EXTINT_EMS]++;
	/*
	 * handle bit signal external calls
	 */
	bits = xchg(&pcpu_devices[cpu].ec_mask, 0);

	if (test_bit(ec_stop_cpu, &bits))
		smp_stop_cpu();

	if (test_bit(ec_schedule, &bits))
		scheduler_ipi();

	if (test_bit(ec_call_function, &bits))
		generic_smp_call_function_interrupt();

	if (test_bit(ec_call_function_single, &bits))
		generic_smp_call_function_single_interrupt();

}

void arch_send_call_function_ipi_mask(const struct cpumask *mask)
{
	int cpu;

	for_each_cpu(cpu, mask)
		pcpu_ec_call(pcpu_devices + cpu, ec_call_function);
}

void arch_send_call_function_single_ipi(int cpu)
{
	pcpu_ec_call(pcpu_devices + cpu, ec_call_function_single);
}

#ifndef CONFIG_64BIT
/*
 * this function sends a 'purge tlb' signal to another CPU.
 */
static void smp_ptlb_callback(void *info)
{
	__tlb_flush_local();
}

void smp_ptlb_all(void)
{
	on_each_cpu(smp_ptlb_callback, NULL, 1);
}
EXPORT_SYMBOL(smp_ptlb_all);
#endif /* ! CONFIG_64BIT */

/*
 * this function sends a 'reschedule' IPI to another CPU.
 * it goes straight through and wastes no time serializing
 * anything. Worst case is that we lose a reschedule ...
 */
void smp_send_reschedule(int cpu)
{
	pcpu_ec_call(pcpu_devices + cpu, ec_schedule);
}

/*
 * parameter area for the set/clear control bit callbacks
 */
struct ec_creg_mask_parms {
	unsigned long orval;
	unsigned long andval;
	int cr;
};

/*
 * callback for setting/clearing control bits
 */
static void smp_ctl_bit_callback(void *info)
{
	struct ec_creg_mask_parms *pp = info;
	unsigned long cregs[16];

	__ctl_store(cregs, 0, 15);
	cregs[pp->cr] = (cregs[pp->cr] & pp->andval) | pp->orval;
	__ctl_load(cregs, 0, 15);
}

/*
 * Set a bit in a control register of all cpus
 */
void smp_ctl_set_bit(int cr, int bit)
{
	struct ec_creg_mask_parms parms = { 1UL << bit, -1UL, cr };

	on_each_cpu(smp_ctl_bit_callback, &parms, 1);
}
EXPORT_SYMBOL(smp_ctl_set_bit);

/*
 * Clear a bit in a control register of all cpus
 */
void smp_ctl_clear_bit(int cr, int bit)
{
	struct ec_creg_mask_parms parms = { 0, ~(1UL << bit), cr };

	on_each_cpu(smp_ctl_bit_callback, &parms, 1);
}
EXPORT_SYMBOL(smp_ctl_clear_bit);

#if defined(CONFIG_ZFCPDUMP) || defined(CONFIG_CRASH_DUMP)

struct save_area *zfcpdump_save_areas[NR_CPUS + 1];
EXPORT_SYMBOL_GPL(zfcpdump_save_areas);

static void __init smp_get_save_area(int cpu, u16 address)
{
	void *lc = pcpu_devices[0].lowcore;
	struct save_area *save_area;

	if (is_kdump_kernel())
		return;
	if (!OLDMEM_BASE && (address == boot_cpu_address ||
			     ipl_info.type != IPL_TYPE_FCP_DUMP))
		return;
	if (cpu >= NR_CPUS) {
		pr_warning("CPU %i exceeds the maximum %i and is excluded "
			   "from the dump\n", cpu, NR_CPUS - 1);
		return;
	}
	save_area = kmalloc(sizeof(struct save_area), GFP_KERNEL);
	if (!save_area)
		panic("could not allocate memory for save area\n");
	zfcpdump_save_areas[cpu] = save_area;
#ifdef CONFIG_CRASH_DUMP
	if (address == boot_cpu_address) {
		/* Copy the registers of the boot cpu. */
		copy_oldmem_page(1, (void *) save_area, sizeof(*save_area),
				 SAVE_AREA_BASE - PAGE_SIZE, 0);
		return;
	}
#endif
	/* Get the registers of a non-boot cpu. */
	__pcpu_sigp_relax(address, sigp_stop_and_store_status, 0, NULL);
	memcpy_real(save_area, lc + SAVE_AREA_BASE, sizeof(*save_area));
}

int smp_store_status(int cpu)
{
	struct pcpu *pcpu;

	pcpu = pcpu_devices + cpu;
	if (__pcpu_sigp_relax(pcpu->address, sigp_stop_and_store_status,
			      0, NULL) != sigp_order_code_accepted)
		return -EIO;
	return 0;
}

#else /* CONFIG_ZFCPDUMP || CONFIG_CRASH_DUMP */

static inline void smp_get_save_area(int cpu, u16 address) { }

#endif /* CONFIG_ZFCPDUMP || CONFIG_CRASH_DUMP */

static struct sclp_cpu_info *smp_get_cpu_info(void)
{
	static int use_sigp_detection;
	struct sclp_cpu_info *info;
	int address;

	info = kzalloc(sizeof(*info), GFP_KERNEL);
	if (info && (use_sigp_detection || sclp_get_cpu_info(info))) {
		use_sigp_detection = 1;
		for (address = 0; address <= MAX_CPU_ADDRESS; address++) {
			if (__pcpu_sigp_relax(address, sigp_sense, 0, NULL) ==
			    sigp_not_operational)
				continue;
			info->cpu[info->configured].address = address;
			info->configured++;
		}
		info->combined = info->configured;
	}
	return info;
}

static int __devinit smp_add_present_cpu(int cpu);

static int __devinit __smp_rescan_cpus(struct sclp_cpu_info *info,
				       int sysfs_add)
{
	struct pcpu *pcpu;
	cpumask_t avail;
	int cpu, nr, i;

	nr = 0;
	cpumask_xor(&avail, cpu_possible_mask, cpu_present_mask);
	cpu = cpumask_first(&avail);
	for (i = 0; (i < info->combined) && (cpu < nr_cpu_ids); i++) {
		if (info->has_cpu_type && info->cpu[i].type != boot_cpu_type)
			continue;
		if (pcpu_find_address(cpu_present_mask, info->cpu[i].address))
			continue;
		pcpu = pcpu_devices + cpu;
		pcpu->address = info->cpu[i].address;
		pcpu->state = (cpu >= info->configured) ?
			CPU_STATE_STANDBY : CPU_STATE_CONFIGURED;
		cpu_set_polarization(cpu, POLARIZATION_UNKNOWN);
		set_cpu_present(cpu, true);
		if (sysfs_add && smp_add_present_cpu(cpu) != 0)
			set_cpu_present(cpu, false);
		else
			nr++;
		cpu = cpumask_next(cpu, &avail);
	}
	return nr;
}

static void __init smp_detect_cpus(void)
{
	unsigned int cpu, c_cpus, s_cpus;
	struct sclp_cpu_info *info;

	info = smp_get_cpu_info();
	if (!info)
		panic("smp_detect_cpus failed to allocate memory\n");
	if (info->has_cpu_type) {
		for (cpu = 0; cpu < info->combined; cpu++) {
			if (info->cpu[cpu].address != boot_cpu_address)
				continue;
			/* The boot cpu dictates the cpu type. */
			boot_cpu_type = info->cpu[cpu].type;
			break;
		}
	}
	c_cpus = s_cpus = 0;
	for (cpu = 0; cpu < info->combined; cpu++) {
		if (info->has_cpu_type && info->cpu[cpu].type != boot_cpu_type)
			continue;
		if (cpu < info->configured) {
			smp_get_save_area(c_cpus, info->cpu[cpu].address);
			c_cpus++;
		} else
			s_cpus++;
	}
	pr_info("%d configured CPUs, %d standby CPUs\n", c_cpus, s_cpus);
	get_online_cpus();
	__smp_rescan_cpus(info, 0);
	put_online_cpus();
	kfree(info);
}

/*
 *	Activate a secondary processor.
 */
static void __cpuinit smp_start_secondary(void *cpuvoid)
{
	S390_lowcore.last_update_clock = get_clock();
	S390_lowcore.restart_stack = (unsigned long) restart_stack;
	S390_lowcore.restart_fn = (unsigned long) do_restart;
	S390_lowcore.restart_data = 0;
	S390_lowcore.restart_source = -1UL;
	restore_access_regs(S390_lowcore.access_regs_save_area);
	__ctl_load(S390_lowcore.cregs_save_area, 0, 15);
	__load_psw_mask(psw_kernel_bits | PSW_MASK_DAT);
	cpu_init();
	preempt_disable();
	init_cpu_timer();
	init_cpu_vtimer();
	pfault_init();
	notify_cpu_starting(smp_processor_id());
	ipi_call_lock();
	set_cpu_online(smp_processor_id(), true);
	ipi_call_unlock();
<<<<<<< HEAD
	__ctl_clear_bit(0, 28); /* Disable lowcore protection */
	S390_lowcore.restart_psw.mask =
		PSW_DEFAULT_KEY | PSW_MASK_BASE | PSW_MASK_EA | PSW_MASK_BA;
	S390_lowcore.restart_psw.addr =
		PSW_ADDR_AMODE | (unsigned long) psw_restart_int_handler;
	__ctl_set_bit(0, 28); /* Enable lowcore protection */
=======
	/*
	 * Wait until the cpu which brought this one up marked it
	 * active before enabling interrupts.
	 */
	while (!cpumask_test_cpu(smp_processor_id(), cpu_active_mask))
		cpu_relax();
>>>>>>> c6da39f2
	local_irq_enable();
	/* cpu_idle will call schedule for us */
	cpu_idle();
}

struct create_idle {
	struct work_struct work;
	struct task_struct *idle;
	struct completion done;
	int cpu;
};

static void __cpuinit smp_fork_idle(struct work_struct *work)
{
	struct create_idle *c_idle;

	c_idle = container_of(work, struct create_idle, work);
	c_idle->idle = fork_idle(c_idle->cpu);
	complete(&c_idle->done);
}

/* Upping and downing of CPUs */
int __cpuinit __cpu_up(unsigned int cpu)
{
	struct create_idle c_idle;
	struct pcpu *pcpu;
	int rc;

	pcpu = pcpu_devices + cpu;
	if (pcpu->state != CPU_STATE_CONFIGURED)
		return -EIO;
	if (pcpu_sigp_retry(pcpu, sigp_initial_cpu_reset, 0) !=
	    sigp_order_code_accepted)
		return -EIO;
	if (!pcpu->idle) {
		c_idle.done = COMPLETION_INITIALIZER_ONSTACK(c_idle.done);
		INIT_WORK_ONSTACK(&c_idle.work, smp_fork_idle);
		c_idle.cpu = cpu;
		schedule_work(&c_idle.work);
		wait_for_completion(&c_idle.done);
		if (IS_ERR(c_idle.idle))
			return PTR_ERR(c_idle.idle);
		pcpu->idle = c_idle.idle;
	}
	init_idle(pcpu->idle, cpu);
	rc = pcpu_alloc_lowcore(pcpu, cpu);
	if (rc)
		return rc;
	pcpu_prepare_secondary(pcpu, cpu);
	pcpu_attach_task(pcpu, pcpu->idle);
	pcpu_start_fn(pcpu, smp_start_secondary, NULL);
	while (!cpu_online(cpu))
		cpu_relax();
	return 0;
}

static int __init setup_possible_cpus(char *s)
{
	int max, cpu;

	if (kstrtoint(s, 0, &max) < 0)
		return 0;
	init_cpu_possible(cpumask_of(0));
	for (cpu = 1; cpu < max && cpu < nr_cpu_ids; cpu++)
		set_cpu_possible(cpu, true);
	return 0;
}
early_param("possible_cpus", setup_possible_cpus);

#ifdef CONFIG_HOTPLUG_CPU

int __cpu_disable(void)
{
	unsigned long cregs[16];

	set_cpu_online(smp_processor_id(), false);
	/* Disable pseudo page faults on this cpu. */
	pfault_fini();
	/* Disable interrupt sources via control register. */
	__ctl_store(cregs, 0, 15);
	cregs[0]  &= ~0x0000ee70UL;	/* disable all external interrupts */
	cregs[6]  &= ~0xff000000UL;	/* disable all I/O interrupts */
	cregs[14] &= ~0x1f000000UL;	/* disable most machine checks */
	__ctl_load(cregs, 0, 15);
	return 0;
}

void __cpu_die(unsigned int cpu)
{
	struct pcpu *pcpu;

	/* Wait until target cpu is down */
	pcpu = pcpu_devices + cpu;
	while (!pcpu_stopped(pcpu))
		cpu_relax();
	pcpu_free_lowcore(pcpu);
	atomic_dec(&init_mm.context.attach_count);
}

void __noreturn cpu_die(void)
{
	idle_task_exit();
	pcpu_sigp_retry(pcpu_devices + smp_processor_id(), sigp_stop, 0);
	for (;;) ;
}

#endif /* CONFIG_HOTPLUG_CPU */

static void smp_call_os_info_init_fn(void)
{
	int (*init_fn)(void);
	unsigned long size;

	init_fn = os_info_old_entry(OS_INFO_INIT_FN, &size);
	if (!init_fn)
		return;
	init_fn();
}

void __init smp_prepare_cpus(unsigned int max_cpus)
{
	/* request the 0x1201 emergency signal external interrupt */
	if (register_external_interrupt(0x1201, do_ext_call_interrupt) != 0)
		panic("Couldn't request external interrupt 0x1201");
	/* request the 0x1202 external call external interrupt */
	if (register_external_interrupt(0x1202, do_ext_call_interrupt) != 0)
		panic("Couldn't request external interrupt 0x1202");
	smp_call_os_info_init_fn();
	smp_detect_cpus();
}

void __init smp_prepare_boot_cpu(void)
{
	struct pcpu *pcpu = pcpu_devices;

	boot_cpu_address = stap();
	pcpu->idle = current;
	pcpu->state = CPU_STATE_CONFIGURED;
	pcpu->address = boot_cpu_address;
	pcpu->lowcore = (struct _lowcore *)(unsigned long) store_prefix();
	pcpu->async_stack = S390_lowcore.async_stack - ASYNC_SIZE;
	pcpu->panic_stack = S390_lowcore.panic_stack - PAGE_SIZE;
	S390_lowcore.percpu_offset = __per_cpu_offset[0];
	cpu_set_polarization(0, POLARIZATION_UNKNOWN);
	set_cpu_present(0, true);
	set_cpu_online(0, true);
}

void __init smp_cpus_done(unsigned int max_cpus)
{
}

void __init smp_setup_processor_id(void)
{
	S390_lowcore.cpu_nr = 0;
}

/*
 * the frequency of the profiling timer can be changed
 * by writing a multiplier value into /proc/profile.
 *
 * usually you want to run this on all CPUs ;)
 */
int setup_profiling_timer(unsigned int multiplier)
{
	return 0;
}

#ifdef CONFIG_HOTPLUG_CPU
static ssize_t cpu_configure_show(struct device *dev,
				  struct device_attribute *attr, char *buf)
{
	ssize_t count;

	mutex_lock(&smp_cpu_state_mutex);
	count = sprintf(buf, "%d\n", pcpu_devices[dev->id].state);
	mutex_unlock(&smp_cpu_state_mutex);
	return count;
}

static ssize_t cpu_configure_store(struct device *dev,
				   struct device_attribute *attr,
				   const char *buf, size_t count)
{
	struct pcpu *pcpu;
	int cpu, val, rc;
	char delim;

	if (sscanf(buf, "%d %c", &val, &delim) != 1)
		return -EINVAL;
	if (val != 0 && val != 1)
		return -EINVAL;
	get_online_cpus();
	mutex_lock(&smp_cpu_state_mutex);
	rc = -EBUSY;
	/* disallow configuration changes of online cpus and cpu 0 */
	cpu = dev->id;
	if (cpu_online(cpu) || cpu == 0)
		goto out;
	pcpu = pcpu_devices + cpu;
	rc = 0;
	switch (val) {
	case 0:
		if (pcpu->state != CPU_STATE_CONFIGURED)
			break;
		rc = sclp_cpu_deconfigure(pcpu->address);
		if (rc)
			break;
		pcpu->state = CPU_STATE_STANDBY;
		cpu_set_polarization(cpu, POLARIZATION_UNKNOWN);
		topology_expect_change();
		break;
	case 1:
		if (pcpu->state != CPU_STATE_STANDBY)
			break;
		rc = sclp_cpu_configure(pcpu->address);
		if (rc)
			break;
		pcpu->state = CPU_STATE_CONFIGURED;
		cpu_set_polarization(cpu, POLARIZATION_UNKNOWN);
		topology_expect_change();
		break;
	default:
		break;
	}
out:
	mutex_unlock(&smp_cpu_state_mutex);
	put_online_cpus();
	return rc ? rc : count;
}
static DEVICE_ATTR(configure, 0644, cpu_configure_show, cpu_configure_store);
#endif /* CONFIG_HOTPLUG_CPU */

static ssize_t show_cpu_address(struct device *dev,
				struct device_attribute *attr, char *buf)
{
	return sprintf(buf, "%d\n", pcpu_devices[dev->id].address);
}
static DEVICE_ATTR(address, 0444, show_cpu_address, NULL);

static struct attribute *cpu_common_attrs[] = {
#ifdef CONFIG_HOTPLUG_CPU
	&dev_attr_configure.attr,
#endif
	&dev_attr_address.attr,
	NULL,
};

static struct attribute_group cpu_common_attr_group = {
	.attrs = cpu_common_attrs,
};

static ssize_t show_capability(struct device *dev,
				struct device_attribute *attr, char *buf)
{
	unsigned int capability;
	int rc;

	rc = get_cpu_capability(&capability);
	if (rc)
		return rc;
	return sprintf(buf, "%u\n", capability);
}
static DEVICE_ATTR(capability, 0444, show_capability, NULL);

static ssize_t show_idle_count(struct device *dev,
				struct device_attribute *attr, char *buf)
{
	struct s390_idle_data *idle = &per_cpu(s390_idle, dev->id);
	unsigned long long idle_count;
	unsigned int sequence;

	do {
		sequence = ACCESS_ONCE(idle->sequence);
		idle_count = ACCESS_ONCE(idle->idle_count);
		if (ACCESS_ONCE(idle->idle_enter))
			idle_count++;
	} while ((sequence & 1) || (idle->sequence != sequence));
	return sprintf(buf, "%llu\n", idle_count);
}
static DEVICE_ATTR(idle_count, 0444, show_idle_count, NULL);

static ssize_t show_idle_time(struct device *dev,
				struct device_attribute *attr, char *buf)
{
	struct s390_idle_data *idle = &per_cpu(s390_idle, dev->id);
	unsigned long long now, idle_time, idle_enter, idle_exit;
	unsigned int sequence;

	do {
		now = get_clock();
		sequence = ACCESS_ONCE(idle->sequence);
		idle_time = ACCESS_ONCE(idle->idle_time);
		idle_enter = ACCESS_ONCE(idle->idle_enter);
		idle_exit = ACCESS_ONCE(idle->idle_exit);
	} while ((sequence & 1) || (idle->sequence != sequence));
	idle_time += idle_enter ? ((idle_exit ? : now) - idle_enter) : 0;
	return sprintf(buf, "%llu\n", idle_time >> 12);
}
static DEVICE_ATTR(idle_time_us, 0444, show_idle_time, NULL);

static struct attribute *cpu_online_attrs[] = {
	&dev_attr_capability.attr,
	&dev_attr_idle_count.attr,
	&dev_attr_idle_time_us.attr,
	NULL,
};

static struct attribute_group cpu_online_attr_group = {
	.attrs = cpu_online_attrs,
};

static int __cpuinit smp_cpu_notify(struct notifier_block *self,
				    unsigned long action, void *hcpu)
{
	unsigned int cpu = (unsigned int)(long)hcpu;
	struct cpu *c = &pcpu_devices[cpu].cpu;
	struct device *s = &c->dev;
	struct s390_idle_data *idle;
	int err = 0;

	switch (action) {
	case CPU_ONLINE:
	case CPU_ONLINE_FROZEN:
		idle = &per_cpu(s390_idle, cpu);
		memset(idle, 0, sizeof(struct s390_idle_data));
		err = sysfs_create_group(&s->kobj, &cpu_online_attr_group);
		break;
	case CPU_DEAD:
	case CPU_DEAD_FROZEN:
		sysfs_remove_group(&s->kobj, &cpu_online_attr_group);
		break;
	}
	return notifier_from_errno(err);
}

static struct notifier_block __cpuinitdata smp_cpu_nb = {
	.notifier_call = smp_cpu_notify,
};

static int __devinit smp_add_present_cpu(int cpu)
{
	struct cpu *c = &pcpu_devices[cpu].cpu;
	struct device *s = &c->dev;
	int rc;

	c->hotpluggable = 1;
	rc = register_cpu(c, cpu);
	if (rc)
		goto out;
	rc = sysfs_create_group(&s->kobj, &cpu_common_attr_group);
	if (rc)
		goto out_cpu;
	if (cpu_online(cpu)) {
		rc = sysfs_create_group(&s->kobj, &cpu_online_attr_group);
		if (rc)
			goto out_online;
	}
	rc = topology_cpu_init(c);
	if (rc)
		goto out_topology;
	return 0;

out_topology:
	if (cpu_online(cpu))
		sysfs_remove_group(&s->kobj, &cpu_online_attr_group);
out_online:
	sysfs_remove_group(&s->kobj, &cpu_common_attr_group);
out_cpu:
#ifdef CONFIG_HOTPLUG_CPU
	unregister_cpu(c);
#endif
out:
	return rc;
}

#ifdef CONFIG_HOTPLUG_CPU

int __ref smp_rescan_cpus(void)
{
	struct sclp_cpu_info *info;
	int nr;

	info = smp_get_cpu_info();
	if (!info)
		return -ENOMEM;
	get_online_cpus();
	mutex_lock(&smp_cpu_state_mutex);
	nr = __smp_rescan_cpus(info, 1);
	mutex_unlock(&smp_cpu_state_mutex);
	put_online_cpus();
	kfree(info);
	if (nr)
		topology_schedule_update();
	return 0;
}

static ssize_t __ref rescan_store(struct device *dev,
				  struct device_attribute *attr,
				  const char *buf,
				  size_t count)
{
	int rc;

	rc = smp_rescan_cpus();
	return rc ? rc : count;
}
static DEVICE_ATTR(rescan, 0200, NULL, rescan_store);
#endif /* CONFIG_HOTPLUG_CPU */

static int __init s390_smp_init(void)
{
	int cpu, rc;

	register_cpu_notifier(&smp_cpu_nb);
#ifdef CONFIG_HOTPLUG_CPU
	rc = device_create_file(cpu_subsys.dev_root, &dev_attr_rescan);
	if (rc)
		return rc;
#endif
	for_each_present_cpu(cpu) {
		rc = smp_add_present_cpu(cpu);
		if (rc)
			return rc;
	}
	return 0;
}
subsys_initcall(s390_smp_init);<|MERGE_RESOLUTION|>--- conflicted
+++ resolved
@@ -714,21 +714,6 @@
 	ipi_call_lock();
 	set_cpu_online(smp_processor_id(), true);
 	ipi_call_unlock();
-<<<<<<< HEAD
-	__ctl_clear_bit(0, 28); /* Disable lowcore protection */
-	S390_lowcore.restart_psw.mask =
-		PSW_DEFAULT_KEY | PSW_MASK_BASE | PSW_MASK_EA | PSW_MASK_BA;
-	S390_lowcore.restart_psw.addr =
-		PSW_ADDR_AMODE | (unsigned long) psw_restart_int_handler;
-	__ctl_set_bit(0, 28); /* Enable lowcore protection */
-=======
-	/*
-	 * Wait until the cpu which brought this one up marked it
-	 * active before enabling interrupts.
-	 */
-	while (!cpumask_test_cpu(smp_processor_id(), cpu_active_mask))
-		cpu_relax();
->>>>>>> c6da39f2
 	local_irq_enable();
 	/* cpu_idle will call schedule for us */
 	cpu_idle();
