--- conflicted
+++ resolved
@@ -775,14 +775,10 @@
 
 		vscsi->affinity_hint_set = true;
 	} else {
-<<<<<<< HEAD
-		for (i = 0; i < vscsi->num_queues; i++)
-=======
 		for (i = 0; i < vscsi->num_queues; i++) {
 			if (!vscsi->req_vqs[i].vq)
 				continue;
 
->>>>>>> 2527c3d5
 			virtqueue_set_affinity(vscsi->req_vqs[i].vq, -1);
 		}
 
