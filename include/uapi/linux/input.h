/*
 * Copyright (c) 1999-2002 Vojtech Pavlik
 *
 * This program is free software; you can redistribute it and/or modify it
 * under the terms of the GNU General Public License version 2 as published by
 * the Free Software Foundation.
 */
#ifndef _UAPI_INPUT_H
#define _UAPI_INPUT_H


#ifndef __KERNEL__
#include <sys/time.h>
#include <sys/ioctl.h>
#include <sys/types.h>
#include <linux/types.h>
#endif


/*
 * The event structure itself
 */

struct input_event {
	struct timeval time;
	__u16 type;
	__u16 code;
	__s32 value;
};

/*
 * Protocol version.
 */

#define EV_VERSION		0x010001

/*
 * IOCTLs (0x00 - 0x7f)
 */

struct input_id {
	__u16 bustype;
	__u16 vendor;
	__u16 product;
	__u16 version;
};

/**
 * struct input_absinfo - used by EVIOCGABS/EVIOCSABS ioctls
 * @value: latest reported value for the axis.
 * @minimum: specifies minimum value for the axis.
 * @maximum: specifies maximum value for the axis.
 * @fuzz: specifies fuzz value that is used to filter noise from
 *	the event stream.
 * @flat: values that are within this value will be discarded by
 *	joydev interface and reported as 0 instead.
 * @resolution: specifies resolution for the values reported for
 *	the axis.
 *
 * Note that input core does not clamp reported values to the
 * [minimum, maximum] limits, such task is left to userspace.
 *
 * Resolution for main axes (ABS_X, ABS_Y, ABS_Z) is reported in
 * units per millimeter (units/mm), resolution for rotational axes
 * (ABS_RX, ABS_RY, ABS_RZ) is reported in units per radian.
 */
struct input_absinfo {
	__s32 value;
	__s32 minimum;
	__s32 maximum;
	__s32 fuzz;
	__s32 flat;
	__s32 resolution;
};

/**
 * struct input_keymap_entry - used by EVIOCGKEYCODE/EVIOCSKEYCODE ioctls
 * @scancode: scancode represented in machine-endian form.
 * @len: length of the scancode that resides in @scancode buffer.
 * @index: index in the keymap, may be used instead of scancode
 * @flags: allows to specify how kernel should handle the request. For
 *	example, setting INPUT_KEYMAP_BY_INDEX flag indicates that kernel
 *	should perform lookup in keymap by @index instead of @scancode
 * @keycode: key code assigned to this scancode
 *
 * The structure is used to retrieve and modify keymap data. Users have
 * option of performing lookup either by @scancode itself or by @index
 * in keymap entry. EVIOCGKEYCODE will also return scancode or index
 * (depending on which element was used to perform lookup).
 */
struct input_keymap_entry {
#define INPUT_KEYMAP_BY_INDEX	(1 << 0)
	__u8  flags;
	__u8  len;
	__u16 index;
	__u32 keycode;
	__u8  scancode[32];
};

#define EVIOCGVERSION		_IOR('E', 0x01, int)			/* get driver version */
#define EVIOCGID		_IOR('E', 0x02, struct input_id)	/* get device ID */
#define EVIOCGREP		_IOR('E', 0x03, unsigned int[2])	/* get repeat settings */
#define EVIOCSREP		_IOW('E', 0x03, unsigned int[2])	/* set repeat settings */

#define EVIOCGKEYCODE		_IOR('E', 0x04, unsigned int[2])        /* get keycode */
#define EVIOCGKEYCODE_V2	_IOR('E', 0x04, struct input_keymap_entry)
#define EVIOCSKEYCODE		_IOW('E', 0x04, unsigned int[2])        /* set keycode */
#define EVIOCSKEYCODE_V2	_IOW('E', 0x04, struct input_keymap_entry)

#define EVIOCGNAME(len)		_IOC(_IOC_READ, 'E', 0x06, len)		/* get device name */
#define EVIOCGPHYS(len)		_IOC(_IOC_READ, 'E', 0x07, len)		/* get physical location */
#define EVIOCGUNIQ(len)		_IOC(_IOC_READ, 'E', 0x08, len)		/* get unique identifier */
#define EVIOCGPROP(len)		_IOC(_IOC_READ, 'E', 0x09, len)		/* get device properties */

/**
 * EVIOCGMTSLOTS(len) - get MT slot values
 * @len: size of the data buffer in bytes
 *
 * The ioctl buffer argument should be binary equivalent to
 *
 * struct input_mt_request_layout {
 *	__u32 code;
 *	__s32 values[num_slots];
 * };
 *
 * where num_slots is the (arbitrary) number of MT slots to extract.
 *
 * The ioctl size argument (len) is the size of the buffer, which
 * should satisfy len = (num_slots + 1) * sizeof(__s32).  If len is
 * too small to fit all available slots, the first num_slots are
 * returned.
 *
 * Before the call, code is set to the wanted ABS_MT event type. On
 * return, values[] is filled with the slot values for the specified
 * ABS_MT code.
 *
 * If the request code is not an ABS_MT value, -EINVAL is returned.
 */
#define EVIOCGMTSLOTS(len)	_IOC(_IOC_READ, 'E', 0x0a, len)

#define EVIOCGKEY(len)		_IOC(_IOC_READ, 'E', 0x18, len)		/* get global key state */
#define EVIOCGLED(len)		_IOC(_IOC_READ, 'E', 0x19, len)		/* get all LEDs */
#define EVIOCGSND(len)		_IOC(_IOC_READ, 'E', 0x1a, len)		/* get all sounds status */
#define EVIOCGSW(len)		_IOC(_IOC_READ, 'E', 0x1b, len)		/* get all switch states */

#define EVIOCGBIT(ev,len)	_IOC(_IOC_READ, 'E', 0x20 + (ev), len)	/* get event bits */
#define EVIOCGABS(abs)		_IOR('E', 0x40 + (abs), struct input_absinfo)	/* get abs value/limits */
#define EVIOCSABS(abs)		_IOW('E', 0xc0 + (abs), struct input_absinfo)	/* set abs value/limits */

#define EVIOCSFF		_IOC(_IOC_WRITE, 'E', 0x80, sizeof(struct ff_effect))	/* send a force effect to a force feedback device */
#define EVIOCRMFF		_IOW('E', 0x81, int)			/* Erase a force effect */
#define EVIOCGEFFECTS		_IOR('E', 0x84, int)			/* Report number of effects playable at the same time */

#define EVIOCGRAB		_IOW('E', 0x90, int)			/* Grab/Release device */

#define EVIOCGSUSPENDBLOCK	_IOR('E', 0x91, int)			/* get suspend block enable */
#define EVIOCSSUSPENDBLOCK	_IOW('E', 0x91, int)			/* set suspend block enable */

#define EVIOCSCLOCKID		_IOW('E', 0xa0, int)			/* Set clockid to be used for timestamps */

/*
 * Device properties and quirks
 */

#define INPUT_PROP_POINTER		0x00	/* needs a pointer */
#define INPUT_PROP_DIRECT		0x01	/* direct input devices */
#define INPUT_PROP_BUTTONPAD		0x02	/* has button(s) under pad */
#define INPUT_PROP_SEMI_MT		0x03	/* touch rectangle only */

#define INPUT_PROP_MAX			0x1f
#define INPUT_PROP_CNT			(INPUT_PROP_MAX + 1)

/*
 * Event types
 */

#define EV_SYN			0x00
#define EV_KEY			0x01
#define EV_REL			0x02
#define EV_ABS			0x03
#define EV_MSC			0x04
#define EV_SW			0x05
#define EV_LED			0x11
#define EV_SND			0x12
#define EV_REP			0x14
#define EV_FF			0x15
#define EV_PWR			0x16
#define EV_FF_STATUS		0x17
#define EV_MAX			0x1f
#define EV_CNT			(EV_MAX+1)

/*
 * Synchronization events.
 */

#define SYN_REPORT		0
#define SYN_CONFIG		1
#define SYN_MT_REPORT		2
#define SYN_DROPPED		3

/*
 * Keys and buttons
 *
 * Most of the keys/buttons are modeled after USB HUT 1.12
 * (see http://www.usb.org/developers/hidpage).
 * Abbreviations in the comments:
 * AC - Application Control
 * AL - Application Launch Button
 * SC - System Control
 */

#define KEY_RESERVED		0
#define KEY_ESC			1
#define KEY_1			2
#define KEY_2			3
#define KEY_3			4
#define KEY_4			5
#define KEY_5			6
#define KEY_6			7
#define KEY_7			8
#define KEY_8			9
#define KEY_9			10
#define KEY_0			11
#define KEY_MINUS		12
#define KEY_EQUAL		13
#define KEY_BACKSPACE		14
#define KEY_TAB			15
#define KEY_Q			16
#define KEY_W			17
#define KEY_E			18
#define KEY_R			19
#define KEY_T			20
#define KEY_Y			21
#define KEY_U			22
#define KEY_I			23
#define KEY_O			24
#define KEY_P			25
#define KEY_LEFTBRACE		26
#define KEY_RIGHTBRACE		27
#define KEY_ENTER		28
#define KEY_LEFTCTRL		29
#define KEY_A			30
#define KEY_S			31
#define KEY_D			32
#define KEY_F			33
#define KEY_G			34
#define KEY_H			35
#define KEY_J			36
#define KEY_K			37
#define KEY_L			38
#define KEY_SEMICOLON		39
#define KEY_APOSTROPHE		40
#define KEY_GRAVE		41
#define KEY_LEFTSHIFT		42
#define KEY_BACKSLASH		43
#define KEY_Z			44
#define KEY_X			45
#define KEY_C			46
#define KEY_V			47
#define KEY_B			48
#define KEY_N			49
#define KEY_M			50
#define KEY_COMMA		51
#define KEY_DOT			52
#define KEY_SLASH		53
#define KEY_RIGHTSHIFT		54
#define KEY_KPASTERISK		55
#define KEY_LEFTALT		56
#define KEY_SPACE		57
#define KEY_CAPSLOCK		58
#define KEY_F1			59
#define KEY_F2			60
#define KEY_F3			61
#define KEY_F4			62
#define KEY_F5			63
#define KEY_F6			64
#define KEY_F7			65
#define KEY_F8			66
#define KEY_F9			67
#define KEY_F10			68
#define KEY_NUMLOCK		69
#define KEY_SCROLLLOCK		70
#define KEY_KP7			71
#define KEY_KP8			72
#define KEY_KP9			73
#define KEY_KPMINUS		74
#define KEY_KP4			75
#define KEY_KP5			76
#define KEY_KP6			77
#define KEY_KPPLUS		78
#define KEY_KP1			79
#define KEY_KP2			80
#define KEY_KP3			81
#define KEY_KP0			82
#define KEY_KPDOT		83

#define KEY_ZENKAKUHANKAKU	85
#define KEY_102ND		86
#define KEY_F11			87
#define KEY_F12			88
#define KEY_RO			89
#define KEY_KATAKANA		90
#define KEY_HIRAGANA		91
#define KEY_HENKAN		92
#define KEY_KATAKANAHIRAGANA	93
#define KEY_MUHENKAN		94
#define KEY_KPJPCOMMA		95
#define KEY_KPENTER		96
#define KEY_RIGHTCTRL		97
#define KEY_KPSLASH		98
#define KEY_SYSRQ		99
#define KEY_RIGHTALT		100
#define KEY_LINEFEED		101
#define KEY_HOME		102
#define KEY_UP			103
#define KEY_PAGEUP		104
#define KEY_LEFT		105
#define KEY_RIGHT		106
#define KEY_END			107
#define KEY_DOWN		108
#define KEY_PAGEDOWN		109
#define KEY_INSERT		110
#define KEY_DELETE		111
#define KEY_MACRO		112
#define KEY_MUTE		113
#define KEY_VOLUMEDOWN		114
#define KEY_VOLUMEUP		115
#define KEY_POWER		116	/* SC System Power Down */
#define KEY_KPEQUAL		117
#define KEY_KPPLUSMINUS		118
#define KEY_PAUSE		119
#define KEY_SCALE		120	/* AL Compiz Scale (Expose) */

#define KEY_KPCOMMA		121
#define KEY_HANGEUL		122
#define KEY_HANGUEL		KEY_HANGEUL
#define KEY_HANJA		123
#define KEY_YEN			124
#define KEY_LEFTMETA		125
#define KEY_RIGHTMETA		126
#define KEY_COMPOSE		127

#define KEY_STOP		128	/* AC Stop */
#define KEY_AGAIN		129
#define KEY_PROPS		130	/* AC Properties */
#define KEY_UNDO		131	/* AC Undo */
#define KEY_FRONT		132
#define KEY_COPY		133	/* AC Copy */
#define KEY_OPEN		134	/* AC Open */
#define KEY_PASTE		135	/* AC Paste */
#define KEY_FIND		136	/* AC Search */
#define KEY_CUT			137	/* AC Cut */
#define KEY_HELP		138	/* AL Integrated Help Center */
#define KEY_MENU		139	/* Menu (show menu) */
#define KEY_CALC		140	/* AL Calculator */
#define KEY_SETUP		141
#define KEY_SLEEP		142	/* SC System Sleep */
#define KEY_WAKEUP		143	/* System Wake Up */
#define KEY_FILE		144	/* AL Local Machine Browser */
#define KEY_SENDFILE		145
#define KEY_DELETEFILE		146
#define KEY_XFER		147
#define KEY_PROG1		148
#define KEY_PROG2		149
#define KEY_WWW			150	/* AL Internet Browser */
#define KEY_MSDOS		151
#define KEY_COFFEE		152	/* AL Terminal Lock/Screensaver */
#define KEY_SCREENLOCK		KEY_COFFEE
#define KEY_DIRECTION		153
#define KEY_CYCLEWINDOWS	154
#define KEY_MAIL		155
#define KEY_BOOKMARKS		156	/* AC Bookmarks */
#define KEY_COMPUTER		157
#define KEY_BACK		158	/* AC Back */
#define KEY_FORWARD		159	/* AC Forward */
#define KEY_CLOSECD		160
#define KEY_EJECTCD		161
#define KEY_EJECTCLOSECD	162
#define KEY_NEXTSONG		163
#define KEY_PLAYPAUSE		164
#define KEY_PREVIOUSSONG	165
#define KEY_STOPCD		166
#define KEY_RECORD		167
#define KEY_REWIND		168
#define KEY_PHONE		169	/* Media Select Telephone */
#define KEY_ISO			170
#define KEY_CONFIG		171	/* AL Consumer Control Configuration */
#define KEY_HOMEPAGE		172	/* AC Home */
#define KEY_REFRESH		173	/* AC Refresh */
#define KEY_EXIT		174	/* AC Exit */
#define KEY_MOVE		175
#define KEY_EDIT		176
#define KEY_SCROLLUP		177
#define KEY_SCROLLDOWN		178
#define KEY_KPLEFTPAREN		179
#define KEY_KPRIGHTPAREN	180
#define KEY_NEW			181	/* AC New */
#define KEY_REDO		182	/* AC Redo/Repeat */

#define KEY_F13			183
#define KEY_F14			184
#define KEY_F15			185
#define KEY_F16			186
#define KEY_F17			187
#define KEY_F18			188
#define KEY_F19			189
#define KEY_F20			190
#define KEY_F21			191
#define KEY_F22			192
#define KEY_F23			193
#define KEY_F24			194

#define KEY_PLAYCD		200
#define KEY_PAUSECD		201
#define KEY_PROG3		202
#define KEY_PROG4		203
#define KEY_DASHBOARD		204	/* AL Dashboard */
#define KEY_SUSPEND		205
#define KEY_CLOSE		206	/* AC Close */
#define KEY_PLAY		207
#define KEY_FASTFORWARD		208
#define KEY_BASSBOOST		209
#define KEY_PRINT		210	/* AC Print */
#define KEY_HP			211
#define KEY_CAMERA		212
#define KEY_SOUND		213
#define KEY_QUESTION		214
#define KEY_EMAIL		215
#define KEY_CHAT		216
#define KEY_SEARCH		217
#define KEY_CONNECT		218
#define KEY_FINANCE		219	/* AL Checkbook/Finance */
#define KEY_SPORT		220
#define KEY_SHOP		221
#define KEY_ALTERASE		222
#define KEY_CANCEL		223	/* AC Cancel */
#define KEY_BRIGHTNESSDOWN	224
#define KEY_BRIGHTNESSUP	225
#define KEY_MEDIA		226

#define KEY_SWITCHVIDEOMODE	227	/* Cycle between available video
					   outputs (Monitor/LCD/TV-out/etc) */
#define KEY_KBDILLUMTOGGLE	228
#define KEY_KBDILLUMDOWN	229
#define KEY_KBDILLUMUP		230

#define KEY_SEND		231	/* AC Send */
#define KEY_REPLY		232	/* AC Reply */
#define KEY_FORWARDMAIL		233	/* AC Forward Msg */
#define KEY_SAVE		234	/* AC Save */
#define KEY_DOCUMENTS		235

#define KEY_BATTERY		236

#define KEY_BLUETOOTH		237
#define KEY_WLAN		238
#define KEY_UWB			239

#define KEY_UNKNOWN		240

#define KEY_VIDEO_NEXT		241	/* drive next video source */
#define KEY_VIDEO_PREV		242	/* drive previous video source */
#define KEY_BRIGHTNESS_CYCLE	243	/* brightness up, after max is min */
#define KEY_BRIGHTNESS_AUTO	244	/* Set Auto Brightness: manual
					  brightness control is off,
					  rely on ambient */
#define KEY_BRIGHTNESS_ZERO	KEY_BRIGHTNESS_AUTO
#define KEY_DISPLAY_OFF		245	/* display device to off state */

#define KEY_WWAN		246	/* Wireless WAN (LTE, UMTS, GSM, etc.) */
#define KEY_WIMAX		KEY_WWAN
#define KEY_RFKILL		247	/* Key that controls all radios */

#define KEY_MICMUTE		248	/* Mute / unmute the microphone */

/* Code 255 is reserved for special needs of AT keyboard driver */

#define BTN_MISC		0x100
#define BTN_0			0x100
#define BTN_1			0x101
#define BTN_2			0x102
#define BTN_3			0x103
#define BTN_4			0x104
#define BTN_5			0x105
#define BTN_6			0x106
#define BTN_7			0x107
#define BTN_8			0x108
#define BTN_9			0x109

#define BTN_MOUSE		0x110
#define BTN_LEFT		0x110
#define BTN_RIGHT		0x111
#define BTN_MIDDLE		0x112
#define BTN_SIDE		0x113
#define BTN_EXTRA		0x114
#define BTN_FORWARD		0x115
#define BTN_BACK		0x116
#define BTN_TASK		0x117

#define BTN_JOYSTICK		0x120
#define BTN_TRIGGER		0x120
#define BTN_THUMB		0x121
#define BTN_THUMB2		0x122
#define BTN_TOP			0x123
#define BTN_TOP2		0x124
#define BTN_PINKIE		0x125
#define BTN_BASE		0x126
#define BTN_BASE2		0x127
#define BTN_BASE3		0x128
#define BTN_BASE4		0x129
#define BTN_BASE5		0x12a
#define BTN_BASE6		0x12b
#define BTN_DEAD		0x12f

#define BTN_GAMEPAD		0x130
#define BTN_SOUTH		0x130
#define BTN_A			BTN_SOUTH
#define BTN_EAST		0x131
#define BTN_B			BTN_EAST
#define BTN_C			0x132
#define BTN_NORTH		0x133
#define BTN_X			BTN_NORTH
#define BTN_WEST		0x134
#define BTN_Y			BTN_WEST
#define BTN_Z			0x135
#define BTN_TL			0x136
#define BTN_TR			0x137
#define BTN_TL2			0x138
#define BTN_TR2			0x139
#define BTN_SELECT		0x13a
#define BTN_START		0x13b
#define BTN_MODE		0x13c
#define BTN_THUMBL		0x13d
#define BTN_THUMBR		0x13e

#define BTN_DIGI		0x140
#define BTN_TOOL_PEN		0x140
#define BTN_TOOL_RUBBER		0x141
#define BTN_TOOL_BRUSH		0x142
#define BTN_TOOL_PENCIL		0x143
#define BTN_TOOL_AIRBRUSH	0x144
#define BTN_TOOL_FINGER		0x145
#define BTN_TOOL_MOUSE		0x146
#define BTN_TOOL_LENS		0x147
#define BTN_TOOL_QUINTTAP	0x148	/* Five fingers on trackpad */
#define BTN_TOUCH		0x14a
#define BTN_STYLUS		0x14b
#define BTN_STYLUS2		0x14c
#define BTN_TOOL_DOUBLETAP	0x14d
#define BTN_TOOL_TRIPLETAP	0x14e
#define BTN_TOOL_QUADTAP	0x14f	/* Four fingers on trackpad */

#define BTN_WHEEL		0x150
#define BTN_GEAR_DOWN		0x150
#define BTN_GEAR_UP		0x151

#define KEY_OK			0x160
#define KEY_SELECT		0x161
#define KEY_GOTO		0x162
#define KEY_CLEAR		0x163
#define KEY_POWER2		0x164
#define KEY_OPTION		0x165
#define KEY_INFO		0x166	/* AL OEM Features/Tips/Tutorial */
#define KEY_TIME		0x167
#define KEY_VENDOR		0x168
#define KEY_ARCHIVE		0x169
#define KEY_PROGRAM		0x16a	/* Media Select Program Guide */
#define KEY_CHANNEL		0x16b
#define KEY_FAVORITES		0x16c
#define KEY_EPG			0x16d
#define KEY_PVR			0x16e	/* Media Select Home */
#define KEY_MHP			0x16f
#define KEY_LANGUAGE		0x170
#define KEY_TITLE		0x171
#define KEY_SUBTITLE		0x172
#define KEY_ANGLE		0x173
#define KEY_ZOOM		0x174
#define KEY_MODE		0x175
#define KEY_KEYBOARD		0x176
#define KEY_SCREEN		0x177
#define KEY_PC			0x178	/* Media Select Computer */
#define KEY_TV			0x179	/* Media Select TV */
#define KEY_TV2			0x17a	/* Media Select Cable */
#define KEY_VCR			0x17b	/* Media Select VCR */
#define KEY_VCR2		0x17c	/* VCR Plus */
#define KEY_SAT			0x17d	/* Media Select Satellite */
#define KEY_SAT2		0x17e
#define KEY_CD			0x17f	/* Media Select CD */
#define KEY_TAPE		0x180	/* Media Select Tape */
#define KEY_RADIO		0x181
#define KEY_TUNER		0x182	/* Media Select Tuner */
#define KEY_PLAYER		0x183
#define KEY_TEXT		0x184
#define KEY_DVD			0x185	/* Media Select DVD */
#define KEY_AUX			0x186
#define KEY_MP3			0x187
#define KEY_AUDIO		0x188	/* AL Audio Browser */
#define KEY_VIDEO		0x189	/* AL Movie Browser */
#define KEY_DIRECTORY		0x18a
#define KEY_LIST		0x18b
#define KEY_MEMO		0x18c	/* Media Select Messages */
#define KEY_CALENDAR		0x18d
#define KEY_RED			0x18e
#define KEY_GREEN		0x18f
#define KEY_YELLOW		0x190
#define KEY_BLUE		0x191
#define KEY_CHANNELUP		0x192	/* Channel Increment */
#define KEY_CHANNELDOWN		0x193	/* Channel Decrement */
#define KEY_FIRST		0x194
#define KEY_LAST		0x195	/* Recall Last */
#define KEY_AB			0x196
#define KEY_NEXT		0x197
#define KEY_RESTART		0x198
#define KEY_SLOW		0x199
#define KEY_SHUFFLE		0x19a
#define KEY_BREAK		0x19b
#define KEY_PREVIOUS		0x19c
#define KEY_DIGITS		0x19d
#define KEY_TEEN		0x19e
#define KEY_TWEN		0x19f
#define KEY_VIDEOPHONE		0x1a0	/* Media Select Video Phone */
#define KEY_GAMES		0x1a1	/* Media Select Games */
#define KEY_ZOOMIN		0x1a2	/* AC Zoom In */
#define KEY_ZOOMOUT		0x1a3	/* AC Zoom Out */
#define KEY_ZOOMRESET		0x1a4	/* AC Zoom */
#define KEY_WORDPROCESSOR	0x1a5	/* AL Word Processor */
#define KEY_EDITOR		0x1a6	/* AL Text Editor */
#define KEY_SPREADSHEET		0x1a7	/* AL Spreadsheet */
#define KEY_GRAPHICSEDITOR	0x1a8	/* AL Graphics Editor */
#define KEY_PRESENTATION	0x1a9	/* AL Presentation App */
#define KEY_DATABASE		0x1aa	/* AL Database App */
#define KEY_NEWS		0x1ab	/* AL Newsreader */
#define KEY_VOICEMAIL		0x1ac	/* AL Voicemail */
#define KEY_ADDRESSBOOK		0x1ad	/* AL Contacts/Address Book */
#define KEY_MESSENGER		0x1ae	/* AL Instant Messaging */
#define KEY_DISPLAYTOGGLE	0x1af	/* Turn display (LCD) on and off */
#define KEY_BRIGHTNESS_TOGGLE	KEY_DISPLAYTOGGLE
#define KEY_SPELLCHECK		0x1b0   /* AL Spell Check */
#define KEY_LOGOFF		0x1b1   /* AL Logoff */

#define KEY_DOLLAR		0x1b2
#define KEY_EURO		0x1b3

#define KEY_FRAMEBACK		0x1b4	/* Consumer - transport controls */
#define KEY_FRAMEFORWARD	0x1b5
#define KEY_CONTEXT_MENU	0x1b6	/* GenDesc - system context menu */
#define KEY_MEDIA_REPEAT	0x1b7	/* Consumer - transport control */
#define KEY_10CHANNELSUP	0x1b8	/* 10 channels up (10+) */
#define KEY_10CHANNELSDOWN	0x1b9	/* 10 channels down (10-) */
#define KEY_IMAGES		0x1ba	/* AL Image Browser */

#define KEY_DEL_EOL		0x1c0
#define KEY_DEL_EOS		0x1c1
#define KEY_INS_LINE		0x1c2
#define KEY_DEL_LINE		0x1c3

#define KEY_FN			0x1d0
#define KEY_FN_ESC		0x1d1
#define KEY_FN_F1		0x1d2
#define KEY_FN_F2		0x1d3
#define KEY_FN_F3		0x1d4
#define KEY_FN_F4		0x1d5
#define KEY_FN_F5		0x1d6
#define KEY_FN_F6		0x1d7
#define KEY_FN_F7		0x1d8
#define KEY_FN_F8		0x1d9
#define KEY_FN_F9		0x1da
#define KEY_FN_F10		0x1db
#define KEY_FN_F11		0x1dc
#define KEY_FN_F12		0x1dd
#define KEY_FN_1		0x1de
#define KEY_FN_2		0x1df
#define KEY_FN_D		0x1e0
#define KEY_FN_E		0x1e1
#define KEY_FN_F		0x1e2
#define KEY_FN_S		0x1e3
#define KEY_FN_B		0x1e4

#define KEY_BRL_DOT1		0x1f1
#define KEY_BRL_DOT2		0x1f2
#define KEY_BRL_DOT3		0x1f3
#define KEY_BRL_DOT4		0x1f4
#define KEY_BRL_DOT5		0x1f5
#define KEY_BRL_DOT6		0x1f6
#define KEY_BRL_DOT7		0x1f7
#define KEY_BRL_DOT8		0x1f8
#define KEY_BRL_DOT9		0x1f9
#define KEY_BRL_DOT10		0x1fa

#define KEY_NUMERIC_0		0x200	/* used by phones, remote controls, */
#define KEY_NUMERIC_1		0x201	/* and other keypads */
#define KEY_NUMERIC_2		0x202
#define KEY_NUMERIC_3		0x203
#define KEY_NUMERIC_4		0x204
#define KEY_NUMERIC_5		0x205
#define KEY_NUMERIC_6		0x206
#define KEY_NUMERIC_7		0x207
#define KEY_NUMERIC_8		0x208
#define KEY_NUMERIC_9		0x209
#define KEY_NUMERIC_STAR	0x20a
#define KEY_NUMERIC_POUND	0x20b

#define KEY_CAMERA_FOCUS	0x210
#define KEY_WPS_BUTTON		0x211	/* WiFi Protected Setup key */

#define KEY_TOUCHPAD_TOGGLE	0x212	/* Request switch touchpad on or off */
#define KEY_TOUCHPAD_ON		0x213
#define KEY_TOUCHPAD_OFF	0x214

#define KEY_CAMERA_ZOOMIN	0x215
#define KEY_CAMERA_ZOOMOUT	0x216
#define KEY_CAMERA_UP		0x217
#define KEY_CAMERA_DOWN		0x218
#define KEY_CAMERA_LEFT		0x219
#define KEY_CAMERA_RIGHT	0x21a

#define KEY_ATTENDANT_ON	0x21b
#define KEY_ATTENDANT_OFF	0x21c
#define KEY_ATTENDANT_TOGGLE	0x21d	/* Attendant call on or off */
#define KEY_LIGHTS_TOGGLE	0x21e	/* Reading light on or off */

#define BTN_DPAD_UP		0x220
#define BTN_DPAD_DOWN		0x221
#define BTN_DPAD_LEFT		0x222
#define BTN_DPAD_RIGHT		0x223

#define KEY_ALS_TOGGLE		0x230	/* Ambient light sensor */

#define KEY_BUTTONCONFIG		0x240	/* AL Button Configuration */
#define KEY_TASKMANAGER		0x241	/* AL Task/Project Manager */
#define KEY_JOURNAL		0x242	/* AL Log/Journal/Timecard */
#define KEY_CONTROLPANEL		0x243	/* AL Control Panel */
#define KEY_APPSELECT		0x244	/* AL Select Task/Application */
#define KEY_SCREENSAVER		0x245	/* AL Screen Saver */
#define KEY_VOICECOMMAND		0x246	/* Listening Voice Command */

#define KEY_BRIGHTNESS_MIN		0x250	/* Set Brightness to Minimum */
#define KEY_BRIGHTNESS_MAX		0x251	/* Set Brightness to Maximum */

#define BTN_TRIGGER_HAPPY		0x2c0
#define BTN_TRIGGER_HAPPY1		0x2c0
#define BTN_TRIGGER_HAPPY2		0x2c1
#define BTN_TRIGGER_HAPPY3		0x2c2
#define BTN_TRIGGER_HAPPY4		0x2c3
#define BTN_TRIGGER_HAPPY5		0x2c4
#define BTN_TRIGGER_HAPPY6		0x2c5
#define BTN_TRIGGER_HAPPY7		0x2c6
#define BTN_TRIGGER_HAPPY8		0x2c7
#define BTN_TRIGGER_HAPPY9		0x2c8
#define BTN_TRIGGER_HAPPY10		0x2c9
#define BTN_TRIGGER_HAPPY11		0x2ca
#define BTN_TRIGGER_HAPPY12		0x2cb
#define BTN_TRIGGER_HAPPY13		0x2cc
#define BTN_TRIGGER_HAPPY14		0x2cd
#define BTN_TRIGGER_HAPPY15		0x2ce
#define BTN_TRIGGER_HAPPY16		0x2cf
#define BTN_TRIGGER_HAPPY17		0x2d0
#define BTN_TRIGGER_HAPPY18		0x2d1
#define BTN_TRIGGER_HAPPY19		0x2d2
#define BTN_TRIGGER_HAPPY20		0x2d3
#define BTN_TRIGGER_HAPPY21		0x2d4
#define BTN_TRIGGER_HAPPY22		0x2d5
#define BTN_TRIGGER_HAPPY23		0x2d6
#define BTN_TRIGGER_HAPPY24		0x2d7
#define BTN_TRIGGER_HAPPY25		0x2d8
#define BTN_TRIGGER_HAPPY26		0x2d9
#define BTN_TRIGGER_HAPPY27		0x2da
#define BTN_TRIGGER_HAPPY28		0x2db
#define BTN_TRIGGER_HAPPY29		0x2dc
#define BTN_TRIGGER_HAPPY30		0x2dd
#define BTN_TRIGGER_HAPPY31		0x2de
#define BTN_TRIGGER_HAPPY32		0x2df
#define BTN_TRIGGER_HAPPY33		0x2e0
#define BTN_TRIGGER_HAPPY34		0x2e1
#define BTN_TRIGGER_HAPPY35		0x2e2
#define BTN_TRIGGER_HAPPY36		0x2e3
#define BTN_TRIGGER_HAPPY37		0x2e4
#define BTN_TRIGGER_HAPPY38		0x2e5
#define BTN_TRIGGER_HAPPY39		0x2e6
#define BTN_TRIGGER_HAPPY40		0x2e7

/* We avoid low common keys in module aliases so they don't get huge. */
#define KEY_MIN_INTERESTING	KEY_MUTE
#define KEY_MAX			0x2ff
#define KEY_CNT			(KEY_MAX+1)

/*
 * Relative axes
 */

#define REL_X			0x00
#define REL_Y			0x01
#define REL_Z			0x02
#define REL_RX			0x03
#define REL_RY			0x04
#define REL_RZ			0x05
#define REL_HWHEEL		0x06
#define REL_DIAL		0x07
#define REL_WHEEL		0x08
#define REL_MISC		0x09
#define REL_MAX			0x0f
#define REL_CNT			(REL_MAX+1)

/*
 * Absolute axes
 */

#define ABS_X			0x00
#define ABS_Y			0x01
#define ABS_Z			0x02
#define ABS_RX			0x03
#define ABS_RY			0x04
#define ABS_RZ			0x05
#define ABS_THROTTLE		0x06
#define ABS_RUDDER		0x07
#define ABS_WHEEL		0x08
#define ABS_GAS			0x09
#define ABS_BRAKE		0x0a
#define ABS_HAT0X		0x10
#define ABS_HAT0Y		0x11
#define ABS_HAT1X		0x12
#define ABS_HAT1Y		0x13
#define ABS_HAT2X		0x14
#define ABS_HAT2Y		0x15
#define ABS_HAT3X		0x16
#define ABS_HAT3Y		0x17
#define ABS_PRESSURE		0x18
#define ABS_DISTANCE		0x19
#define ABS_TILT_X		0x1a
#define ABS_TILT_Y		0x1b
#define ABS_TOOL_WIDTH		0x1c

#define ABS_VOLUME		0x20

#define ABS_MISC		0x28

#define ABS_MT_SLOT		0x2f	/* MT slot being modified */
#define ABS_MT_TOUCH_MAJOR	0x30	/* Major axis of touching ellipse */
#define ABS_MT_TOUCH_MINOR	0x31	/* Minor axis (omit if circular) */
#define ABS_MT_WIDTH_MAJOR	0x32	/* Major axis of approaching ellipse */
#define ABS_MT_WIDTH_MINOR	0x33	/* Minor axis (omit if circular) */
#define ABS_MT_ORIENTATION	0x34	/* Ellipse orientation */
#define ABS_MT_POSITION_X	0x35	/* Center X touch position */
#define ABS_MT_POSITION_Y	0x36	/* Center Y touch position */
#define ABS_MT_TOOL_TYPE	0x37	/* Type of touching device */
#define ABS_MT_BLOB_ID		0x38	/* Group a set of packets as a blob */
#define ABS_MT_TRACKING_ID	0x39	/* Unique ID of initiated contact */
#define ABS_MT_PRESSURE		0x3a	/* Pressure on contact area */
#define ABS_MT_DISTANCE		0x3b	/* Contact hover distance */
#define ABS_MT_TOOL_X		0x3c	/* Center X tool position */
#define ABS_MT_TOOL_Y		0x3d	/* Center Y tool position */


#define ABS_MAX			0x3f
#define ABS_CNT			(ABS_MAX+1)

/*
 * Switch events
 */

#define SW_LID			0x00  /* set = lid shut */
#define SW_TABLET_MODE		0x01  /* set = tablet mode */
#define SW_HEADPHONE_INSERT	0x02  /* set = inserted */
#define SW_RFKILL_ALL		0x03  /* rfkill master switch, type "any"
					 set = radio enabled */
#define SW_RADIO		SW_RFKILL_ALL	/* deprecated */
#define SW_MICROPHONE_INSERT	0x04  /* set = inserted */
#define SW_DOCK			0x05  /* set = plugged into dock */
#define SW_LINEOUT_INSERT	0x06  /* set = inserted */
#define SW_JACK_PHYSICAL_INSERT 0x07  /* set = mechanical switch set */
#define SW_VIDEOOUT_INSERT	0x08  /* set = inserted */
#define SW_CAMERA_LENS_COVER	0x09  /* set = lens covered */
#define SW_KEYPAD_SLIDE		0x0a  /* set = keypad slide out */
#define SW_FRONT_PROXIMITY	0x0b  /* set = front proximity sensor active */
#define SW_ROTATE_LOCK		0x0c  /* set = rotate locked/disabled */
#define SW_LINEIN_INSERT	0x0d  /* set = inserted */
<<<<<<< HEAD
#define SW_MUTE			0x0e  /* set = mute */
=======
#define SW_MUTE_DEVICE		0x0e  /* set = device disabled */
>>>>>>> 2527c3d5
#define SW_MAX			0x0f
#define SW_CNT			(SW_MAX+1)

/*
 * Misc events
 */

#define MSC_SERIAL		0x00
#define MSC_PULSELED		0x01
#define MSC_GESTURE		0x02
#define MSC_RAW			0x03
#define MSC_SCAN		0x04
#define MSC_TIMESTAMP		0x05
#define MSC_MAX			0x07
#define MSC_CNT			(MSC_MAX+1)

/*
 * LEDs
 */

#define LED_NUML		0x00
#define LED_CAPSL		0x01
#define LED_SCROLLL		0x02
#define LED_COMPOSE		0x03
#define LED_KANA		0x04
#define LED_SLEEP		0x05
#define LED_SUSPEND		0x06
#define LED_MUTE		0x07
#define LED_MISC		0x08
#define LED_MAIL		0x09
#define LED_CHARGING		0x0a
#define LED_MAX			0x0f
#define LED_CNT			(LED_MAX+1)

/*
 * Autorepeat values
 */

#define REP_DELAY		0x00
#define REP_PERIOD		0x01
#define REP_MAX			0x01
#define REP_CNT			(REP_MAX+1)

/*
 * Sounds
 */

#define SND_CLICK		0x00
#define SND_BELL		0x01
#define SND_TONE		0x02
#define SND_MAX			0x07
#define SND_CNT			(SND_MAX+1)

/*
 * IDs.
 */

#define ID_BUS			0
#define ID_VENDOR		1
#define ID_PRODUCT		2
#define ID_VERSION		3

#define BUS_PCI			0x01
#define BUS_ISAPNP		0x02
#define BUS_USB			0x03
#define BUS_HIL			0x04
#define BUS_BLUETOOTH		0x05
#define BUS_VIRTUAL		0x06

#define BUS_ISA			0x10
#define BUS_I8042		0x11
#define BUS_XTKBD		0x12
#define BUS_RS232		0x13
#define BUS_GAMEPORT		0x14
#define BUS_PARPORT		0x15
#define BUS_AMIGA		0x16
#define BUS_ADB			0x17
#define BUS_I2C			0x18
#define BUS_HOST		0x19
#define BUS_GSC			0x1A
#define BUS_ATARI		0x1B
#define BUS_SPI			0x1C

/*
 * MT_TOOL types
 */
#define MT_TOOL_FINGER		0
#define MT_TOOL_PEN		1
#define MT_TOOL_MAX		1

/*
 * Values describing the status of a force-feedback effect
 */
#define FF_STATUS_STOPPED	0x00
#define FF_STATUS_PLAYING	0x01
#define FF_STATUS_MAX		0x01

/*
 * Structures used in ioctls to upload effects to a device
 * They are pieces of a bigger structure (called ff_effect)
 */

/*
 * All duration values are expressed in ms. Values above 32767 ms (0x7fff)
 * should not be used and have unspecified results.
 */

/**
 * struct ff_replay - defines scheduling of the force-feedback effect
 * @length: duration of the effect
 * @delay: delay before effect should start playing
 */
struct ff_replay {
	__u16 length;
	__u16 delay;
};

/**
 * struct ff_trigger - defines what triggers the force-feedback effect
 * @button: number of the button triggering the effect
 * @interval: controls how soon the effect can be re-triggered
 */
struct ff_trigger {
	__u16 button;
	__u16 interval;
};

/**
 * struct ff_envelope - generic force-feedback effect envelope
 * @attack_length: duration of the attack (ms)
 * @attack_level: level at the beginning of the attack
 * @fade_length: duration of fade (ms)
 * @fade_level: level at the end of fade
 *
 * The @attack_level and @fade_level are absolute values; when applying
 * envelope force-feedback core will convert to positive/negative
 * value based on polarity of the default level of the effect.
 * Valid range for the attack and fade levels is 0x0000 - 0x7fff
 */
struct ff_envelope {
	__u16 attack_length;
	__u16 attack_level;
	__u16 fade_length;
	__u16 fade_level;
};

/**
 * struct ff_constant_effect - defines parameters of a constant force-feedback effect
 * @level: strength of the effect; may be negative
 * @envelope: envelope data
 */
struct ff_constant_effect {
	__s16 level;
	struct ff_envelope envelope;
};

/**
 * struct ff_ramp_effect - defines parameters of a ramp force-feedback effect
 * @start_level: beginning strength of the effect; may be negative
 * @end_level: final strength of the effect; may be negative
 * @envelope: envelope data
 */
struct ff_ramp_effect {
	__s16 start_level;
	__s16 end_level;
	struct ff_envelope envelope;
};

/**
 * struct ff_condition_effect - defines a spring or friction force-feedback effect
 * @right_saturation: maximum level when joystick moved all way to the right
 * @left_saturation: same for the left side
 * @right_coeff: controls how fast the force grows when the joystick moves
 *	to the right
 * @left_coeff: same for the left side
 * @deadband: size of the dead zone, where no force is produced
 * @center: position of the dead zone
 */
struct ff_condition_effect {
	__u16 right_saturation;
	__u16 left_saturation;

	__s16 right_coeff;
	__s16 left_coeff;

	__u16 deadband;
	__s16 center;
};

/**
 * struct ff_periodic_effect - defines parameters of a periodic force-feedback effect
 * @waveform: kind of the effect (wave)
 * @period: period of the wave (ms)
 * @magnitude: peak value
 * @offset: mean value of the wave (roughly)
 * @phase: 'horizontal' shift
 * @envelope: envelope data
 * @custom_len: number of samples (FF_CUSTOM only)
 * @custom_data: buffer of samples (FF_CUSTOM only)
 *
 * Known waveforms - FF_SQUARE, FF_TRIANGLE, FF_SINE, FF_SAW_UP,
 * FF_SAW_DOWN, FF_CUSTOM. The exact syntax FF_CUSTOM is undefined
 * for the time being as no driver supports it yet.
 *
 * Note: the data pointed by custom_data is copied by the driver.
 * You can therefore dispose of the memory after the upload/update.
 */
struct ff_periodic_effect {
	__u16 waveform;
	__u16 period;
	__s16 magnitude;
	__s16 offset;
	__u16 phase;

	struct ff_envelope envelope;

	__u32 custom_len;
	__s16 __user *custom_data;
};

/**
 * struct ff_rumble_effect - defines parameters of a periodic force-feedback effect
 * @strong_magnitude: magnitude of the heavy motor
 * @weak_magnitude: magnitude of the light one
 *
 * Some rumble pads have two motors of different weight. Strong_magnitude
 * represents the magnitude of the vibration generated by the heavy one.
 */
struct ff_rumble_effect {
	__u16 strong_magnitude;
	__u16 weak_magnitude;
};

/**
 * struct ff_effect - defines force feedback effect
 * @type: type of the effect (FF_CONSTANT, FF_PERIODIC, FF_RAMP, FF_SPRING,
 *	FF_FRICTION, FF_DAMPER, FF_RUMBLE, FF_INERTIA, or FF_CUSTOM)
 * @id: an unique id assigned to an effect
 * @direction: direction of the effect
 * @trigger: trigger conditions (struct ff_trigger)
 * @replay: scheduling of the effect (struct ff_replay)
 * @u: effect-specific structure (one of ff_constant_effect, ff_ramp_effect,
 *	ff_periodic_effect, ff_condition_effect, ff_rumble_effect) further
 *	defining effect parameters
 *
 * This structure is sent through ioctl from the application to the driver.
 * To create a new effect application should set its @id to -1; the kernel
 * will return assigned @id which can later be used to update or delete
 * this effect.
 *
 * Direction of the effect is encoded as follows:
 *	0 deg -> 0x0000 (down)
 *	90 deg -> 0x4000 (left)
 *	180 deg -> 0x8000 (up)
 *	270 deg -> 0xC000 (right)
 */
struct ff_effect {
	__u16 type;
	__s16 id;
	__u16 direction;
	struct ff_trigger trigger;
	struct ff_replay replay;

	union {
		struct ff_constant_effect constant;
		struct ff_ramp_effect ramp;
		struct ff_periodic_effect periodic;
		struct ff_condition_effect condition[2]; /* One for each axis */
		struct ff_rumble_effect rumble;
	} u;
};

/*
 * Force feedback effect types
 */

#define FF_RUMBLE	0x50
#define FF_PERIODIC	0x51
#define FF_CONSTANT	0x52
#define FF_SPRING	0x53
#define FF_FRICTION	0x54
#define FF_DAMPER	0x55
#define FF_INERTIA	0x56
#define FF_RAMP		0x57

#define FF_EFFECT_MIN	FF_RUMBLE
#define FF_EFFECT_MAX	FF_RAMP

/*
 * Force feedback periodic effect types
 */

#define FF_SQUARE	0x58
#define FF_TRIANGLE	0x59
#define FF_SINE		0x5a
#define FF_SAW_UP	0x5b
#define FF_SAW_DOWN	0x5c
#define FF_CUSTOM	0x5d

#define FF_WAVEFORM_MIN	FF_SQUARE
#define FF_WAVEFORM_MAX	FF_CUSTOM

/*
 * Set ff device properties
 */

#define FF_GAIN		0x60
#define FF_AUTOCENTER	0x61

#define FF_MAX		0x7f
#define FF_CNT		(FF_MAX+1)

#endif /* _UAPI_INPUT_H */<|MERGE_RESOLUTION|>--- conflicted
+++ resolved
@@ -874,11 +874,7 @@
 #define SW_FRONT_PROXIMITY	0x0b  /* set = front proximity sensor active */
 #define SW_ROTATE_LOCK		0x0c  /* set = rotate locked/disabled */
 #define SW_LINEIN_INSERT	0x0d  /* set = inserted */
-<<<<<<< HEAD
 #define SW_MUTE			0x0e  /* set = mute */
-=======
-#define SW_MUTE_DEVICE		0x0e  /* set = device disabled */
->>>>>>> 2527c3d5
 #define SW_MAX			0x0f
 #define SW_CNT			(SW_MAX+1)
 
