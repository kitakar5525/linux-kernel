--- conflicted
+++ resolved
@@ -944,13 +944,8 @@
 			 const void *saddr, unsigned int len)
 {
 	struct ip6_tnl *t = netdev_priv(dev);
-<<<<<<< HEAD
-	struct ipv6hdr *ipv6h = skb_push(skb, t->hlen);
-	__be16 *p = (__be16 *)(ipv6h+1);
-=======
 	struct ipv6hdr *ipv6h;
 	__be16 *p;
->>>>>>> bb176f67
 
 	ipv6h = skb_push(skb, t->hlen + sizeof(*ipv6h));
 	ip6_flow_hdr(ipv6h, 0, ip6_make_flowlabel(dev_net(dev), skb,
