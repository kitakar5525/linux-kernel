/*
 * USB hub driver.
 *
 * (C) Copyright 1999 Linus Torvalds
 * (C) Copyright 1999 Johannes Erdfelt
 * (C) Copyright 1999 Gregory P. Smith
 * (C) Copyright 2001 Brad Hards (bhards@bigpond.net.au)
 *
 */

#include <linux/kernel.h>
#include <linux/errno.h>
#include <linux/module.h>
#include <linux/moduleparam.h>
#include <linux/completion.h>
#include <linux/sched.h>
#include <linux/list.h>
#include <linux/slab.h>
#include <linux/ioctl.h>
#include <linux/usb.h>
#include <linux/usbdevice_fs.h>
#include <linux/usb/hcd.h>
#include <linux/usb/otg.h>
#include <linux/usb/quirks.h>
#include <linux/kthread.h>
#include <linux/mutex.h>
#include <linux/freezer.h>
#include <linux/random.h>
#include <linux/pm_qos.h>

#include <asm/uaccess.h>
#include <asm/byteorder.h>

#include "hub.h"

#ifdef CONFIG_USB_HCD_HSIC
#include <linux/usb/ehci-tangier-hsic-pci.h>
#endif

/* if we are in debug mode, always announce new devices */
#ifdef DEBUG
#ifndef CONFIG_USB_ANNOUNCE_NEW_DEVICES
#define CONFIG_USB_ANNOUNCE_NEW_DEVICES
#endif
#endif

#define USB_VENDOR_GENESYS_LOGIC		0x05e3
#define HUB_QUIRK_CHECK_PORT_AUTOSUSPEND	0x01

static inline int hub_is_superspeed(struct usb_device *hdev)
{
	return (hdev->descriptor.bDeviceProtocol == USB_HUB_PR_SS);
}

/* Protect struct usb_device->state and ->children members
 * Note: Both are also protected by ->dev.sem, except that ->state can
 * change to USB_STATE_NOTATTACHED even when the semaphore isn't held. */
static DEFINE_SPINLOCK(device_state_lock);

/* khubd's worklist and its lock */
static DEFINE_SPINLOCK(hub_event_lock);
static LIST_HEAD(hub_event_list);	/* List of hubs needing servicing */

/* Wakes up khubd */
static DECLARE_WAIT_QUEUE_HEAD(khubd_wait);

static struct task_struct *khubd_task;

/* cycle leds on hubs that aren't blinking for attention */
static bool blinkenlights = 0;
module_param (blinkenlights, bool, S_IRUGO);
MODULE_PARM_DESC (blinkenlights, "true to cycle leds on hubs");

/*
 * Device SATA8000 FW1.0 from DATAST0R Technology Corp requires about
 * 10 seconds to send reply for the initial 64-byte descriptor request.
 */
/* define initial 64-byte descriptor request timeout in milliseconds */
static int initial_descriptor_timeout = USB_CTRL_GET_TIMEOUT;
module_param(initial_descriptor_timeout, int, S_IRUGO|S_IWUSR);
MODULE_PARM_DESC(initial_descriptor_timeout,
		"initial 64-byte descriptor request timeout in milliseconds "
		"(default 5000 - 5.0 seconds)");

/*
 * As of 2.6.10 we introduce a new USB device initialization scheme which
 * closely resembles the way Windows works.  Hopefully it will be compatible
 * with a wider range of devices than the old scheme.  However some previously
 * working devices may start giving rise to "device not accepting address"
 * errors; if that happens the user can try the old scheme by adjusting the
 * following module parameters.
 *
 * For maximum flexibility there are two boolean parameters to control the
 * hub driver's behavior.  On the first initialization attempt, if the
 * "old_scheme_first" parameter is set then the old scheme will be used,
 * otherwise the new scheme is used.  If that fails and "use_both_schemes"
 * is set, then the driver will make another attempt, using the other scheme.
 */
static bool old_scheme_first = 0;
module_param(old_scheme_first, bool, S_IRUGO | S_IWUSR);
MODULE_PARM_DESC(old_scheme_first,
		 "start with the old device initialization scheme");

static bool use_both_schemes = 1;
module_param(use_both_schemes, bool, S_IRUGO | S_IWUSR);
MODULE_PARM_DESC(use_both_schemes,
		"try the other device initialization scheme if the "
		"first one fails");

/* Mutual exclusion for EHCI CF initialization.  This interferes with
 * port reset on some companion controllers.
 */
DECLARE_RWSEM(ehci_cf_port_reset_rwsem);
EXPORT_SYMBOL_GPL(ehci_cf_port_reset_rwsem);

#define HUB_DEBOUNCE_TIMEOUT	2000
#define HUB_DEBOUNCE_STEP	  25
#define HUB_DEBOUNCE_STABLE	 100

static int usb_reset_and_verify_device(struct usb_device *udev);

static inline char *portspeed(struct usb_hub *hub, int portstatus)
{
	if (hub_is_superspeed(hub->hdev))
		return "5.0 Gb/s";
	if (portstatus & USB_PORT_STAT_HIGH_SPEED)
    		return "480 Mb/s";
	else if (portstatus & USB_PORT_STAT_LOW_SPEED)
		return "1.5 Mb/s";
	else
		return "12 Mb/s";
}

/* Note that hdev or one of its children must be locked! */
struct usb_hub *usb_hub_to_struct_hub(struct usb_device *hdev)
{
	if (!hdev || !hdev->actconfig || !hdev->maxchild)
		return NULL;
	return usb_get_intfdata(hdev->actconfig->interface[0]);
}

int usb_device_supports_lpm(struct usb_device *udev)
{
	/* USB 2.1 (and greater) devices indicate LPM support through
	 * their USB 2.0 Extended Capabilities BOS descriptor.
	 */
	if (udev->speed == USB_SPEED_HIGH) {
		if (udev->bos->ext_cap &&
			(USB_LPM_SUPPORT &
			 le32_to_cpu(udev->bos->ext_cap->bmAttributes)))
			return 1;
		return 0;
	}

	/* All USB 3.0 must support LPM, but we need their max exit latency
	 * information from the SuperSpeed Extended Capabilities BOS descriptor.
	 */
	if (!udev->bos->ss_cap) {
		dev_warn(&udev->dev, "No LPM exit latency info found.  "
				"Power management will be impacted.\n");
		return 0;
	}

	/* udev is root hub */
	if (!udev->parent)
		return 1;

	if (udev->parent->lpm_capable)
		return 1;

	dev_warn(&udev->dev, "Parent hub missing LPM exit latency info.  "
			"Power management will be impacted.\n");
	return 0;
}

/*
 * Set the Maximum Exit Latency (MEL) for the host to initiate a transition from
 * either U1 or U2.
 */
static void usb_set_lpm_mel(struct usb_device *udev,
		struct usb3_lpm_parameters *udev_lpm_params,
		unsigned int udev_exit_latency,
		struct usb_hub *hub,
		struct usb3_lpm_parameters *hub_lpm_params,
		unsigned int hub_exit_latency)
{
	unsigned int total_mel;
	unsigned int device_mel;
	unsigned int hub_mel;

	/*
	 * Calculate the time it takes to transition all links from the roothub
	 * to the parent hub into U0.  The parent hub must then decode the
	 * packet (hub header decode latency) to figure out which port it was
	 * bound for.
	 *
	 * The Hub Header decode latency is expressed in 0.1us intervals (0x1
	 * means 0.1us).  Multiply that by 100 to get nanoseconds.
	 */
	total_mel = hub_lpm_params->mel +
		(hub->descriptor->u.ss.bHubHdrDecLat * 100);

	/*
	 * How long will it take to transition the downstream hub's port into
	 * U0?  The greater of either the hub exit latency or the device exit
	 * latency.
	 *
	 * The BOS U1/U2 exit latencies are expressed in 1us intervals.
	 * Multiply that by 1000 to get nanoseconds.
	 */
	device_mel = udev_exit_latency * 1000;
	hub_mel = hub_exit_latency * 1000;
	if (device_mel > hub_mel)
		total_mel += device_mel;
	else
		total_mel += hub_mel;

	udev_lpm_params->mel = total_mel;
}

/*
 * Set the maximum Device to Host Exit Latency (PEL) for the device to initiate
 * a transition from either U1 or U2.
 */
static void usb_set_lpm_pel(struct usb_device *udev,
		struct usb3_lpm_parameters *udev_lpm_params,
		unsigned int udev_exit_latency,
		struct usb_hub *hub,
		struct usb3_lpm_parameters *hub_lpm_params,
		unsigned int hub_exit_latency,
		unsigned int port_to_port_exit_latency)
{
	unsigned int first_link_pel;
	unsigned int hub_pel;

	/*
	 * First, the device sends an LFPS to transition the link between the
	 * device and the parent hub into U0.  The exit latency is the bigger of
	 * the device exit latency or the hub exit latency.
	 */
	if (udev_exit_latency > hub_exit_latency)
		first_link_pel = udev_exit_latency * 1000;
	else
		first_link_pel = hub_exit_latency * 1000;

	/*
	 * When the hub starts to receive the LFPS, there is a slight delay for
	 * it to figure out that one of the ports is sending an LFPS.  Then it
	 * will forward the LFPS to its upstream link.  The exit latency is the
	 * delay, plus the PEL that we calculated for this hub.
	 */
	hub_pel = port_to_port_exit_latency * 1000 + hub_lpm_params->pel;

	/*
	 * According to figure C-7 in the USB 3.0 spec, the PEL for this device
	 * is the greater of the two exit latencies.
	 */
	if (first_link_pel > hub_pel)
		udev_lpm_params->pel = first_link_pel;
	else
		udev_lpm_params->pel = hub_pel;
}

/*
 * Set the System Exit Latency (SEL) to indicate the total worst-case time from
 * when a device initiates a transition to U0, until when it will receive the
 * first packet from the host controller.
 *
 * Section C.1.5.1 describes the four components to this:
 *  - t1: device PEL
 *  - t2: time for the ERDY to make it from the device to the host.
 *  - t3: a host-specific delay to process the ERDY.
 *  - t4: time for the packet to make it from the host to the device.
 *
 * t3 is specific to both the xHCI host and the platform the host is integrated
 * into.  The Intel HW folks have said it's negligible, FIXME if a different
 * vendor says otherwise.
 */
static void usb_set_lpm_sel(struct usb_device *udev,
		struct usb3_lpm_parameters *udev_lpm_params)
{
	struct usb_device *parent;
	unsigned int num_hubs;
	unsigned int total_sel;

	/* t1 = device PEL */
	total_sel = udev_lpm_params->pel;
	/* How many external hubs are in between the device & the root port. */
	for (parent = udev->parent, num_hubs = 0; parent->parent;
			parent = parent->parent)
		num_hubs++;
	/* t2 = 2.1us + 250ns * (num_hubs - 1) */
	if (num_hubs > 0)
		total_sel += 2100 + 250 * (num_hubs - 1);

	/* t4 = 250ns * num_hubs */
	total_sel += 250 * num_hubs;

	udev_lpm_params->sel = total_sel;
}

static void usb_set_lpm_parameters(struct usb_device *udev)
{
	struct usb_hub *hub;
	unsigned int port_to_port_delay;
	unsigned int udev_u1_del;
	unsigned int udev_u2_del;
	unsigned int hub_u1_del;
	unsigned int hub_u2_del;

	if (!udev->lpm_capable || udev->speed != USB_SPEED_SUPER)
		return;

	hub = usb_hub_to_struct_hub(udev->parent);
	/* It doesn't take time to transition the roothub into U0, since it
	 * doesn't have an upstream link.
	 */
	if (!hub)
		return;

	udev_u1_del = udev->bos->ss_cap->bU1devExitLat;
	udev_u2_del = udev->bos->ss_cap->bU2DevExitLat;
	hub_u1_del = udev->parent->bos->ss_cap->bU1devExitLat;
	hub_u2_del = udev->parent->bos->ss_cap->bU2DevExitLat;

	usb_set_lpm_mel(udev, &udev->u1_params, udev_u1_del,
			hub, &udev->parent->u1_params, hub_u1_del);

	usb_set_lpm_mel(udev, &udev->u2_params, udev_u2_del,
			hub, &udev->parent->u2_params, hub_u2_del);

	/*
	 * Appendix C, section C.2.2.2, says that there is a slight delay from
	 * when the parent hub notices the downstream port is trying to
	 * transition to U0 to when the hub initiates a U0 transition on its
	 * upstream port.  The section says the delays are tPort2PortU1EL and
	 * tPort2PortU2EL, but it doesn't define what they are.
	 *
	 * The hub chapter, sections 10.4.2.4 and 10.4.2.5 seem to be talking
	 * about the same delays.  Use the maximum delay calculations from those
	 * sections.  For U1, it's tHubPort2PortExitLat, which is 1us max.  For
	 * U2, it's tHubPort2PortExitLat + U2DevExitLat - U1DevExitLat.  I
	 * assume the device exit latencies they are talking about are the hub
	 * exit latencies.
	 *
	 * What do we do if the U2 exit latency is less than the U1 exit
	 * latency?  It's possible, although not likely...
	 */
	port_to_port_delay = 1;

	usb_set_lpm_pel(udev, &udev->u1_params, udev_u1_del,
			hub, &udev->parent->u1_params, hub_u1_del,
			port_to_port_delay);

	if (hub_u2_del > hub_u1_del)
		port_to_port_delay = 1 + hub_u2_del - hub_u1_del;
	else
		port_to_port_delay = 1 + hub_u1_del;

	usb_set_lpm_pel(udev, &udev->u2_params, udev_u2_del,
			hub, &udev->parent->u2_params, hub_u2_del,
			port_to_port_delay);

	/* Now that we've got PEL, calculate SEL. */
	usb_set_lpm_sel(udev, &udev->u1_params);
	usb_set_lpm_sel(udev, &udev->u2_params);
}

/* USB 2.0 spec Section 11.24.4.5 */
static int get_hub_descriptor(struct usb_device *hdev, void *data)
{
	int i, ret, size;
	unsigned dtype;

	if (hub_is_superspeed(hdev)) {
		dtype = USB_DT_SS_HUB;
		size = USB_DT_SS_HUB_SIZE;
	} else {
		dtype = USB_DT_HUB;
		size = sizeof(struct usb_hub_descriptor);
	}

	for (i = 0; i < 3; i++) {
		ret = usb_control_msg(hdev, usb_rcvctrlpipe(hdev, 0),
			USB_REQ_GET_DESCRIPTOR, USB_DIR_IN | USB_RT_HUB,
			dtype << 8, 0, data, size,
			USB_CTRL_GET_TIMEOUT);
		if (ret >= (USB_DT_HUB_NONVAR_SIZE + 2))
			return ret;
	}
	return -EINVAL;
}

/*
 * USB 2.0 spec Section 11.24.2.1
 */
static int clear_hub_feature(struct usb_device *hdev, int feature)
{
	return usb_control_msg(hdev, usb_sndctrlpipe(hdev, 0),
		USB_REQ_CLEAR_FEATURE, USB_RT_HUB, feature, 0, NULL, 0, 1000);
}

/*
 * USB 2.0 spec Section 11.24.2.2
 */
int usb_clear_port_feature(struct usb_device *hdev, int port1, int feature)
{
	return usb_control_msg(hdev, usb_sndctrlpipe(hdev, 0),
		USB_REQ_CLEAR_FEATURE, USB_RT_PORT, feature, port1,
		NULL, 0, 1000);
}

/*
 * USB 2.0 spec Section 11.24.2.13
 */
static int set_port_feature(struct usb_device *hdev, int port1, int feature)
{
	return usb_control_msg(hdev, usb_sndctrlpipe(hdev, 0),
		USB_REQ_SET_FEATURE, USB_RT_PORT, feature, port1,
		NULL, 0, 1000);
}

/*
 * USB 2.0 spec Section 11.24.2.7.1.10 and table 11-7
 * for info about using port indicators
 */
static void set_port_led(
	struct usb_hub *hub,
	int port1,
	int selector
)
{
	int status = set_port_feature(hub->hdev, (selector << 8) | port1,
			USB_PORT_FEAT_INDICATOR);
	if (status < 0)
		dev_dbg (hub->intfdev,
			"port %d indicator %s status %d\n",
			port1,
			({ char *s; switch (selector) {
			case HUB_LED_AMBER: s = "amber"; break;
			case HUB_LED_GREEN: s = "green"; break;
			case HUB_LED_OFF: s = "off"; break;
			case HUB_LED_AUTO: s = "auto"; break;
			default: s = "??"; break;
			}; s; }),
			status);
}

#define	LED_CYCLE_PERIOD	((2*HZ)/3)

static void led_work (struct work_struct *work)
{
	struct usb_hub		*hub =
		container_of(work, struct usb_hub, leds.work);
	struct usb_device	*hdev = hub->hdev;
	unsigned		i;
	unsigned		changed = 0;
	int			cursor = -1;

	if (hdev->state != USB_STATE_CONFIGURED || hub->quiescing)
		return;

	for (i = 0; i < hub->descriptor->bNbrPorts; i++) {
		unsigned	selector, mode;

		/* 30%-50% duty cycle */

		switch (hub->indicator[i]) {
		/* cycle marker */
		case INDICATOR_CYCLE:
			cursor = i;
			selector = HUB_LED_AUTO;
			mode = INDICATOR_AUTO;
			break;
		/* blinking green = sw attention */
		case INDICATOR_GREEN_BLINK:
			selector = HUB_LED_GREEN;
			mode = INDICATOR_GREEN_BLINK_OFF;
			break;
		case INDICATOR_GREEN_BLINK_OFF:
			selector = HUB_LED_OFF;
			mode = INDICATOR_GREEN_BLINK;
			break;
		/* blinking amber = hw attention */
		case INDICATOR_AMBER_BLINK:
			selector = HUB_LED_AMBER;
			mode = INDICATOR_AMBER_BLINK_OFF;
			break;
		case INDICATOR_AMBER_BLINK_OFF:
			selector = HUB_LED_OFF;
			mode = INDICATOR_AMBER_BLINK;
			break;
		/* blink green/amber = reserved */
		case INDICATOR_ALT_BLINK:
			selector = HUB_LED_GREEN;
			mode = INDICATOR_ALT_BLINK_OFF;
			break;
		case INDICATOR_ALT_BLINK_OFF:
			selector = HUB_LED_AMBER;
			mode = INDICATOR_ALT_BLINK;
			break;
		default:
			continue;
		}
		if (selector != HUB_LED_AUTO)
			changed = 1;
		set_port_led(hub, i + 1, selector);
		hub->indicator[i] = mode;
	}
	if (!changed && blinkenlights) {
		cursor++;
		cursor %= hub->descriptor->bNbrPorts;
		set_port_led(hub, cursor + 1, HUB_LED_GREEN);
		hub->indicator[cursor] = INDICATOR_CYCLE;
		changed++;
	}
	if (changed)
		schedule_delayed_work(&hub->leds, LED_CYCLE_PERIOD);
}

/* use a short timeout for hub/port status fetches */
#define	USB_STS_TIMEOUT		1000
#define	USB_STS_RETRIES		5

/*
 * USB 2.0 spec Section 11.24.2.6
 */
static int get_hub_status(struct usb_device *hdev,
		struct usb_hub_status *data)
{
	int i, status = -ETIMEDOUT;

	for (i = 0; i < USB_STS_RETRIES &&
			(status == -ETIMEDOUT || status == -EPIPE); i++) {
		status = usb_control_msg(hdev, usb_rcvctrlpipe(hdev, 0),
			USB_REQ_GET_STATUS, USB_DIR_IN | USB_RT_HUB, 0, 0,
			data, sizeof(*data), USB_STS_TIMEOUT);
	}
	return status;
}

/*
 * USB 2.0 spec Section 11.24.2.7
 */
static int get_port_status(struct usb_device *hdev, int port1,
		struct usb_port_status *data)
{
	int i, status = -ETIMEDOUT;

	for (i = 0; i < USB_STS_RETRIES &&
			(status == -ETIMEDOUT || status == -EPIPE); i++) {
		status = usb_control_msg(hdev, usb_rcvctrlpipe(hdev, 0),
			USB_REQ_GET_STATUS, USB_DIR_IN | USB_RT_PORT, 0, port1,
			data, sizeof(*data), USB_STS_TIMEOUT);
	}
	return status;
}

static int hub_port_status(struct usb_hub *hub, int port1,
		u16 *status, u16 *change)
{
	int ret;

	mutex_lock(&hub->status_mutex);
	ret = get_port_status(hub->hdev, port1, &hub->status->port);
	if (ret < 4) {
		if (ret != -ENODEV)
			dev_err(hub->intfdev,
				"%s failed (err = %d)\n", __func__, ret);
		if (ret >= 0)
			ret = -EIO;
	} else {
		*status = le16_to_cpu(hub->status->port.wPortStatus);
		*change = le16_to_cpu(hub->status->port.wPortChange);

		ret = 0;
	}
	mutex_unlock(&hub->status_mutex);
	return ret;
}

static void kick_khubd(struct usb_hub *hub)
{
	unsigned long	flags;

	spin_lock_irqsave(&hub_event_lock, flags);
	if (!hub->disconnected && list_empty(&hub->event_list)) {
		list_add_tail(&hub->event_list, &hub_event_list);

		/* Suppress autosuspend until khubd runs */
		usb_autopm_get_interface_no_resume(
				to_usb_interface(hub->intfdev));
		wake_up(&khubd_wait);
	}
	spin_unlock_irqrestore(&hub_event_lock, flags);
}

void usb_set_change_bits(struct usb_device *hdev, unsigned int port)
{
	struct usb_hub *hub = usb_hub_to_struct_hub(hdev);

	set_bit(port, hub->change_bits);
}

void usb_kick_khubd(struct usb_device *hdev)
{
	struct usb_hub *hub = usb_hub_to_struct_hub(hdev);

	if (hub)
		kick_khubd(hub);
}

/*
 * Let the USB core know that a USB 3.0 device has sent a Function Wake Device
 * Notification, which indicates it had initiated remote wakeup.
 *
 * USB 3.0 hubs do not report the port link state change from U3 to U0 when the
 * device initiates resume, so the USB core will not receive notice of the
 * resume through the normal hub interrupt URB.
 */
void usb_wakeup_notification(struct usb_device *hdev,
		unsigned int portnum)
{
	struct usb_hub *hub;

	if (!hdev)
		return;

	hub = usb_hub_to_struct_hub(hdev);
	if (hub) {
		set_bit(portnum, hub->wakeup_bits);
		kick_khubd(hub);
	}
}
EXPORT_SYMBOL_GPL(usb_wakeup_notification);

/* completion function, fires on port status changes and various faults */
static void hub_irq(struct urb *urb)
{
	struct usb_hub *hub = urb->context;
	int status = urb->status;
	unsigned i;
	unsigned long bits;

	switch (status) {
	case -ENOENT:		/* synchronous unlink */
	case -ECONNRESET:	/* async unlink */
	case -ESHUTDOWN:	/* hardware going away */
		return;

	default:		/* presumably an error */
		/* Cause a hub reset after 10 consecutive errors */
		dev_dbg (hub->intfdev, "transfer --> %d\n", status);
		if ((++hub->nerrors < 10) || hub->error)
			goto resubmit;
		hub->error = status;
		/* FALL THROUGH */

	/* let khubd handle things */
	case 0:			/* we got data:  port status changed */
		bits = 0;
		for (i = 0; i < urb->actual_length; ++i)
			bits |= ((unsigned long) ((*hub->buffer)[i]))
					<< (i*8);
		hub->event_bits[0] = bits;
		break;
	}

	hub->nerrors = 0;

	/* Something happened, let khubd figure it out */
	kick_khubd(hub);

resubmit:
	if (hub->quiescing)
		return;

	if ((status = usb_submit_urb (hub->urb, GFP_ATOMIC)) != 0
			&& status != -ENODEV && status != -EPERM)
		dev_err (hub->intfdev, "resubmit --> %d\n", status);
}

/* USB 2.0 spec Section 11.24.2.3 */
static inline int
hub_clear_tt_buffer (struct usb_device *hdev, u16 devinfo, u16 tt)
{
	/* Need to clear both directions for control ep */
	if (((devinfo >> 11) & USB_ENDPOINT_XFERTYPE_MASK) ==
			USB_ENDPOINT_XFER_CONTROL) {
		int status = usb_control_msg(hdev, usb_sndctrlpipe(hdev, 0),
				HUB_CLEAR_TT_BUFFER, USB_RT_PORT,
				devinfo ^ 0x8000, tt, NULL, 0, 1000);
		if (status)
			return status;
	}
	return usb_control_msg(hdev, usb_sndctrlpipe(hdev, 0),
			       HUB_CLEAR_TT_BUFFER, USB_RT_PORT, devinfo,
			       tt, NULL, 0, 1000);
}

/*
 * enumeration blocks khubd for a long time. we use keventd instead, since
 * long blocking there is the exception, not the rule.  accordingly, HCDs
 * talking to TTs must queue control transfers (not just bulk and iso), so
 * both can talk to the same hub concurrently.
 */
static void hub_tt_work(struct work_struct *work)
{
	struct usb_hub		*hub =
		container_of(work, struct usb_hub, tt.clear_work);
	unsigned long		flags;

	spin_lock_irqsave (&hub->tt.lock, flags);
	while (!list_empty(&hub->tt.clear_list)) {
		struct list_head	*next;
		struct usb_tt_clear	*clear;
		struct usb_device	*hdev = hub->hdev;
		const struct hc_driver	*drv;
		int			status;

		next = hub->tt.clear_list.next;
		clear = list_entry (next, struct usb_tt_clear, clear_list);
		list_del (&clear->clear_list);

		/* drop lock so HCD can concurrently report other TT errors */
		spin_unlock_irqrestore (&hub->tt.lock, flags);
		status = hub_clear_tt_buffer (hdev, clear->devinfo, clear->tt);
		if (status && status != -ENODEV)
			dev_err (&hdev->dev,
				"clear tt %d (%04x) error %d\n",
				clear->tt, clear->devinfo, status);

		/* Tell the HCD, even if the operation failed */
		drv = clear->hcd->driver;
		if (drv->clear_tt_buffer_complete)
			(drv->clear_tt_buffer_complete)(clear->hcd, clear->ep);

		kfree(clear);
		spin_lock_irqsave(&hub->tt.lock, flags);
	}
	spin_unlock_irqrestore (&hub->tt.lock, flags);
}

/**
 * usb_hub_set_port_power - control hub port's power state
 * @hdev: target hub
 * @port1: port index
 * @set: expected status
 *
 * call this function to control port's power via setting or
 * clearing the port's PORT_POWER feature.
 */
int usb_hub_set_port_power(struct usb_device *hdev, int port1,
		bool set)
{
	int ret;
	struct usb_hub *hub = usb_hub_to_struct_hub(hdev);
	struct usb_port *port_dev = hub->ports[port1 - 1];

	if (set)
		ret = set_port_feature(hdev, port1, USB_PORT_FEAT_POWER);
	else
		ret = usb_clear_port_feature(hdev, port1, USB_PORT_FEAT_POWER);

	if (!ret)
		port_dev->power_is_on = set;
	return ret;
}

/**
 * usb_hub_clear_tt_buffer - clear control/bulk TT state in high speed hub
 * @urb: an URB associated with the failed or incomplete split transaction
 *
 * High speed HCDs use this to tell the hub driver that some split control or
 * bulk transaction failed in a way that requires clearing internal state of
 * a transaction translator.  This is normally detected (and reported) from
 * interrupt context.
 *
 * It may not be possible for that hub to handle additional full (or low)
 * speed transactions until that state is fully cleared out.
 */
int usb_hub_clear_tt_buffer(struct urb *urb)
{
	struct usb_device	*udev = urb->dev;
	int			pipe = urb->pipe;
	struct usb_tt		*tt = udev->tt;
	unsigned long		flags;
	struct usb_tt_clear	*clear;

	/* we've got to cope with an arbitrary number of pending TT clears,
	 * since each TT has "at least two" buffers that can need it (and
	 * there can be many TTs per hub).  even if they're uncommon.
	 */
	if ((clear = kmalloc (sizeof *clear, GFP_ATOMIC)) == NULL) {
		dev_err (&udev->dev, "can't save CLEAR_TT_BUFFER state\n");
		/* FIXME recover somehow ... RESET_TT? */
		return -ENOMEM;
	}

	/* info that CLEAR_TT_BUFFER needs */
	clear->tt = tt->multi ? udev->ttport : 1;
	clear->devinfo = usb_pipeendpoint (pipe);
	clear->devinfo |= udev->devnum << 4;
	clear->devinfo |= usb_pipecontrol (pipe)
			? (USB_ENDPOINT_XFER_CONTROL << 11)
			: (USB_ENDPOINT_XFER_BULK << 11);
	if (usb_pipein (pipe))
		clear->devinfo |= 1 << 15;

	/* info for completion callback */
	clear->hcd = bus_to_hcd(udev->bus);
	clear->ep = urb->ep;

	/* tell keventd to clear state for this TT */
	spin_lock_irqsave (&tt->lock, flags);
	list_add_tail (&clear->clear_list, &tt->clear_list);
	schedule_work(&tt->clear_work);
	spin_unlock_irqrestore (&tt->lock, flags);
	return 0;
}
EXPORT_SYMBOL_GPL(usb_hub_clear_tt_buffer);

/* If do_delay is false, return the number of milliseconds the caller
 * needs to delay.
 */
static unsigned hub_power_on(struct usb_hub *hub, bool do_delay)
{
	int port1;
	unsigned pgood_delay = hub->descriptor->bPwrOn2PwrGood * 2;
	unsigned delay;
	u16 wHubCharacteristics =
			le16_to_cpu(hub->descriptor->wHubCharacteristics);

	/* Enable power on each port.  Some hubs have reserved values
	 * of LPSM (> 2) in their descriptors, even though they are
	 * USB 2.0 hubs.  Some hubs do not implement port-power switching
	 * but only emulate it.  In all cases, the ports won't work
	 * unless we send these messages to the hub.
	 */
	if ((wHubCharacteristics & HUB_CHAR_LPSM) < 2)
		dev_dbg(hub->intfdev, "enabling power on all ports\n");
	else
		dev_dbg(hub->intfdev, "trying to enable port power on "
				"non-switchable hub\n");
	for (port1 = 1; port1 <= hub->descriptor->bNbrPorts; port1++)
		if (hub->ports[port1 - 1]->power_is_on)
			set_port_feature(hub->hdev, port1, USB_PORT_FEAT_POWER);
		else
			usb_clear_port_feature(hub->hdev, port1,
						USB_PORT_FEAT_POWER);

	/* Wait at least 100 msec for power to become stable */
	delay = max(pgood_delay, (unsigned) 100);
	if (do_delay)
		msleep(delay);
	return delay;
}

static int hub_hub_status(struct usb_hub *hub,
		u16 *status, u16 *change)
{
	int ret;

	mutex_lock(&hub->status_mutex);
	ret = get_hub_status(hub->hdev, &hub->status->hub);
	if (ret < 0) {
		if (ret != -ENODEV)
			dev_err(hub->intfdev,
				"%s failed (err = %d)\n", __func__, ret);
	} else {
		*status = le16_to_cpu(hub->status->hub.wHubStatus);
		*change = le16_to_cpu(hub->status->hub.wHubChange); 
		ret = 0;
	}
	mutex_unlock(&hub->status_mutex);
	return ret;
}

static int hub_set_port_link_state(struct usb_hub *hub, int port1,
			unsigned int link_status)
{
	return set_port_feature(hub->hdev,
			port1 | (link_status << 3),
			USB_PORT_FEAT_LINK_STATE);
}

/*
 * If USB 3.0 ports are placed into the Disabled state, they will no longer
 * detect any device connects or disconnects.  This is generally not what the
 * USB core wants, since it expects a disabled port to produce a port status
 * change event when a new device connects.
 *
 * Instead, set the link state to Disabled, wait for the link to settle into
 * that state, clear any change bits, and then put the port into the RxDetect
 * state.
 */
static int hub_usb3_port_disable(struct usb_hub *hub, int port1)
{
	int ret;
	int total_time;
	u16 portchange, portstatus;

	if (!hub_is_superspeed(hub->hdev))
		return -EINVAL;

	ret = hub_port_status(hub, port1, &portstatus, &portchange);
	if (ret < 0)
		return ret;

	/*
	 * USB controller Advanced Micro Devices, Inc. [AMD] FCH USB XHCI
	 * Controller [1022:7814] will have spurious result making the following
	 * usb 3.0 device hotplugging route to the 2.0 root hub and recognized
	 * as high-speed device if we set the usb 3.0 port link state to
	 * Disabled. Since it's already in USB_SS_PORT_LS_RX_DETECT state, we
	 * check the state here to avoid the bug.
	 */
	if ((portstatus & USB_PORT_STAT_LINK_STATE) ==
				USB_SS_PORT_LS_RX_DETECT) {
		dev_dbg(&hub->ports[port1 - 1]->dev,
			 "Not disabling port; link state is RxDetect\n");
		return ret;
	}

	ret = hub_set_port_link_state(hub, port1, USB_SS_PORT_LS_SS_DISABLED);
	if (ret)
		return ret;

	/* Wait for the link to enter the disabled state. */
	for (total_time = 0; ; total_time += HUB_DEBOUNCE_STEP) {
		ret = hub_port_status(hub, port1, &portstatus, &portchange);
		if (ret < 0)
			return ret;

		if ((portstatus & USB_PORT_STAT_LINK_STATE) ==
				USB_SS_PORT_LS_SS_DISABLED)
			break;
		if (total_time >= HUB_DEBOUNCE_TIMEOUT)
			break;
		msleep(HUB_DEBOUNCE_STEP);
	}
	if (total_time >= HUB_DEBOUNCE_TIMEOUT)
		dev_warn(hub->intfdev, "Could not disable port %d after %d ms\n",
				port1, total_time);

	return hub_set_port_link_state(hub, port1, USB_SS_PORT_LS_RX_DETECT);
}

static int hub_port_disable(struct usb_hub *hub, int port1, int set_state)
{
	struct usb_device *hdev = hub->hdev;
	int ret = 0;

	if (hub->ports[port1 - 1]->child && set_state)
		usb_set_device_state(hub->ports[port1 - 1]->child,
				USB_STATE_NOTATTACHED);
	if (!hub->error) {
		if (hub_is_superspeed(hub->hdev))
			ret = hub_usb3_port_disable(hub, port1);
		else
			ret = usb_clear_port_feature(hdev, port1,
					USB_PORT_FEAT_ENABLE);
	}
	if (ret && ret != -ENODEV)
		dev_err(hub->intfdev, "cannot disable port %d (err = %d)\n",
				port1, ret);
	return ret;
}

/*
 * Disable a port and mark a logical connect-change event, so that some
 * time later khubd will disconnect() any existing usb_device on the port
 * and will re-enumerate if there actually is a device attached.
 */
static void hub_port_logical_disconnect(struct usb_hub *hub, int port1)
{
	dev_dbg(hub->intfdev, "logical disconnect on port %d\n", port1);
	hub_port_disable(hub, port1, 1);

	/* FIXME let caller ask to power down the port:
	 *  - some devices won't enumerate without a VBUS power cycle
	 *  - SRP saves power that way
	 *  - ... new call, TBD ...
	 * That's easy if this hub can switch power per-port, and
	 * khubd reactivates the port later (timer, SRP, etc).
	 * Powerdown must be optional, because of reset/DFU.
	 */

	set_bit(port1, hub->change_bits);
 	kick_khubd(hub);
}

/**
 * usb_remove_device - disable a device's port on its parent hub
 * @udev: device to be disabled and removed
 * Context: @udev locked, must be able to sleep.
 *
 * After @udev's port has been disabled, khubd is notified and it will
 * see that the device has been disconnected.  When the device is
 * physically unplugged and something is plugged in, the events will
 * be received and processed normally.
 */
int usb_remove_device(struct usb_device *udev)
{
	struct usb_hub *hub;
	struct usb_interface *intf;

	if (!udev->parent)	/* Can't remove a root hub */
		return -EINVAL;
	hub = usb_hub_to_struct_hub(udev->parent);
	intf = to_usb_interface(hub->intfdev);

	usb_autopm_get_interface(intf);
	set_bit(udev->portnum, hub->removed_bits);
	hub_port_logical_disconnect(hub, udev->portnum);
	usb_autopm_put_interface(intf);
	return 0;
}

enum hub_activation_type {
	HUB_INIT, HUB_INIT2, HUB_INIT3,		/* INITs must come first */
	HUB_POST_RESET, HUB_RESUME, HUB_RESET_RESUME,
};

static void hub_init_func2(struct work_struct *ws);
static void hub_init_func3(struct work_struct *ws);

static void hub_activate(struct usb_hub *hub, enum hub_activation_type type)
{
	struct usb_device *hdev = hub->hdev;
	struct usb_hcd *hcd;
	int ret;
	int port1;
	int status;
	bool need_debounce_delay = false;
	unsigned delay;

	/* Continue a partial initialization */
	if (type == HUB_INIT2)
		goto init2;
	if (type == HUB_INIT3)
		goto init3;

	/* The superspeed hub except for root hub has to use Hub Depth
	 * value as an offset into the route string to locate the bits
	 * it uses to determine the downstream port number. So hub driver
	 * should send a set hub depth request to superspeed hub after
	 * the superspeed hub is set configuration in initialization or
	 * reset procedure.
	 *
	 * After a resume, port power should still be on.
	 * For any other type of activation, turn it on.
	 */
	if (type != HUB_RESUME) {
		if (hdev->parent && hub_is_superspeed(hdev)) {
			ret = usb_control_msg(hdev, usb_sndctrlpipe(hdev, 0),
					HUB_SET_DEPTH, USB_RT_HUB,
					hdev->level - 1, 0, NULL, 0,
					USB_CTRL_SET_TIMEOUT);
			if (ret < 0)
				dev_err(hub->intfdev,
						"set hub depth failed\n");
		}

		/* Speed up system boot by using a delayed_work for the
		 * hub's initial power-up delays.  This is pretty awkward
		 * and the implementation looks like a home-brewed sort of
		 * setjmp/longjmp, but it saves at least 100 ms for each
		 * root hub (assuming usbcore is compiled into the kernel
		 * rather than as a module).  It adds up.
		 *
		 * This can't be done for HUB_RESUME or HUB_RESET_RESUME
		 * because for those activation types the ports have to be
		 * operational when we return.  In theory this could be done
		 * for HUB_POST_RESET, but it's easier not to.
		 */
		if (type == HUB_INIT) {
			delay = hub_power_on(hub, false);
			PREPARE_DELAYED_WORK(&hub->init_work, hub_init_func2);
			schedule_delayed_work(&hub->init_work,
					msecs_to_jiffies(delay));

			/* Suppress autosuspend until init is done */
			usb_autopm_get_interface_no_resume(
					to_usb_interface(hub->intfdev));
			return;		/* Continues at init2: below */
		} else if (type == HUB_RESET_RESUME) {
			/* The internal host controller state for the hub device
			 * may be gone after a host power loss on system resume.
			 * Update the device's info so the HW knows it's a hub.
			 */
			hcd = bus_to_hcd(hdev->bus);
			if (hcd->driver->update_hub_device) {
				ret = hcd->driver->update_hub_device(hcd, hdev,
						&hub->tt, GFP_NOIO);
				if (ret < 0) {
					dev_err(hub->intfdev, "Host not "
							"accepting hub info "
							"update.\n");
					dev_err(hub->intfdev, "LS/FS devices "
							"and hubs may not work "
							"under this hub\n.");
				}
			}
			hub_power_on(hub, true);
		} else {
			hub_power_on(hub, true);
		}
	}
 init2:

	/* Check each port and set hub->change_bits to let khubd know
	 * which ports need attention.
	 */
	for (port1 = 1; port1 <= hdev->maxchild; ++port1) {
		struct usb_device *udev = hub->ports[port1 - 1]->child;
		u16 portstatus, portchange;

		portstatus = portchange = 0;
		status = hub_port_status(hub, port1, &portstatus, &portchange);
		if (udev || (portstatus & USB_PORT_STAT_CONNECTION))
			dev_dbg(hub->intfdev,
					"port %d: status %04x change %04x\n",
					port1, portstatus, portchange);

		/* After anything other than HUB_RESUME (i.e., initialization
		 * or any sort of reset), every port should be disabled.
		 * Unconnected ports should likewise be disabled (paranoia),
		 * and so should ports for which we have no usb_device.
		 */
		if ((portstatus & USB_PORT_STAT_ENABLE) && (
				type != HUB_RESUME ||
				!(portstatus & USB_PORT_STAT_CONNECTION) ||
				!udev ||
				udev->state == USB_STATE_NOTATTACHED)) {
			/*
			 * USB3 protocol ports will automatically transition
			 * to Enabled state when detect an USB3.0 device attach.
			 * Do not disable USB3 protocol ports.
			 */
			if (!hub_is_superspeed(hdev)) {
				usb_clear_port_feature(hdev, port1,
						   USB_PORT_FEAT_ENABLE);
				portstatus &= ~USB_PORT_STAT_ENABLE;
			} else {
				/* Pretend that power was lost for USB3 devs */
				portstatus &= ~USB_PORT_STAT_ENABLE;
			}
		}

		/* Clear status-change flags; we'll debounce later */
		if (portchange & USB_PORT_STAT_C_CONNECTION) {
			need_debounce_delay = true;
			usb_clear_port_feature(hub->hdev, port1,
					USB_PORT_FEAT_C_CONNECTION);
		}
		if (portchange & USB_PORT_STAT_C_ENABLE) {
			need_debounce_delay = true;
			usb_clear_port_feature(hub->hdev, port1,
					USB_PORT_FEAT_C_ENABLE);
		}
		if (portchange & USB_PORT_STAT_C_RESET) {
			need_debounce_delay = true;
			usb_clear_port_feature(hub->hdev, port1,
					USB_PORT_FEAT_C_RESET);
		}
		if ((portchange & USB_PORT_STAT_C_BH_RESET) &&
				hub_is_superspeed(hub->hdev)) {
			need_debounce_delay = true;
			usb_clear_port_feature(hub->hdev, port1,
					USB_PORT_FEAT_C_BH_PORT_RESET);
		}
		/* We can forget about a "removed" device when there's a
		 * physical disconnect or the connect status changes.
		 */
		if (!(portstatus & USB_PORT_STAT_CONNECTION) ||
				(portchange & USB_PORT_STAT_C_CONNECTION))
			clear_bit(port1, hub->removed_bits);

		if (!udev || udev->state == USB_STATE_NOTATTACHED) {
			/* Tell khubd to disconnect the device or
			 * check for a new connection
			 */
			if (udev || (portstatus & USB_PORT_STAT_CONNECTION) ||
			    (portstatus & USB_PORT_STAT_OVERCURRENT))
				set_bit(port1, hub->change_bits);

		} else if (portstatus & USB_PORT_STAT_ENABLE) {
			bool port_resumed = (portstatus &
					USB_PORT_STAT_LINK_STATE) ==
				USB_SS_PORT_LS_U0;
			/* The power session apparently survived the resume.
			 * If there was an overcurrent or suspend change
			 * (i.e., remote wakeup request), have khubd
			 * take care of it.  Look at the port link state
			 * for USB 3.0 hubs, since they don't have a suspend
			 * change bit, and they don't set the port link change
			 * bit on device-initiated resume.
			 */
			if (portchange || (hub_is_superspeed(hub->hdev) &&
						port_resumed))
				set_bit(port1, hub->change_bits);

		} else if (udev->persist_enabled) {
			struct usb_port *port_dev = hub->ports[port1 - 1];

#ifdef CONFIG_PM
			udev->reset_resume = 1;
#endif
			/* Don't set the change_bits when the device
			 * was powered off.
			 */
			if (port_dev->power_is_on)
				set_bit(port1, hub->change_bits);

		} else {
			/* The power session is gone; tell khubd */
			usb_set_device_state(udev, USB_STATE_NOTATTACHED);
			set_bit(port1, hub->change_bits);
		}
	}

	/* If no port-status-change flags were set, we don't need any
	 * debouncing.  If flags were set we can try to debounce the
	 * ports all at once right now, instead of letting khubd do them
	 * one at a time later on.
	 *
	 * If any port-status changes do occur during this delay, khubd
	 * will see them later and handle them normally.
	 */
	if (need_debounce_delay) {
		delay = HUB_DEBOUNCE_STABLE;

		/* Don't do a long sleep inside a workqueue routine */
		if (type == HUB_INIT2) {
			PREPARE_DELAYED_WORK(&hub->init_work, hub_init_func3);
			schedule_delayed_work(&hub->init_work,
					msecs_to_jiffies(delay));
			return;		/* Continues at init3: below */
		} else {
			msleep(delay);
		}
	}
 init3:
	hub->quiescing = 0;

	status = usb_submit_urb(hub->urb, GFP_NOIO);
	if (status < 0)
		dev_err(hub->intfdev, "activate --> %d\n", status);
	if (hub->has_indicators && blinkenlights)
		schedule_delayed_work(&hub->leds, LED_CYCLE_PERIOD);

	/* Scan all ports that need attention */
	kick_khubd(hub);

	/* Allow autosuspend if it was suppressed */
	if (type <= HUB_INIT3)
		usb_autopm_put_interface_async(to_usb_interface(hub->intfdev));
}

/* Implement the continuations for the delays above */
static void hub_init_func2(struct work_struct *ws)
{
	struct usb_hub *hub = container_of(ws, struct usb_hub, init_work.work);

	hub_activate(hub, HUB_INIT2);
}

static void hub_init_func3(struct work_struct *ws)
{
	struct usb_hub *hub = container_of(ws, struct usb_hub, init_work.work);

	hub_activate(hub, HUB_INIT3);
}

enum hub_quiescing_type {
	HUB_DISCONNECT, HUB_PRE_RESET, HUB_SUSPEND
};

static void hub_quiesce(struct usb_hub *hub, enum hub_quiescing_type type)
{
	struct usb_device *hdev = hub->hdev;
	int i;

	cancel_delayed_work_sync(&hub->init_work);

	/* khubd and related activity won't re-trigger */
	hub->quiescing = 1;

	if (type != HUB_SUSPEND) {
		/* Disconnect all the children */
		for (i = 0; i < hdev->maxchild; ++i) {
			if (hub->ports[i]->child)
				usb_disconnect(&hub->ports[i]->child);
		}
	}

	/* Stop khubd and related activity */
	usb_kill_urb(hub->urb);
	if (hub->has_indicators)
		cancel_delayed_work_sync(&hub->leds);
	if (hub->tt.hub)
		flush_work(&hub->tt.clear_work);
}

/* caller has locked the hub device */
static int hub_pre_reset(struct usb_interface *intf)
{
	struct usb_hub *hub = usb_get_intfdata(intf);

	hub_quiesce(hub, HUB_PRE_RESET);
	return 0;
}

/* caller has locked the hub device */
static int hub_post_reset(struct usb_interface *intf)
{
	struct usb_hub *hub = usb_get_intfdata(intf);

	hub_activate(hub, HUB_POST_RESET);
	return 0;
}

static int hub_configure(struct usb_hub *hub,
	struct usb_endpoint_descriptor *endpoint)
{
	struct usb_hcd *hcd;
	struct usb_device *hdev = hub->hdev;
	struct device *hub_dev = hub->intfdev;
	u16 hubstatus, hubchange;
	u16 wHubCharacteristics;
	unsigned int pipe;
	int maxp, ret, i;
	char *message = "out of memory";
	unsigned unit_load;
	unsigned full_load;

	hub->buffer = kmalloc(sizeof(*hub->buffer), GFP_KERNEL);
	if (!hub->buffer) {
		ret = -ENOMEM;
		goto fail;
	}

	hub->status = kmalloc(sizeof(*hub->status), GFP_KERNEL);
	if (!hub->status) {
		ret = -ENOMEM;
		goto fail;
	}
	mutex_init(&hub->status_mutex);

	hub->descriptor = kmalloc(sizeof(*hub->descriptor), GFP_KERNEL);
	if (!hub->descriptor) {
		ret = -ENOMEM;
		goto fail;
	}

	/* Request the entire hub descriptor.
	 * hub->descriptor can handle USB_MAXCHILDREN ports,
	 * but the hub can/will return fewer bytes here.
	 */
	ret = get_hub_descriptor(hdev, hub->descriptor);
	if (ret < 0) {
		message = "can't read hub descriptor";
		goto fail;
	} else if (hub->descriptor->bNbrPorts > USB_MAXCHILDREN) {
		message = "hub has too many ports!";
		ret = -ENODEV;
		goto fail;
	} else if (hub->descriptor->bNbrPorts == 0) {
		message = "hub doesn't have any ports!";
		ret = -ENODEV;
		goto fail;
	}

	hdev->maxchild = hub->descriptor->bNbrPorts;
	dev_info (hub_dev, "%d port%s detected\n", hdev->maxchild,
		(hdev->maxchild == 1) ? "" : "s");

	hub->ports = kzalloc(hdev->maxchild * sizeof(struct usb_port *),
			     GFP_KERNEL);
	if (!hub->ports) {
		ret = -ENOMEM;
		goto fail;
	}

	wHubCharacteristics = le16_to_cpu(hub->descriptor->wHubCharacteristics);
	if (hub_is_superspeed(hdev)) {
		unit_load = 150;
		full_load = 900;
	} else {
		unit_load = 100;
		full_load = 500;
	}

	/* FIXME for USB 3.0, skip for now */
	if ((wHubCharacteristics & HUB_CHAR_COMPOUND) &&
			!(hub_is_superspeed(hdev))) {
		int	i;
		char	portstr [USB_MAXCHILDREN + 1];

		for (i = 0; i < hdev->maxchild; i++)
			portstr[i] = hub->descriptor->u.hs.DeviceRemovable
				    [((i + 1) / 8)] & (1 << ((i + 1) % 8))
				? 'F' : 'R';
		portstr[hdev->maxchild] = 0;
		dev_dbg(hub_dev, "compound device; port removable status: %s\n", portstr);
	} else
		dev_dbg(hub_dev, "standalone hub\n");

	switch (wHubCharacteristics & HUB_CHAR_LPSM) {
	case HUB_CHAR_COMMON_LPSM:
		dev_dbg(hub_dev, "ganged power switching\n");
		break;
	case HUB_CHAR_INDV_PORT_LPSM:
		dev_dbg(hub_dev, "individual port power switching\n");
		break;
	case HUB_CHAR_NO_LPSM:
	case HUB_CHAR_LPSM:
		dev_dbg(hub_dev, "no power switching (usb 1.0)\n");
		break;
	}

	switch (wHubCharacteristics & HUB_CHAR_OCPM) {
	case HUB_CHAR_COMMON_OCPM:
		dev_dbg(hub_dev, "global over-current protection\n");
		break;
	case HUB_CHAR_INDV_PORT_OCPM:
		dev_dbg(hub_dev, "individual port over-current protection\n");
		break;
	case HUB_CHAR_NO_OCPM:
	case HUB_CHAR_OCPM:
		dev_dbg(hub_dev, "no over-current protection\n");
		break;
	}

	spin_lock_init (&hub->tt.lock);
	INIT_LIST_HEAD (&hub->tt.clear_list);
	INIT_WORK(&hub->tt.clear_work, hub_tt_work);
	switch (hdev->descriptor.bDeviceProtocol) {
	case USB_HUB_PR_FS:
		break;
	case USB_HUB_PR_HS_SINGLE_TT:
		dev_dbg(hub_dev, "Single TT\n");
		hub->tt.hub = hdev;
		break;
	case USB_HUB_PR_HS_MULTI_TT:
		ret = usb_set_interface(hdev, 0, 1);
		if (ret == 0) {
			dev_dbg(hub_dev, "TT per port\n");
			hub->tt.multi = 1;
		} else
			dev_err(hub_dev, "Using single TT (err %d)\n",
				ret);
		hub->tt.hub = hdev;
		break;
	case USB_HUB_PR_SS:
		/* USB 3.0 hubs don't have a TT */
		break;
	default:
		dev_dbg(hub_dev, "Unrecognized hub protocol %d\n",
			hdev->descriptor.bDeviceProtocol);
		break;
	}

	/* Note 8 FS bit times == (8 bits / 12000000 bps) ~= 666ns */
	switch (wHubCharacteristics & HUB_CHAR_TTTT) {
		case HUB_TTTT_8_BITS:
			if (hdev->descriptor.bDeviceProtocol != 0) {
				hub->tt.think_time = 666;
				dev_dbg(hub_dev, "TT requires at most %d "
						"FS bit times (%d ns)\n",
					8, hub->tt.think_time);
			}
			break;
		case HUB_TTTT_16_BITS:
			hub->tt.think_time = 666 * 2;
			dev_dbg(hub_dev, "TT requires at most %d "
					"FS bit times (%d ns)\n",
				16, hub->tt.think_time);
			break;
		case HUB_TTTT_24_BITS:
			hub->tt.think_time = 666 * 3;
			dev_dbg(hub_dev, "TT requires at most %d "
					"FS bit times (%d ns)\n",
				24, hub->tt.think_time);
			break;
		case HUB_TTTT_32_BITS:
			hub->tt.think_time = 666 * 4;
			dev_dbg(hub_dev, "TT requires at most %d "
					"FS bit times (%d ns)\n",
				32, hub->tt.think_time);
			break;
	}

	/* probe() zeroes hub->indicator[] */
	if (wHubCharacteristics & HUB_CHAR_PORTIND) {
		hub->has_indicators = 1;
		dev_dbg(hub_dev, "Port indicators are supported\n");
	}

	dev_dbg(hub_dev, "power on to power good time: %dms\n",
		hub->descriptor->bPwrOn2PwrGood * 2);

	/* power budgeting mostly matters with bus-powered hubs,
	 * and battery-powered root hubs (may provide just 8 mA).
	 */
	ret = usb_get_status(hdev, USB_RECIP_DEVICE, 0, &hubstatus);
	if (ret < 2) {
		message = "can't get hub status";
		goto fail;
	}
	le16_to_cpus(&hubstatus);
	hcd = bus_to_hcd(hdev->bus);
	if (hdev == hdev->bus->root_hub) {
		if (hcd->power_budget > 0)
			hdev->bus_mA = hcd->power_budget;
		else
			hdev->bus_mA = full_load * hdev->maxchild;
		if (hdev->bus_mA >= full_load)
			hub->mA_per_port = full_load;
		else {
			hub->mA_per_port = hdev->bus_mA;
			hub->limited_power = 1;
		}
	} else if ((hubstatus & (1 << USB_DEVICE_SELF_POWERED)) == 0) {
		int remaining = hdev->bus_mA -
			hub->descriptor->bHubContrCurrent;

		dev_dbg(hub_dev, "hub controller current requirement: %dmA\n",
			hub->descriptor->bHubContrCurrent);
		hub->limited_power = 1;

		if (remaining < hdev->maxchild * unit_load)
			dev_warn(hub_dev,
					"insufficient power available "
					"to use all downstream ports\n");
		hub->mA_per_port = unit_load;	/* 7.2.1 */

	} else {	/* Self-powered external hub */
		/* FIXME: What about battery-powered external hubs that
		 * provide less current per port? */
		hub->mA_per_port = full_load;
	}
	if (hub->mA_per_port < full_load)
		dev_dbg(hub_dev, "%umA bus power budget for each child\n",
				hub->mA_per_port);

	/* Update the HCD's internal representation of this hub before khubd
	 * starts getting port status changes for devices under the hub.
	 */
	if (hcd->driver->update_hub_device) {
		ret = hcd->driver->update_hub_device(hcd, hdev,
				&hub->tt, GFP_KERNEL);
		if (ret < 0) {
			message = "can't update HCD hub info";
			goto fail;
		}
	}

	ret = hub_hub_status(hub, &hubstatus, &hubchange);
	if (ret < 0) {
		message = "can't get hub status";
		goto fail;
	}

	/* local power status reports aren't always correct */
	if (hdev->actconfig->desc.bmAttributes & USB_CONFIG_ATT_SELFPOWER)
		dev_dbg(hub_dev, "local power source is %s\n",
			(hubstatus & HUB_STATUS_LOCAL_POWER)
			? "lost (inactive)" : "good");

	if ((wHubCharacteristics & HUB_CHAR_OCPM) == 0)
		dev_dbg(hub_dev, "%sover-current condition exists\n",
			(hubstatus & HUB_STATUS_OVERCURRENT) ? "" : "no ");

	/* set up the interrupt endpoint
	 * We use the EP's maxpacket size instead of (PORTS+1+7)/8
	 * bytes as USB2.0[11.12.3] says because some hubs are known
	 * to send more data (and thus cause overflow). For root hubs,
	 * maxpktsize is defined in hcd.c's fake endpoint descriptors
	 * to be big enough for at least USB_MAXCHILDREN ports. */
	pipe = usb_rcvintpipe(hdev, endpoint->bEndpointAddress);
	maxp = usb_maxpacket(hdev, pipe, usb_pipeout(pipe));

	if (maxp > sizeof(*hub->buffer))
		maxp = sizeof(*hub->buffer);

	hub->urb = usb_alloc_urb(0, GFP_KERNEL);
	if (!hub->urb) {
		ret = -ENOMEM;
		goto fail;
	}

	usb_fill_int_urb(hub->urb, hdev, pipe, *hub->buffer, maxp, hub_irq,
		hub, endpoint->bInterval);

	/* maybe cycle the hub leds */
	if (hub->has_indicators && blinkenlights)
		hub->indicator [0] = INDICATOR_CYCLE;

	for (i = 0; i < hdev->maxchild; i++) {
		ret = usb_hub_create_port_device(hub, i + 1);
		if (ret < 0) {
			dev_err(hub->intfdev,
				"couldn't create port%d device.\n", i + 1);
			hdev->maxchild = i;
			goto fail_keep_maxchild;
		}
	}

	usb_hub_adjust_deviceremovable(hdev, hub->descriptor);

	hub_activate(hub, HUB_INIT);
	return 0;

fail:
	hdev->maxchild = 0;
fail_keep_maxchild:
	dev_err (hub_dev, "config failed, %s (err %d)\n",
			message, ret);
	/* hub_disconnect() frees urb and descriptor */
	return ret;
}

static void hub_release(struct kref *kref)
{
	struct usb_hub *hub = container_of(kref, struct usb_hub, kref);

	usb_put_intf(to_usb_interface(hub->intfdev));
	kfree(hub);
}

static unsigned highspeed_hubs;

static void hub_disconnect(struct usb_interface *intf)
{
	struct usb_hub *hub = usb_get_intfdata(intf);
	struct usb_device *hdev = interface_to_usbdev(intf);
	int port1;

	/* Take the hub off the event list and don't let it be added again */
	spin_lock_irq(&hub_event_lock);
	if (!list_empty(&hub->event_list)) {
		list_del_init(&hub->event_list);
		usb_autopm_put_interface_no_suspend(intf);
	}
	hub->disconnected = 1;
	spin_unlock_irq(&hub_event_lock);

	/* Disconnect all children and quiesce the hub */
	hub->error = 0;
	hub_quiesce(hub, HUB_DISCONNECT);

	/* Avoid races with recursively_mark_NOTATTACHED() */
	spin_lock_irq(&device_state_lock);
	port1 = hdev->maxchild;
	hdev->maxchild = 0;
	usb_set_intfdata(intf, NULL);
	spin_unlock_irq(&device_state_lock);

	for (; port1 > 0; --port1)
		usb_hub_remove_port_device(hub, port1);

	if (hub->hdev->speed == USB_SPEED_HIGH)
		highspeed_hubs--;

	usb_free_urb(hub->urb);
	kfree(hub->ports);
	kfree(hub->descriptor);
	kfree(hub->status);
	kfree(hub->buffer);

	pm_suspend_ignore_children(&intf->dev, false);
	kref_put(&hub->kref, hub_release);
}

static int hub_probe(struct usb_interface *intf, const struct usb_device_id *id)
{
	struct usb_host_interface *desc;
	struct usb_endpoint_descriptor *endpoint;
	struct usb_device *hdev;
	struct usb_hub *hub;

	desc = intf->cur_altsetting;
	hdev = interface_to_usbdev(intf);

	/*
	 * Set default autosuspend delay as 0 to speedup bus suspend,
	 * based on the below considerations:
	 *
	 * - Unlike other drivers, the hub driver does not rely on the
	 *   autosuspend delay to provide enough time to handle a wakeup
	 *   event, and the submitted status URB is just to check future
	 *   change on hub downstream ports, so it is safe to do it.
	 *
	 * - The patch might cause one or more auto supend/resume for
	 *   below very rare devices when they are plugged into hub
	 *   first time:
	 *
	 *   	devices having trouble initializing, and disconnect
	 *   	themselves from the bus and then reconnect a second
	 *   	or so later
	 *
	 *   	devices just for downloading firmware, and disconnects
	 *   	themselves after completing it
	 *
	 *   For these quite rare devices, their drivers may change the
	 *   autosuspend delay of their parent hub in the probe() to one
	 *   appropriate value to avoid the subtle problem if someone
	 *   does care it.
	 *
	 * - The patch may cause one or more auto suspend/resume on
	 *   hub during running 'lsusb', but it is probably too
	 *   infrequent to worry about.
	 *
	 * - Change autosuspend delay of hub can avoid unnecessary auto
	 *   suspend timer for hub, also may decrease power consumption
	 *   of USB bus.
	 *
	 * - If user has indicated to prevent autosuspend by passing
	 *   usbcore.autosuspend = -1 then keep autosuspend disabled.
	 */
#ifdef CONFIG_PM_RUNTIME
	if (hdev->dev.power.autosuspend_delay >= 0)
		pm_runtime_set_autosuspend_delay(&hdev->dev, 0);
#endif

	/*
	 * Hubs have proper suspend/resume support, except for root hubs
	 * where the controller driver doesn't have bus_suspend and
	 * bus_resume methods.
	 */
	if (hdev->parent) {		/* normal device */
		usb_enable_autosuspend(hdev);
	} else {			/* root hub */
		const struct hc_driver *drv = bus_to_hcd(hdev->bus)->driver;

		if (drv->bus_suspend && drv->bus_resume)
			usb_enable_autosuspend(hdev);
	}

	if (hdev->level == MAX_TOPO_LEVEL) {
		dev_err(&intf->dev,
			"Unsupported bus topology: hub nested too deep\n");
		return -E2BIG;
	}

#ifdef	CONFIG_USB_OTG_BLACKLIST_HUB
	if (hdev->parent) {
		dev_warn(&intf->dev, "ignoring external hub\n");
		return -ENODEV;
	}
#endif

	/* Some hubs have a subclass of 1, which AFAICT according to the */
	/*  specs is not defined, but it works */
	if ((desc->desc.bInterfaceSubClass != 0) &&
	    (desc->desc.bInterfaceSubClass != 1)) {
descriptor_error:
		dev_err (&intf->dev, "bad descriptor, ignoring hub\n");
		return -EIO;
	}

	/* Multiple endpoints? What kind of mutant ninja-hub is this? */
	if (desc->desc.bNumEndpoints != 1)
		goto descriptor_error;

	endpoint = &desc->endpoint[0].desc;

	/* If it's not an interrupt in endpoint, we'd better punt! */
	if (!usb_endpoint_is_int_in(endpoint))
		goto descriptor_error;

	/* We found a hub */
	dev_info (&intf->dev, "USB hub found\n");

	hub = kzalloc(sizeof(*hub), GFP_KERNEL);
	if (!hub) {
		dev_dbg (&intf->dev, "couldn't kmalloc hub struct\n");
		return -ENOMEM;
	}

	kref_init(&hub->kref);
	INIT_LIST_HEAD(&hub->event_list);
	hub->intfdev = &intf->dev;
	hub->hdev = hdev;
	INIT_DELAYED_WORK(&hub->leds, led_work);
	INIT_DELAYED_WORK(&hub->init_work, NULL);
	usb_get_intf(intf);

	usb_set_intfdata (intf, hub);
	intf->needs_remote_wakeup = 1;
	pm_suspend_ignore_children(&intf->dev, true);

	if (hdev->speed == USB_SPEED_HIGH)
		highspeed_hubs++;

	if (id->driver_info & HUB_QUIRK_CHECK_PORT_AUTOSUSPEND)
		hub->quirk_check_port_auto_suspend = 1;

	if (hub_configure(hub, endpoint) >= 0)
		return 0;

	hub_disconnect (intf);
	return -ENODEV;
}

static int
hub_ioctl(struct usb_interface *intf, unsigned int code, void *user_data)
{
	struct usb_device *hdev = interface_to_usbdev (intf);
	struct usb_hub *hub = usb_hub_to_struct_hub(hdev);

	/* assert ifno == 0 (part of hub spec) */
	switch (code) {
	case USBDEVFS_HUB_PORTINFO: {
		struct usbdevfs_hub_portinfo *info = user_data;
		int i;

		spin_lock_irq(&device_state_lock);
		if (hdev->devnum <= 0)
			info->nports = 0;
		else {
			info->nports = hdev->maxchild;
			for (i = 0; i < info->nports; i++) {
				if (hub->ports[i]->child == NULL)
					info->port[i] = 0;
				else
					info->port[i] =
						hub->ports[i]->child->devnum;
			}
		}
		spin_unlock_irq(&device_state_lock);

		return info->nports + 1;
		}

	default:
		return -ENOSYS;
	}
}

/*
 * Allow user programs to claim ports on a hub.  When a device is attached
 * to one of these "claimed" ports, the program will "own" the device.
 */
static int find_port_owner(struct usb_device *hdev, unsigned port1,
		struct dev_state ***ppowner)
{
	if (hdev->state == USB_STATE_NOTATTACHED)
		return -ENODEV;
	if (port1 == 0 || port1 > hdev->maxchild)
		return -EINVAL;

	/* This assumes that devices not managed by the hub driver
	 * will always have maxchild equal to 0.
	 */
	*ppowner = &(usb_hub_to_struct_hub(hdev)->ports[port1 - 1]->port_owner);
	return 0;
}

/* In the following three functions, the caller must hold hdev's lock */
int usb_hub_claim_port(struct usb_device *hdev, unsigned port1,
		       struct dev_state *owner)
{
	int rc;
	struct dev_state **powner;

	rc = find_port_owner(hdev, port1, &powner);
	if (rc)
		return rc;
	if (*powner)
		return -EBUSY;
	*powner = owner;
	return rc;
}

int usb_hub_release_port(struct usb_device *hdev, unsigned port1,
			 struct dev_state *owner)
{
	int rc;
	struct dev_state **powner;

	rc = find_port_owner(hdev, port1, &powner);
	if (rc)
		return rc;
	if (*powner != owner)
		return -ENOENT;
	*powner = NULL;
	return rc;
}

void usb_hub_release_all_ports(struct usb_device *hdev, struct dev_state *owner)
{
	struct usb_hub *hub = usb_hub_to_struct_hub(hdev);
	int n;

	for (n = 0; n < hdev->maxchild; n++) {
		if (hub->ports[n]->port_owner == owner)
			hub->ports[n]->port_owner = NULL;
	}

}

/* The caller must hold udev's lock */
bool usb_device_is_owned(struct usb_device *udev)
{
	struct usb_hub *hub;

	if (udev->state == USB_STATE_NOTATTACHED || !udev->parent)
		return false;
	hub = usb_hub_to_struct_hub(udev->parent);
	return !!hub->ports[udev->portnum - 1]->port_owner;
}

static void recursively_mark_NOTATTACHED(struct usb_device *udev)
{
	struct usb_hub *hub = usb_hub_to_struct_hub(udev);
	int i;

	if (hub) {
		for (i = 0; i < udev->maxchild; ++i) {
			if (hub->ports[i]->child)
				recursively_mark_NOTATTACHED(hub->ports[i]->child);
		}
	}
	if (udev->state == USB_STATE_SUSPENDED)
		udev->active_duration -= jiffies;
	udev->state = USB_STATE_NOTATTACHED;
}

/**
 * usb_set_device_state - change a device's current state (usbcore, hcds)
 * @udev: pointer to device whose state should be changed
 * @new_state: new state value to be stored
 *
 * udev->state is _not_ fully protected by the device lock.  Although
 * most transitions are made only while holding the lock, the state can
 * can change to USB_STATE_NOTATTACHED at almost any time.  This
 * is so that devices can be marked as disconnected as soon as possible,
 * without having to wait for any semaphores to be released.  As a result,
 * all changes to any device's state must be protected by the
 * device_state_lock spinlock.
 *
 * Once a device has been added to the device tree, all changes to its state
 * should be made using this routine.  The state should _not_ be set directly.
 *
 * If udev->state is already USB_STATE_NOTATTACHED then no change is made.
 * Otherwise udev->state is set to new_state, and if new_state is
 * USB_STATE_NOTATTACHED then all of udev's descendants' states are also set
 * to USB_STATE_NOTATTACHED.
 */
void usb_set_device_state(struct usb_device *udev,
		enum usb_device_state new_state)
{
	unsigned long flags;
	int wakeup = -1;

	spin_lock_irqsave(&device_state_lock, flags);
	if (udev->state == USB_STATE_NOTATTACHED)
		;	/* do nothing */
	else if (new_state != USB_STATE_NOTATTACHED) {

		/* root hub wakeup capabilities are managed out-of-band
		 * and may involve silicon errata ... ignore them here.
		 */
		if (udev->parent) {
			if (udev->state == USB_STATE_SUSPENDED
					|| new_state == USB_STATE_SUSPENDED)
				;	/* No change to wakeup settings */
			else if (new_state == USB_STATE_CONFIGURED)
				wakeup = (udev->quirks &
					USB_QUIRK_IGNORE_REMOTE_WAKEUP) ? 0 :
					udev->actconfig->desc.bmAttributes &
					USB_CONFIG_ATT_WAKEUP;
			else
				wakeup = 0;
		}
		if (udev->state == USB_STATE_SUSPENDED &&
			new_state != USB_STATE_SUSPENDED)
			udev->active_duration -= jiffies;
		else if (new_state == USB_STATE_SUSPENDED &&
				udev->state != USB_STATE_SUSPENDED)
			udev->active_duration += jiffies;
		udev->state = new_state;
	} else
		recursively_mark_NOTATTACHED(udev);
	spin_unlock_irqrestore(&device_state_lock, flags);
	if (wakeup >= 0)
		device_set_wakeup_capable(&udev->dev, wakeup);
}
EXPORT_SYMBOL_GPL(usb_set_device_state);

/*
 * Choose a device number.
 *
 * Device numbers are used as filenames in usbfs.  On USB-1.1 and
 * USB-2.0 buses they are also used as device addresses, however on
 * USB-3.0 buses the address is assigned by the controller hardware
 * and it usually is not the same as the device number.
 *
 * WUSB devices are simple: they have no hubs behind, so the mapping
 * device <-> virtual port number becomes 1:1. Why? to simplify the
 * life of the device connection logic in
 * drivers/usb/wusbcore/devconnect.c. When we do the initial secret
 * handshake we need to assign a temporary address in the unauthorized
 * space. For simplicity we use the first virtual port number found to
 * be free [drivers/usb/wusbcore/devconnect.c:wusbhc_devconnect_ack()]
 * and that becomes it's address [X < 128] or its unauthorized address
 * [X | 0x80].
 *
 * We add 1 as an offset to the one-based USB-stack port number
 * (zero-based wusb virtual port index) for two reasons: (a) dev addr
 * 0 is reserved by USB for default address; (b) Linux's USB stack
 * uses always #1 for the root hub of the controller. So USB stack's
 * port #1, which is wusb virtual-port #0 has address #2.
 *
 * Devices connected under xHCI are not as simple.  The host controller
 * supports virtualization, so the hardware assigns device addresses and
 * the HCD must setup data structures before issuing a set address
 * command to the hardware.
 */
static void choose_devnum(struct usb_device *udev)
{
	int		devnum;
	struct usb_bus	*bus = udev->bus;

	/* If khubd ever becomes multithreaded, this will need a lock */
	if (udev->wusb) {
		devnum = udev->portnum + 1;
		BUG_ON(test_bit(devnum, bus->devmap.devicemap));
	} else {
		/* Try to allocate the next devnum beginning at
		 * bus->devnum_next. */
		devnum = find_next_zero_bit(bus->devmap.devicemap, 128,
					    bus->devnum_next);
		if (devnum >= 128)
			devnum = find_next_zero_bit(bus->devmap.devicemap,
						    128, 1);
		bus->devnum_next = ( devnum >= 127 ? 1 : devnum + 1);
	}
	if (devnum < 128) {
		set_bit(devnum, bus->devmap.devicemap);
		udev->devnum = devnum;
	}
}

static void release_devnum(struct usb_device *udev)
{
	if (udev->devnum > 0) {
		clear_bit(udev->devnum, udev->bus->devmap.devicemap);
		udev->devnum = -1;
	}
}

static void update_devnum(struct usb_device *udev, int devnum)
{
	/* The address for a WUSB device is managed by wusbcore. */
	if (!udev->wusb)
		udev->devnum = devnum;
}

static void hub_free_dev(struct usb_device *udev)
{
	struct usb_hcd *hcd = bus_to_hcd(udev->bus);

	/* Root hubs aren't real devices, so don't free HCD resources */
	if (hcd->driver->free_dev && udev->parent)
		hcd->driver->free_dev(hcd, udev);
}

#ifdef CONFIG_USB_HCD_HSIC

static void hsic_notify(struct usb_device *udev, unsigned action)
{
	struct usb_hcd *hcd = bus_to_hcd(udev->bus);

	if (hcd->hsic_notify)
		hcd->hsic_notify(udev, action);
}

#else

static inline void hsic_notify(struct usb_device *udev, unsigned action)
{
}

#endif

/**
 * usb_disconnect - disconnect a device (usbcore-internal)
 * @pdev: pointer to device being disconnected
 * Context: !in_interrupt ()
 *
 * Something got disconnected. Get rid of it and all of its children.
 *
 * If *pdev is a normal device then the parent hub must already be locked.
 * If *pdev is a root hub then this routine will acquire the
 * usb_bus_list_lock on behalf of the caller.
 *
 * Only hub drivers (including virtual root hub drivers for host
 * controllers) should ever call this.
 *
 * This call is synchronous, and may not be used in an interrupt context.
 */
void usb_disconnect(struct usb_device **pdev)
{
	struct usb_device	*udev = *pdev;
	struct usb_hub		*hub = usb_hub_to_struct_hub(udev);
	int			i;

	/* mark the device as inactive, so any further urb submissions for
	 * this device (and any of its children) will fail immediately.
	 * this quiesces everything except pending urbs.
	 */
	usb_set_device_state(udev, USB_STATE_NOTATTACHED);
	dev_info(&udev->dev, "USB disconnect, device number %d\n",
			udev->devnum);

	usb_lock_device(udev);

	/* Free up all the children before we remove this device */
	for (i = 0; i < udev->maxchild; i++) {
		if (hub->ports[i]->child)
			usb_disconnect(&hub->ports[i]->child);
	}

	/* deallocate hcd/hardware state ... nuking all pending urbs and
	 * cleaning up all state associated with the current configuration
	 * so that the hardware is now fully quiesced.
	 */
	dev_dbg (&udev->dev, "unregistering device\n");
	usb_disable_device(udev, 0);
	usb_hcd_synchronize_unlinks(udev);

	if (udev->parent) {
		struct usb_hub *hub = usb_hub_to_struct_hub(udev->parent);
		struct usb_port	*port_dev = hub->ports[udev->portnum - 1];

		sysfs_remove_link(&udev->dev.kobj, "port");
		sysfs_remove_link(&port_dev->dev.kobj, "device");

		if (!port_dev->did_runtime_put)
			pm_runtime_put(&port_dev->dev);
		else
			port_dev->did_runtime_put = false;
	}

	usb_remove_ep_devs(&udev->ep0);
	usb_unlock_device(udev);

	/* Unregister the device.  The device driver is responsible
	 * for de-configuring the device and invoking the remove-device
	 * notifier chain (used by usbfs and possibly others).
	 */
	device_del(&udev->dev);
	hsic_notify(udev, USB_DEVICE_REMOVE);

	/* Free the device number and delete the parent's children[]
	 * (or root_hub) pointer.
	 */
	release_devnum(udev);

	/* Avoid races with recursively_mark_NOTATTACHED() */
	spin_lock_irq(&device_state_lock);
	*pdev = NULL;
	spin_unlock_irq(&device_state_lock);

	hub_free_dev(udev);

	put_device(&udev->dev);
}

#ifdef CONFIG_USB_ANNOUNCE_NEW_DEVICES
static void show_string(struct usb_device *udev, char *id, char *string)
{
	if (!string)
		return;
	dev_info(&udev->dev, "%s: %s\n", id, string);
}

static void announce_device(struct usb_device *udev)
{
	dev_info(&udev->dev, "New USB device found, idVendor=%04x, idProduct=%04x\n",
		le16_to_cpu(udev->descriptor.idVendor),
		le16_to_cpu(udev->descriptor.idProduct));
	dev_info(&udev->dev,
		"New USB device strings: Mfr=%d, Product=%d, SerialNumber=%d\n",
		udev->descriptor.iManufacturer,
		udev->descriptor.iProduct,
		udev->descriptor.iSerialNumber);
	show_string(udev, "Product", udev->product);
	show_string(udev, "Manufacturer", udev->manufacturer);
	show_string(udev, "SerialNumber", udev->serial);
}
#else
static inline void announce_device(struct usb_device *udev) { }
#endif

#ifdef	CONFIG_USB_OTG
#include "otg_whitelist.h"
#endif

/**
 * usb_enumerate_device_otg - FIXME (usbcore-internal)
 * @udev: newly addressed device (in ADDRESS state)
 *
 * Finish enumeration for On-The-Go devices
 */
static int usb_enumerate_device_otg(struct usb_device *udev)
{
	int err = 0;

#ifdef	CONFIG_USB_OTG
	/*
	 * OTG-aware devices on OTG-capable root hubs may be able to use SRP,
	 * to wake us after we've powered off VBUS; and HNP, switching roles
	 * "host" to "peripheral".  The OTG descriptor helps figure this out.
	 */
	if (!udev->bus->is_b_host
			&& udev->config
			&& udev->parent == udev->bus->root_hub) {
		struct usb_otg_descriptor	*desc = NULL;
		struct usb_bus			*bus = udev->bus;

		/* descriptor may appear anywhere in config */
		if (__usb_get_extra_descriptor (udev->rawdescriptors[0],
					le16_to_cpu(udev->config[0].desc.wTotalLength),
					USB_DT_OTG, (void **) &desc) == 0) {
			if (desc->bmAttributes & USB_OTG_HNP) {
				unsigned		port1 = udev->portnum;

				dev_info(&udev->dev,
					"Dual-Role OTG device on %sHNP port\n",
					(port1 == bus->otg_port)
						? "" : "non-");

				/* enable HNP before suspend, it's simpler */
				if (port1 == bus->otg_port) {
					bus->b_hnp_enable = 1;
					/* don't use A_ALT_HNP_SUPPORT as it is
					 * obsoleted in OTG2.0 Spec */
					err = usb_control_msg(udev,
						usb_sndctrlpipe(udev, 0),
						USB_REQ_SET_FEATURE, 0,
						USB_DEVICE_B_HNP_ENABLE,
						0, NULL, 0,
						USB_CTRL_SET_TIMEOUT);
					if (err < 0) {
						/* OTG MESSAGE: report errors
						 * here, customize to match
						 * your product. */
						dev_info(&udev->dev,
						"can't set HNP mode: %d\n",
							err);
						bus->b_hnp_enable = 0;
					}

				}
			}
		}
	}

	if (!is_targeted(udev)) {

		/* Maybe it can talk to us, though we can't talk to it.
		 * (Includes HNP test device.)
		 */
		if (udev->bus->b_hnp_enable || udev->bus->is_b_host) {
			err = usb_port_suspend(udev, PMSG_SUSPEND);
			if (err < 0)
				dev_dbg(&udev->dev, "HNP fail, %d\n", err);
		}
		err = -ENOTSUPP;
		goto fail;
	}
fail:
#endif
	return err;
}


/**
 * usb_enumerate_device - Read device configs/intfs/otg (usbcore-internal)
 * @udev: newly addressed device (in ADDRESS state)
 *
 * This is only called by usb_new_device() and usb_authorize_device()
 * and FIXME -- all comments that apply to them apply here wrt to
 * environment.
 *
 * If the device is WUSB and not authorized, we don't attempt to read
 * the string descriptors, as they will be errored out by the device
 * until it has been authorized.
 */
static int usb_enumerate_device(struct usb_device *udev)
{
	int err;

	if (udev->config == NULL) {
		err = usb_get_configuration(udev);
		if (err < 0) {
			if (err != -ENODEV)
				dev_err(&udev->dev, "can't read configurations, error %d\n",
						err);
			return err;
		}
	}

	/* read the standard strings and cache them if present */
	udev->product = usb_cache_string(udev, udev->descriptor.iProduct);
	udev->manufacturer = usb_cache_string(udev,
					      udev->descriptor.iManufacturer);
	udev->serial = usb_cache_string(udev, udev->descriptor.iSerialNumber);

	err = usb_enumerate_device_otg(udev);
	if (err < 0)
		return err;

	usb_detect_interface_quirks(udev);

	return 0;
}

static void set_usb_port_removable(struct usb_device *udev)
{
	struct usb_device *hdev = udev->parent;
	struct usb_hub *hub;
	u8 port = udev->portnum;
	u16 wHubCharacteristics;
	bool removable = true;

	if (!hdev)
		return;

	hub = usb_hub_to_struct_hub(udev->parent);

	wHubCharacteristics = le16_to_cpu(hub->descriptor->wHubCharacteristics);

	if (!(wHubCharacteristics & HUB_CHAR_COMPOUND))
		return;

	if (hub_is_superspeed(hdev)) {
		if (le16_to_cpu(hub->descriptor->u.ss.DeviceRemovable)
				& (1 << port))
			removable = false;
	} else {
		if (hub->descriptor->u.hs.DeviceRemovable[port / 8] & (1 << (port % 8)))
			removable = false;
	}

	if (removable)
		udev->removable = USB_DEVICE_REMOVABLE;
	else
		udev->removable = USB_DEVICE_FIXED;
}

/**
 * usb_new_device - perform initial device setup (usbcore-internal)
 * @udev: newly addressed device (in ADDRESS state)
 *
 * This is called with devices which have been detected but not fully
 * enumerated.  The device descriptor is available, but not descriptors
 * for any device configuration.  The caller must have locked either
 * the parent hub (if udev is a normal device) or else the
 * usb_bus_list_lock (if udev is a root hub).  The parent's pointer to
 * udev has already been installed, but udev is not yet visible through
 * sysfs or other filesystem code.
 *
 * It will return if the device is configured properly or not.  Zero if
 * the interface was registered with the driver core; else a negative
 * errno value.
 *
 * This call is synchronous, and may not be used in an interrupt context.
 *
 * Only the hub driver or root-hub registrar should ever call this.
 */
int usb_new_device(struct usb_device *udev)
{
	int err;

	if (udev->parent) {
		/* Initialize non-root-hub device wakeup to disabled;
		 * device (un)configuration controls wakeup capable
		 * sysfs power/wakeup controls wakeup enabled/disabled
		 */
		device_init_wakeup(&udev->dev, 0);
	}

	/* Tell the runtime-PM framework the device is active */
	pm_runtime_set_active(&udev->dev);
	pm_runtime_get_noresume(&udev->dev);
	pm_runtime_use_autosuspend(&udev->dev);
	pm_runtime_enable(&udev->dev);

	/* By default, forbid autosuspend for all devices.  It will be
	 * allowed for hubs during binding.
	 */
	usb_disable_autosuspend(udev);

	err = usb_enumerate_device(udev);	/* Read descriptors */
	if (err < 0)
		goto fail;
	dev_dbg(&udev->dev, "udev %d, busnum %d, minor = %d\n",
			udev->devnum, udev->bus->busnum,
			(((udev->bus->busnum-1) * 128) + (udev->devnum-1)));
	/* export the usbdev device-node for libusb */
	udev->dev.devt = MKDEV(USB_DEVICE_MAJOR,
			(((udev->bus->busnum-1) * 128) + (udev->devnum-1)));

	/* Tell the world! */
	announce_device(udev);

	if (udev->serial)
		add_device_randomness(udev->serial, strlen(udev->serial));
	if (udev->product)
		add_device_randomness(udev->product, strlen(udev->product));
	if (udev->manufacturer)
		add_device_randomness(udev->manufacturer,
				      strlen(udev->manufacturer));

	device_enable_async_suspend(&udev->dev);

	/*
	 * check whether the hub marks this port as non-removable. Do it
	 * now so that platform-specific data can override it in
	 * device_add()
	 */
	if (udev->parent)
		set_usb_port_removable(udev);

	/* Register the device.  The device driver is responsible
	 * for configuring the device and invoking the add-device
	 * notifier chain (used by usbfs and possibly others).
	 */
	err = device_add(&udev->dev);
	hsic_notify(udev, USB_DEVICE_ADD);
	if (err) {
		dev_err(&udev->dev, "can't device_add, error %d\n", err);
		goto fail;
	}

	/* Create link files between child device and usb port device. */
	if (udev->parent) {
		struct usb_hub *hub = usb_hub_to_struct_hub(udev->parent);
		struct usb_port	*port_dev = hub->ports[udev->portnum - 1];

		err = sysfs_create_link(&udev->dev.kobj,
				&port_dev->dev.kobj, "port");
		if (err)
			goto fail;

		err = sysfs_create_link(&port_dev->dev.kobj,
				&udev->dev.kobj, "device");
		if (err) {
			sysfs_remove_link(&udev->dev.kobj, "port");
			goto fail;
		}

		pm_runtime_get_sync(&port_dev->dev);
	}

	(void) usb_create_ep_devs(&udev->dev, &udev->ep0, udev);
	usb_mark_last_busy(udev);
	pm_runtime_put_sync_autosuspend(&udev->dev);
	return err;

fail:
	usb_set_device_state(udev, USB_STATE_NOTATTACHED);
	pm_runtime_disable(&udev->dev);
	pm_runtime_set_suspended(&udev->dev);
	return err;
}


/**
 * usb_deauthorize_device - deauthorize a device (usbcore-internal)
 * @usb_dev: USB device
 *
 * Move the USB device to a very basic state where interfaces are disabled
 * and the device is in fact unconfigured and unusable.
 *
 * We share a lock (that we have) with device_del(), so we need to
 * defer its call.
 */
int usb_deauthorize_device(struct usb_device *usb_dev)
{
	usb_lock_device(usb_dev);
	if (usb_dev->authorized == 0)
		goto out_unauthorized;

	usb_dev->authorized = 0;
	usb_set_configuration(usb_dev, -1);

out_unauthorized:
	usb_unlock_device(usb_dev);
	return 0;
}


int usb_authorize_device(struct usb_device *usb_dev)
{
	int result = 0, c;

	usb_lock_device(usb_dev);
	if (usb_dev->authorized == 1)
		goto out_authorized;

	result = usb_autoresume_device(usb_dev);
	if (result < 0) {
		dev_err(&usb_dev->dev,
			"can't autoresume for authorization: %d\n", result);
		goto error_autoresume;
	}
	result = usb_get_device_descriptor(usb_dev, sizeof(usb_dev->descriptor));
	if (result < 0) {
		dev_err(&usb_dev->dev, "can't re-read device descriptor for "
			"authorization: %d\n", result);
		goto error_device_descriptor;
	}

	usb_dev->authorized = 1;
	/* Choose and set the configuration.  This registers the interfaces
	 * with the driver core and lets interface drivers bind to them.
	 */
	c = usb_choose_configuration(usb_dev);
	if (c >= 0) {
		result = usb_set_configuration(usb_dev, c);
		if (result) {
			dev_err(&usb_dev->dev,
				"can't set config #%d, error %d\n", c, result);
			/* This need not be fatal.  The user can try to
			 * set other configurations. */
		}
	}
	dev_info(&usb_dev->dev, "authorized to connect\n");

error_device_descriptor:
	usb_autosuspend_device(usb_dev);
error_autoresume:
out_authorized:
	usb_unlock_device(usb_dev);	// complements locktree
	return result;
}


/* Returns 1 if @hub is a WUSB root hub, 0 otherwise */
static unsigned hub_is_wusb(struct usb_hub *hub)
{
	struct usb_hcd *hcd;
	if (hub->hdev->parent != NULL)  /* not a root hub? */
		return 0;
	hcd = container_of(hub->hdev->bus, struct usb_hcd, self);
	return hcd->wireless;
}


#define PORT_RESET_TRIES	5
#define SET_ADDRESS_TRIES	2
#define GET_DESCRIPTOR_TRIES	2
#define SET_CONFIG_TRIES	(2 * (use_both_schemes + 1))
#define USE_NEW_SCHEME(i)	((i) / 2 == (int)old_scheme_first)

#define HUB_ROOT_RESET_TIME	50	/* times are in msec */
#define HUB_SHORT_RESET_TIME	10
#define HUB_BH_RESET_TIME	50
#define HUB_LONG_RESET_TIME	200
#define HUB_RESET_TIMEOUT	800

static int hub_port_reset(struct usb_hub *hub, int port1,
			struct usb_device *udev, unsigned int delay, bool warm);

/* Is a USB 3.0 port in the Inactive or Complinance Mode state?
 * Port worm reset is required to recover
 */
static bool hub_port_warm_reset_required(struct usb_hub *hub, u16 portstatus)
{
	return hub_is_superspeed(hub->hdev) &&
		(((portstatus & USB_PORT_STAT_LINK_STATE) ==
		  USB_SS_PORT_LS_SS_INACTIVE) ||
		 ((portstatus & USB_PORT_STAT_LINK_STATE) ==
		  USB_SS_PORT_LS_COMP_MOD)) ;
}

static int hub_port_wait_reset(struct usb_hub *hub, int port1,
			struct usb_device *udev, unsigned int delay, bool warm)
{
	int delay_time, ret;
	u16 portstatus;
	u16 portchange;

	for (delay_time = 0;
			delay_time < HUB_RESET_TIMEOUT;
			delay_time += delay) {
		/* wait to give the device a chance to reset */
		msleep(delay);

		/* read and decode port status */
		ret = hub_port_status(hub, port1, &portstatus, &portchange);
		if (ret < 0)
			return ret;

		/* The port state is unknown until the reset completes. */
		if (!(portstatus & USB_PORT_STAT_RESET))
			break;

		/* switch to the long delay after two short delay failures */
		if (delay_time >= 2 * HUB_SHORT_RESET_TIME)
			delay = HUB_LONG_RESET_TIME;

		dev_dbg (hub->intfdev,
			"port %d not %sreset yet, waiting %dms\n",
			port1, warm ? "warm " : "", delay);
	}

	if ((portstatus & USB_PORT_STAT_RESET))
		return -EBUSY;

	if (hub_port_warm_reset_required(hub, portstatus))
		return -ENOTCONN;

	/* Device went away? */
	if (!(portstatus & USB_PORT_STAT_CONNECTION))
		return -ENOTCONN;

	/* bomb out completely if the connection bounced.  A USB 3.0
	 * connection may bounce if multiple warm resets were issued,
	 * but the device may have successfully re-connected. Ignore it.
	 */
	if (!hub_is_superspeed(hub->hdev) &&
			(portchange & USB_PORT_STAT_C_CONNECTION))
		return -ENOTCONN;

	if (!(portstatus & USB_PORT_STAT_ENABLE))
		return -EBUSY;

	if (!udev)
		return 0;

	if (hub_is_wusb(hub))
		udev->speed = USB_SPEED_WIRELESS;
	else if (hub_is_superspeed(hub->hdev))
		udev->speed = USB_SPEED_SUPER;
	else if (portstatus & USB_PORT_STAT_HIGH_SPEED)
		udev->speed = USB_SPEED_HIGH;
	else if (portstatus & USB_PORT_STAT_LOW_SPEED)
		udev->speed = USB_SPEED_LOW;
	else
		udev->speed = USB_SPEED_FULL;
	return 0;
}

static void hub_port_finish_reset(struct usb_hub *hub, int port1,
			struct usb_device *udev, int *status)
{
	switch (*status) {
	case 0:
		/* TRSTRCY = 10 ms; plus some extra */
		msleep(10 + 40);
		if (udev) {
			struct usb_hcd *hcd = bus_to_hcd(udev->bus);

			update_devnum(udev, 0);
			/* The xHC may think the device is already reset,
			 * so ignore the status.
			 */
			if (hcd->driver->reset_device)
				hcd->driver->reset_device(hcd, udev);
		}
		/* FALL THROUGH */
	case -ENOTCONN:
	case -ENODEV:
		usb_clear_port_feature(hub->hdev,
				port1, USB_PORT_FEAT_C_RESET);
		if (hub_is_superspeed(hub->hdev)) {
			usb_clear_port_feature(hub->hdev, port1,
					USB_PORT_FEAT_C_BH_PORT_RESET);
			usb_clear_port_feature(hub->hdev, port1,
					USB_PORT_FEAT_C_PORT_LINK_STATE);
			usb_clear_port_feature(hub->hdev, port1,
					USB_PORT_FEAT_C_CONNECTION);
		}
		if (udev)
			usb_set_device_state(udev, *status
					? USB_STATE_NOTATTACHED
					: USB_STATE_DEFAULT);
		break;
	}
}

/* Handle port reset and port warm(BH) reset (for USB3 protocol ports) */
static int hub_port_reset(struct usb_hub *hub, int port1,
			struct usb_device *udev, unsigned int delay, bool warm)
{
	int i, status;
	u16 portchange, portstatus;

	if (!hub_is_superspeed(hub->hdev)) {
		if (warm) {
			dev_err(hub->intfdev, "only USB3 hub support "
						"warm reset\n");
			return -EINVAL;
		}
		/* Block EHCI CF initialization during the port reset.
		 * Some companion controllers don't like it when they mix.
		 */
		down_read(&ehci_cf_port_reset_rwsem);
	} else if (!warm) {
		/*
		 * If the caller hasn't explicitly requested a warm reset,
		 * double check and see if one is needed.
		 */
		status = hub_port_status(hub, port1,
					&portstatus, &portchange);
		if (status < 0)
			goto done;

		if (hub_port_warm_reset_required(hub, portstatus))
			warm = true;
	}

	/* Reset the port */
	for (i = 0; i < PORT_RESET_TRIES; i++) {
		status = set_port_feature(hub->hdev, port1, (warm ?
					USB_PORT_FEAT_BH_PORT_RESET :
					USB_PORT_FEAT_RESET));
		if (status == -ENODEV) {
			;	/* The hub is gone */
		} else if (status) {
			dev_err(hub->intfdev,
					"cannot %sreset port %d (err = %d)\n",
					warm ? "warm " : "", port1, status);
		} else {
			status = hub_port_wait_reset(hub, port1, udev, delay,
								warm);
			if (status && status != -ENOTCONN && status != -ENODEV)
				dev_dbg(hub->intfdev,
						"port_wait_reset: err = %d\n",
						status);
		}

		/* Check for disconnect or reset */
		if (status == 0 || status == -ENOTCONN || status == -ENODEV) {
			hub_port_finish_reset(hub, port1, udev, &status);

			if (!hub_is_superspeed(hub->hdev))
				goto done;

			/*
			 * If a USB 3.0 device migrates from reset to an error
			 * state, re-issue the warm reset.
			 */
			if (hub_port_status(hub, port1,
					&portstatus, &portchange) < 0)
				goto done;

			if (!hub_port_warm_reset_required(hub, portstatus))
				goto done;

			/*
			 * If the port is in SS.Inactive or Compliance Mode, the
			 * hot or warm reset failed.  Try another warm reset.
			 */
			if (!warm) {
				dev_dbg(hub->intfdev, "hot reset failed, warm reset port %d\n",
						port1);
				warm = true;
			}
		}

		dev_dbg (hub->intfdev,
			"port %d not enabled, trying %sreset again...\n",
			port1, warm ? "warm " : "");
		delay = HUB_LONG_RESET_TIME;
	}

	dev_err (hub->intfdev,
		"Cannot enable port %i.  Maybe the USB cable is bad?\n",
		port1);

done:
	if (!hub_is_superspeed(hub->hdev))
		up_read(&ehci_cf_port_reset_rwsem);

	return status;
}

/* Check if a port is power on */
static int port_is_power_on(struct usb_hub *hub, unsigned portstatus)
{
	int ret = 0;

	if (hub_is_superspeed(hub->hdev)) {
		if (portstatus & USB_SS_PORT_STAT_POWER)
			ret = 1;
	} else {
		if (portstatus & USB_PORT_STAT_POWER)
			ret = 1;
	}

	return ret;
}

#ifdef	CONFIG_PM

/* Check if a port is suspended(USB2.0 port) or in U3 state(USB3.0 port) */
static int port_is_suspended(struct usb_hub *hub, unsigned portstatus)
{
	int ret = 0;

	if (hub_is_superspeed(hub->hdev)) {
		if ((portstatus & USB_PORT_STAT_LINK_STATE)
				== USB_SS_PORT_LS_U3)
			ret = 1;
	} else {
		if (portstatus & USB_PORT_STAT_SUSPEND)
			ret = 1;
	}

	return ret;
}

/* Determine whether the device on a port is ready for a normal resume,
 * is ready for a reset-resume, or should be disconnected.
 */
static int check_port_resume_type(struct usb_device *udev,
		struct usb_hub *hub, int port1,
		int status, unsigned portchange, unsigned portstatus)
{
	/* Is the device still present? */
	if (status || port_is_suspended(hub, portstatus) ||
			!port_is_power_on(hub, portstatus) ||
			!(portstatus & USB_PORT_STAT_CONNECTION)) {
		if (status >= 0)
			status = -ENODEV;
	}

	/* Can't do a normal resume if the port isn't enabled,
	 * so try a reset-resume instead.
	 */
	else if (!(portstatus & USB_PORT_STAT_ENABLE) && !udev->reset_resume) {
		if (udev->persist_enabled)
			udev->reset_resume = 1;
		else
			status = -ENODEV;
	}

	if (status) {
		dev_dbg(hub->intfdev,
				"port %d status %04x.%04x after resume, %d\n",
				port1, portchange, portstatus, status);
	} else if (udev->reset_resume) {

		/* Late port handoff can set status-change bits */
		if (portchange & USB_PORT_STAT_C_CONNECTION)
			usb_clear_port_feature(hub->hdev, port1,
					USB_PORT_FEAT_C_CONNECTION);
		if (portchange & USB_PORT_STAT_C_ENABLE)
			usb_clear_port_feature(hub->hdev, port1,
					USB_PORT_FEAT_C_ENABLE);
	}

	return status;
}

int usb_disable_ltm(struct usb_device *udev)
{
	struct usb_hcd *hcd = bus_to_hcd(udev->bus);

	/* Check if the roothub and device supports LTM. */
	if (!usb_device_supports_ltm(hcd->self.root_hub) ||
			!usb_device_supports_ltm(udev))
		return 0;

	/* Clear Feature LTM Enable can only be sent if the device is
	 * configured.
	 */
	if (!udev->actconfig)
		return 0;

	return usb_control_msg(udev, usb_sndctrlpipe(udev, 0),
			USB_REQ_CLEAR_FEATURE, USB_RECIP_DEVICE,
			USB_DEVICE_LTM_ENABLE, 0, NULL, 0,
			USB_CTRL_SET_TIMEOUT);
}
EXPORT_SYMBOL_GPL(usb_disable_ltm);

void usb_enable_ltm(struct usb_device *udev)
{
	struct usb_hcd *hcd = bus_to_hcd(udev->bus);

	/* Check if the roothub and device supports LTM. */
	if (!usb_device_supports_ltm(hcd->self.root_hub) ||
			!usb_device_supports_ltm(udev))
		return;

	/* Set Feature LTM Enable can only be sent if the device is
	 * configured.
	 */
	if (!udev->actconfig)
		return;

	usb_control_msg(udev, usb_sndctrlpipe(udev, 0),
			USB_REQ_SET_FEATURE, USB_RECIP_DEVICE,
			USB_DEVICE_LTM_ENABLE, 0, NULL, 0,
			USB_CTRL_SET_TIMEOUT);
}
EXPORT_SYMBOL_GPL(usb_enable_ltm);

#ifdef	CONFIG_PM
/*
 * usb_disable_function_remotewakeup - disable usb3.0
 * device's function remote wakeup
 * @udev: target device
 *
 * Assume there's only one function on the USB 3.0
 * device and disable remote wake for the first
 * interface. FIXME if the interface association
 * descriptor shows there's more than one function.
 */
static int usb_disable_function_remotewakeup(struct usb_device *udev)
{
	return usb_control_msg(udev, usb_sndctrlpipe(udev, 0),
				USB_REQ_CLEAR_FEATURE, USB_RECIP_INTERFACE,
				USB_INTRF_FUNC_SUSPEND,	0, NULL, 0,
				USB_CTRL_SET_TIMEOUT);
}

/* Count of wakeup-enabled devices at or below udev */
static unsigned wakeup_enabled_descendants(struct usb_device *udev)
{
	struct usb_hub *hub = usb_hub_to_struct_hub(udev);

	return udev->do_remote_wakeup +
			(hub ? hub->wakeup_enabled_descendants : 0);
}

/*
 * usb_port_suspend - suspend a usb device's upstream port
 * @udev: device that's no longer in active use, not a root hub
 * Context: must be able to sleep; device not locked; pm locks held
 *
 * Suspends a USB device that isn't in active use, conserving power.
 * Devices may wake out of a suspend, if anything important happens,
 * using the remote wakeup mechanism.  They may also be taken out of
 * suspend by the host, using usb_port_resume().  It's also routine
 * to disconnect devices while they are suspended.
 *
 * This only affects the USB hardware for a device; its interfaces
 * (and, for hubs, child devices) must already have been suspended.
 *
 * Selective port suspend reduces power; most suspended devices draw
 * less than 500 uA.  It's also used in OTG, along with remote wakeup.
 * All devices below the suspended port are also suspended.
 *
 * Devices leave suspend state when the host wakes them up.  Some devices
 * also support "remote wakeup", where the device can activate the USB
 * tree above them to deliver data, such as a keypress or packet.  In
 * some cases, this wakes the USB host.
 *
 * Suspending OTG devices may trigger HNP, if that's been enabled
 * between a pair of dual-role devices.  That will change roles, such
 * as from A-Host to A-Peripheral or from B-Host back to B-Peripheral.
 *
 * Devices on USB hub ports have only one "suspend" state, corresponding
 * to ACPI D2, "may cause the device to lose some context".
 * State transitions include:
 *
 *   - suspend, resume ... when the VBUS power link stays live
 *   - suspend, disconnect ... VBUS lost
 *
 * Once VBUS drop breaks the circuit, the port it's using has to go through
 * normal re-enumeration procedures, starting with enabling VBUS power.
 * Other than re-initializing the hub (plug/unplug, except for root hubs),
 * Linux (2.6) currently has NO mechanisms to initiate that:  no khubd
 * timer, no SRP, no requests through sysfs.
 *
 * If Runtime PM isn't enabled or used, non-SuperSpeed devices may not get
 * suspended until their bus goes into global suspend (i.e., the root
 * hub is suspended).  Nevertheless, we change @udev->state to
 * USB_STATE_SUSPENDED as this is the device's "logical" state.  The actual
 * upstream port setting is stored in @udev->port_is_suspended.
 *
 * Returns 0 on success, else negative errno.
 */
int usb_port_suspend(struct usb_device *udev, pm_message_t msg)
{
	struct usb_hub	*hub = usb_hub_to_struct_hub(udev->parent);
	struct usb_port *port_dev = hub->ports[udev->portnum - 1];
	int		port1 = udev->portnum;
	int		status;
	bool		really_suspend = true;
	bool		wakeup_mutex_locked = false;

	/* enable remote wakeup when appropriate; this lets the device
	 * wake up the upstream hub (including maybe the root hub).
	 *
	 * NOTE:  OTG devices may issue remote wakeup (or SRP) even when
	 * we don't explicitly enable it here.
	 */
	if (udev->do_remote_wakeup) {
		if (!hub_is_superspeed(hub->hdev)) {
			status = usb_control_msg(udev, usb_sndctrlpipe(udev, 0),
					USB_REQ_SET_FEATURE, USB_RECIP_DEVICE,
					USB_DEVICE_REMOTE_WAKEUP, 0,
					NULL, 0,
					USB_CTRL_SET_TIMEOUT);
		} else {
			/* Assume there's only one function on the USB 3.0
			 * device and enable remote wake for the first
			 * interface. FIXME if the interface association
			 * descriptor shows there's more than one function.
			 */
			status = usb_control_msg(udev, usb_sndctrlpipe(udev, 0),
					USB_REQ_SET_FEATURE,
					USB_RECIP_INTERFACE,
					USB_INTRF_FUNC_SUSPEND,
					USB_INTRF_FUNC_SUSPEND_RW |
					USB_INTRF_FUNC_SUSPEND_LP,
					NULL, 0,
					USB_CTRL_SET_TIMEOUT);
		}
		if (status) {
			dev_dbg(&udev->dev, "won't remote wakeup, status %d\n",
					status);
			/* bail if autosuspend is requested */
			if (PMSG_IS_AUTO(msg))
				goto err_wakeup;
		}
	}

	/* disable USB2 hardware LPM */
	if (udev->usb2_hw_lpm_enabled == 1)
		usb_set_usb2_hardware_lpm(udev, 0);

	if (usb_disable_ltm(udev)) {
		dev_err(&udev->dev, "Failed to disable LTM before suspend\n.");
		status = -ENOMEM;
		if (PMSG_IS_AUTO(msg))
			goto err_ltm;
	}
	if (usb_unlocked_disable_lpm(udev)) {
		dev_err(&udev->dev, "Failed to disable LPM before suspend\n.");
		status = -ENOMEM;
		if (PMSG_IS_AUTO(msg))
			goto err_lpm3;
<<<<<<< HEAD
	}

	/*
	 * Hold port wakeup mutex before set port suspend if device may
	 * generate remote wakeup to avoid race condition.
	 */
	if (udev->do_remote_wakeup) {
		mutex_lock(&port_dev->wakeup_mutex);
		wakeup_mutex_locked = true;
=======
>>>>>>> 2527c3d5
	}

	/* see 7.1.7.6 */
	if (hub_is_superspeed(hub->hdev))
		status = hub_set_port_link_state(hub, port1, USB_SS_PORT_LS_U3);

	/*
	 * For system suspend, we do not need to enable the suspend feature
	 * on individual USB-2 ports.  The devices will automatically go
	 * into suspend a few ms after the root hub stops sending packets.
	 * The USB 2.0 spec calls this "global suspend".
	 *
	 * However, many USB hubs have a bug: They don't relay wakeup requests
	 * from a downstream port if the port's suspend feature isn't on.
	 * Therefore we will turn on the suspend feature if udev or any of its
	 * descendants is enabled for remote wakeup.
	 */
	else if (PMSG_IS_AUTO(msg) || wakeup_enabled_descendants(udev) > 0)
		status = set_port_feature(hub->hdev, port1,
				USB_PORT_FEAT_SUSPEND);
	else {
		really_suspend = false;
		status = 0;
	}
	if (status) {
		dev_dbg(hub->intfdev, "can't suspend port %d, status %d\n",
				port1, status);

		/* Try to enable USB3 LPM and LTM again */
		usb_unlocked_enable_lpm(udev);
 err_lpm3:
		usb_enable_ltm(udev);
 err_ltm:
		/* Try to enable USB2 hardware LPM again */
		if (udev->usb2_hw_lpm_capable == 1)
			usb_set_usb2_hardware_lpm(udev, 1);

		if (udev->do_remote_wakeup) {
			if (udev->speed < USB_SPEED_SUPER)
				usb_control_msg(udev, usb_sndctrlpipe(udev, 0),
						USB_REQ_CLEAR_FEATURE,
						USB_RECIP_DEVICE,
						USB_DEVICE_REMOTE_WAKEUP, 0,
						NULL, 0, USB_CTRL_SET_TIMEOUT);
			else
				usb_control_msg(udev, usb_sndctrlpipe(udev, 0),
						USB_REQ_CLEAR_FEATURE,
						USB_RECIP_INTERFACE,
						USB_INTRF_FUNC_SUSPEND, 0,
						NULL, 0, USB_CTRL_SET_TIMEOUT);
		}
 err_wakeup:

		/* System sleep transitions should never fail */
		if (!PMSG_IS_AUTO(msg))
			status = 0;
	} else {
		dev_dbg(&udev->dev, "usb %ssuspend, wakeup %d\n",
				(PMSG_IS_AUTO(msg) ? "auto-" : ""),
				udev->do_remote_wakeup);
		if (really_suspend) {
			udev->port_is_suspended = 1;

			/* device has up to 10 msec to fully suspend */
			msleep(10);
		}
		usb_set_device_state(udev, USB_STATE_SUSPENDED);
	}

<<<<<<< HEAD
	if (wakeup_mutex_locked)
		mutex_unlock(&port_dev->wakeup_mutex);

=======
>>>>>>> 2527c3d5
	if (status == 0 && !udev->do_remote_wakeup && udev->persist_enabled) {
		pm_runtime_put_sync(&port_dev->dev);
		port_dev->did_runtime_put = true;
	}

	usb_mark_last_busy(hub->hdev);
	return status;
}

/*
 * If the USB "suspend" state is in use (rather than "global suspend"),
 * many devices will be individually taken out of suspend state using
 * special "resume" signaling.  This routine kicks in shortly after
 * hardware resume signaling is finished, either because of selective
 * resume (by host) or remote wakeup (by device) ... now see what changed
 * in the tree that's rooted at this device.
 *
 * If @udev->reset_resume is set then the device is reset before the
 * status check is done.
 */
static int finish_port_resume(struct usb_device *udev)
{
	int	status = 0;
	u16	devstatus = 0;

	/* caller owns the udev device lock */
	dev_dbg(&udev->dev, "%s\n",
		udev->reset_resume ? "finish reset-resume" : "finish resume");

	/* usb ch9 identifies four variants of SUSPENDED, based on what
	 * state the device resumes to.  Linux currently won't see the
	 * first two on the host side; they'd be inside hub_port_init()
	 * during many timeouts, but khubd can't suspend until later.
	 */
	usb_set_device_state(udev, udev->actconfig
			? USB_STATE_CONFIGURED
			: USB_STATE_ADDRESS);

	/* 10.5.4.5 says not to reset a suspended port if the attached
	 * device is enabled for remote wakeup.  Hence the reset
	 * operation is carried out here, after the port has been
	 * resumed.
	 */
	if (udev->reset_resume)
 retry_reset_resume:
		status = usb_reset_and_verify_device(udev);

 	/* 10.5.4.5 says be sure devices in the tree are still there.
 	 * For now let's assume the device didn't go crazy on resume,
	 * and device drivers will know about any resume quirks.
	 */
	if (status == 0) {
		devstatus = 0;
		status = usb_get_status(udev, USB_RECIP_DEVICE, 0, &devstatus);
		if (status >= 0)
			status = (status > 0 ? 0 : -ENODEV);

		/* If a normal resume failed, try doing a reset-resume */
		if (status && !udev->reset_resume && udev->persist_enabled) {
			dev_dbg(&udev->dev, "retry with reset-resume\n");
			udev->reset_resume = 1;
			goto retry_reset_resume;
		}
	}

	if (status) {
		dev_dbg(&udev->dev, "gone after usb resume? status %d\n",
				status);
	/*
	 * There are a few quirky devices which violate the standard
	 * by claiming to have remote wakeup enabled after a reset,
	 * which crash if the feature is cleared, hence check for
	 * udev->reset_resume
	 */
	} else if (udev->actconfig && !udev->reset_resume) {
		if (!hub_is_superspeed(udev->parent)) {
			le16_to_cpus(&devstatus);
			if (devstatus & (1 << USB_DEVICE_REMOTE_WAKEUP))
				status = usb_control_msg(udev,
						usb_sndctrlpipe(udev, 0),
						USB_REQ_CLEAR_FEATURE,
						USB_RECIP_DEVICE,
						USB_DEVICE_REMOTE_WAKEUP, 0,
						NULL, 0,
						USB_CTRL_SET_TIMEOUT);
		} else {
			status = usb_get_status(udev, USB_RECIP_INTERFACE, 0,
					&devstatus);
			le16_to_cpus(&devstatus);
			if (!status && devstatus & (USB_INTRF_STAT_FUNC_RW_CAP
					| USB_INTRF_STAT_FUNC_RW))
				status =
					usb_disable_function_remotewakeup(udev);
		}

		if (status)
			dev_dbg(&udev->dev,
				"disable remote wakeup, status %d\n",
				status);
		status = 0;
	}
	return status;
}

/*
 * There are some SS USB devices which take longer time for link training.
 * XHCI specs 4.19.4 says that when Link training is successful, port
 * sets CSC bit to 1. So if SW reads port status before successful link
 * training, then it will not find device to be present.
 * USB Analyzer log with such buggy devices show that in some cases
 * device switch on the RX termination after long delay of host enabling
 * the VBUS. In few other cases it has been seen that device fails to
 * negotiate link training in first attempt. It has been
 * reported till now that few devices take as long as 2000 ms to train
 * the link after host enabling its VBUS and termination. Following
 * routine implements a 2000 ms timeout for link training. If in a case
 * link trains before timeout, loop will exit earlier.
 *
 * FIXME: If a device was connected before suspend, but was removed
 * while system was asleep, then the loop in the following routine will
 * only exit at timeout.
 *
 * This routine should only be called when persist is enabled for a SS
 * device.
 */
static int wait_for_ss_port_enable(struct usb_device *udev,
		struct usb_hub *hub, int *port1,
		u16 *portchange, u16 *portstatus)
{
	int status = 0, delay_ms = 0;

	while (delay_ms < 2000) {
		if (status || *portstatus & USB_PORT_STAT_CONNECTION)
			break;
		msleep(20);
		delay_ms += 20;
		status = hub_port_status(hub, *port1, portstatus, portchange);
	}
	return status;
}

/*
 * usb_port_resume - re-activate a suspended usb device's upstream port
 * @udev: device to re-activate, not a root hub
 * Context: must be able to sleep; device not locked; pm locks held
 *
 * This will re-activate the suspended device, increasing power usage
 * while letting drivers communicate again with its endpoints.
 * USB resume explicitly guarantees that the power session between
 * the host and the device is the same as it was when the device
 * suspended.
 *
 * If @udev->reset_resume is set then this routine won't check that the
 * port is still enabled.  Furthermore, finish_port_resume() above will
 * reset @udev.  The end result is that a broken power session can be
 * recovered and @udev will appear to persist across a loss of VBUS power.
 *
 * For example, if a host controller doesn't maintain VBUS suspend current
 * during a system sleep or is reset when the system wakes up, all the USB
 * power sessions below it will be broken.  This is especially troublesome
 * for mass-storage devices containing mounted filesystems, since the
 * device will appear to have disconnected and all the memory mappings
 * to it will be lost.  Using the USB_PERSIST facility, the device can be
 * made to appear as if it had not disconnected.
 *
 * This facility can be dangerous.  Although usb_reset_and_verify_device() makes
 * every effort to insure that the same device is present after the
 * reset as before, it cannot provide a 100% guarantee.  Furthermore it's
 * quite possible for a device to remain unaltered but its media to be
 * changed.  If the user replaces a flash memory card while the system is
 * asleep, he will have only himself to blame when the filesystem on the
 * new card is corrupted and the system crashes.
 *
 * Returns 0 on success, else negative errno.
 */
int usb_port_resume(struct usb_device *udev, pm_message_t msg)
{
	struct usb_hub	*hub = usb_hub_to_struct_hub(udev->parent);
	struct usb_port *port_dev = hub->ports[udev->portnum  - 1];
	int		port1 = udev->portnum;
	int		status;
	u16		portchange, portstatus;

	if (port_dev->did_runtime_put) {
		status = pm_runtime_get_sync(&port_dev->dev);
		port_dev->did_runtime_put = false;
		if (status < 0) {
			dev_dbg(&udev->dev, "can't resume usb port, status %d\n",
					status);
			return status;
		}
	}

	/* Skip the initial Clear-Suspend step for a remote wakeup */
	status = hub_port_status(hub, port1, &portstatus, &portchange);
	if (status == 0 && !port_is_suspended(hub, portstatus))
		goto SuspendCleared;

	// dev_dbg(hub->intfdev, "resume port %d\n", port1);

	set_bit(port1, hub->busy_bits);

	/* see 7.1.7.7; affects power usage, but not budgeting */
	if (hub_is_superspeed(hub->hdev))
		status = hub_set_port_link_state(hub, port1, USB_SS_PORT_LS_U0);
	else
		status = usb_clear_port_feature(hub->hdev,
				port1, USB_PORT_FEAT_SUSPEND);
	if (status) {
		dev_dbg(hub->intfdev, "can't resume port %d, status %d\n",
				port1, status);
	} else {
		/* drive resume for at least 20 msec */
		dev_dbg(&udev->dev, "usb %sresume\n",
				(PMSG_IS_AUTO(msg) ? "auto-" : ""));
		msleep(25);

		/* Virtual root hubs can trigger on GET_PORT_STATUS to
		 * stop resume signaling.  Then finish the resume
		 * sequence.
		 */
		status = hub_port_status(hub, port1, &portstatus, &portchange);

		/* TRSMRCY = 10 msec */
		msleep(10);
	}

 SuspendCleared:
	if (status == 0) {
		udev->port_is_suspended = 0;
		if (hub_is_superspeed(hub->hdev)) {
			if (portchange & USB_PORT_STAT_C_LINK_STATE)
				usb_clear_port_feature(hub->hdev, port1,
					USB_PORT_FEAT_C_PORT_LINK_STATE);
		} else {
			if (portchange & USB_PORT_STAT_C_SUSPEND)
				usb_clear_port_feature(hub->hdev, port1,
						USB_PORT_FEAT_C_SUSPEND);
		}
	}

	clear_bit(port1, hub->busy_bits);

	if (udev->persist_enabled && hub_is_superspeed(hub->hdev))
		status = wait_for_ss_port_enable(udev, hub, &port1, &portchange,
				&portstatus);

	status = check_port_resume_type(udev,
			hub, port1, status, portchange, portstatus);
	if (status == 0)
		status = finish_port_resume(udev);
	if (status < 0) {
		dev_dbg(&udev->dev, "can't resume, status %d\n", status);
		hub_port_logical_disconnect(hub, port1);
	} else  {
		/* Try to enable USB2 hardware LPM */
		if (udev->usb2_hw_lpm_capable == 1)
			usb_set_usb2_hardware_lpm(udev, 1);

		/* Try to enable USB3 LTM and LPM */
		usb_enable_ltm(udev);
		usb_unlocked_enable_lpm(udev);
	}

	return status;
}

#endif	/* CONFIG_PM */

#ifdef	CONFIG_PM_RUNTIME

/* caller has locked udev */
int usb_remote_wakeup(struct usb_device *udev)
{
	int	status = 0;

	if (udev->state == USB_STATE_SUSPENDED) {
		dev_dbg(&udev->dev, "usb %sresume\n", "wakeup-");
		status = usb_autoresume_device(udev);
		if (status == 0) {
			/* Let the drivers do their thing, then... */
			usb_autosuspend_device(udev);
		}
	}
	return status;
}

#endif

static int check_ports_changed(struct usb_hub *hub)
{
	int port1;

	for (port1 = 1; port1 <= hub->hdev->maxchild; ++port1) {
		u16 portstatus, portchange;
		int status;

		status = hub_port_status(hub, port1, &portstatus, &portchange);
		if (!status && portchange)
			return 1;
	}
	return 0;
}

static int hub_suspend(struct usb_interface *intf, pm_message_t msg)
{
	struct usb_hub		*hub = usb_get_intfdata (intf);
	struct usb_device	*hdev = hub->hdev;
	unsigned		port1;
	int			status;

	/*
	 * Warn if children aren't already suspended.
	 * Also, add up the number of wakeup-enabled descendants.
	 */
	hub->wakeup_enabled_descendants = 0;
	for (port1 = 1; port1 <= hdev->maxchild; port1++) {
		struct usb_device	*udev;

		udev = hub->ports[port1 - 1]->child;
		if (udev && udev->can_submit) {
			dev_warn(&intf->dev, "port %d nyet suspended\n", port1);
			if (PMSG_IS_AUTO(msg))
				return -EBUSY;
		}
		if (udev)
			hub->wakeup_enabled_descendants +=
					wakeup_enabled_descendants(udev);
	}

	if (hdev->do_remote_wakeup && hub->quirk_check_port_auto_suspend) {
		/* check if there are changes pending on hub ports */
		if (check_ports_changed(hub)) {
			if (PMSG_IS_AUTO(msg))
				return -EBUSY;
			pm_wakeup_event(&hdev->dev, 2000);
		}
	}

	if (hub_is_superspeed(hdev) && hdev->do_remote_wakeup) {
		/* Enable hub to send remote wakeup for all ports. */
		for (port1 = 1; port1 <= hdev->maxchild; port1++) {
			status = set_port_feature(hdev,
					port1 |
					USB_PORT_FEAT_REMOTE_WAKE_CONNECT |
					USB_PORT_FEAT_REMOTE_WAKE_DISCONNECT |
					USB_PORT_FEAT_REMOTE_WAKE_OVER_CURRENT,
					USB_PORT_FEAT_REMOTE_WAKE_MASK);
		}
	}

	dev_dbg(&intf->dev, "%s\n", __func__);

	/* stop khubd and related activity */
	hub_quiesce(hub, HUB_SUSPEND);
	return 0;
}

static int hub_resume(struct usb_interface *intf)
{
	struct usb_hub *hub = usb_get_intfdata(intf);

	dev_dbg(&intf->dev, "%s\n", __func__);
	hub_activate(hub, HUB_RESUME);
	return 0;
}

static int hub_reset_resume(struct usb_interface *intf)
{
	struct usb_hub *hub = usb_get_intfdata(intf);

	dev_dbg(&intf->dev, "%s\n", __func__);
	hub_activate(hub, HUB_RESET_RESUME);
	return 0;
}

/**
 * usb_root_hub_lost_power - called by HCD if the root hub lost Vbus power
 * @rhdev: struct usb_device for the root hub
 *
 * The USB host controller driver calls this function when its root hub
 * is resumed and Vbus power has been interrupted or the controller
 * has been reset.  The routine marks @rhdev as having lost power.
 * When the hub driver is resumed it will take notice and carry out
 * power-session recovery for all the "USB-PERSIST"-enabled child devices;
 * the others will be disconnected.
 */
void usb_root_hub_lost_power(struct usb_device *rhdev)
{
	dev_warn(&rhdev->dev, "root hub lost power or was reset\n");
	rhdev->reset_resume = 1;
}
EXPORT_SYMBOL_GPL(usb_root_hub_lost_power);

static const char * const usb3_lpm_names[]  = {
	"U0",
	"U1",
	"U2",
	"U3",
};

/*
 * Send a Set SEL control transfer to the device, prior to enabling
 * device-initiated U1 or U2.  This lets the device know the exit latencies from
 * the time the device initiates a U1 or U2 exit, to the time it will receive a
 * packet from the host.
 *
 * This function will fail if the SEL or PEL values for udev are greater than
 * the maximum allowed values for the link state to be enabled.
 */
static int usb_req_set_sel(struct usb_device *udev, enum usb3_link_state state)
{
	struct usb_set_sel_req *sel_values;
	unsigned long long u1_sel;
	unsigned long long u1_pel;
	unsigned long long u2_sel;
	unsigned long long u2_pel;
	int ret;

	if (udev->state != USB_STATE_CONFIGURED)
		return 0;

	/* Convert SEL and PEL stored in ns to us */
	u1_sel = DIV_ROUND_UP(udev->u1_params.sel, 1000);
	u1_pel = DIV_ROUND_UP(udev->u1_params.pel, 1000);
	u2_sel = DIV_ROUND_UP(udev->u2_params.sel, 1000);
	u2_pel = DIV_ROUND_UP(udev->u2_params.pel, 1000);

	/*
	 * Make sure that the calculated SEL and PEL values for the link
	 * state we're enabling aren't bigger than the max SEL/PEL
	 * value that will fit in the SET SEL control transfer.
	 * Otherwise the device would get an incorrect idea of the exit
	 * latency for the link state, and could start a device-initiated
	 * U1/U2 when the exit latencies are too high.
	 */
	if ((state == USB3_LPM_U1 &&
				(u1_sel > USB3_LPM_MAX_U1_SEL_PEL ||
				 u1_pel > USB3_LPM_MAX_U1_SEL_PEL)) ||
			(state == USB3_LPM_U2 &&
			 (u2_sel > USB3_LPM_MAX_U2_SEL_PEL ||
			  u2_pel > USB3_LPM_MAX_U2_SEL_PEL))) {
		dev_dbg(&udev->dev, "Device-initiated %s disabled due to long SEL %llu us or PEL %llu us\n",
				usb3_lpm_names[state], u1_sel, u1_pel);
		return -EINVAL;
	}

	/*
	 * If we're enabling device-initiated LPM for one link state,
	 * but the other link state has a too high SEL or PEL value,
	 * just set those values to the max in the Set SEL request.
	 */
	if (u1_sel > USB3_LPM_MAX_U1_SEL_PEL)
		u1_sel = USB3_LPM_MAX_U1_SEL_PEL;

	if (u1_pel > USB3_LPM_MAX_U1_SEL_PEL)
		u1_pel = USB3_LPM_MAX_U1_SEL_PEL;

	if (u2_sel > USB3_LPM_MAX_U2_SEL_PEL)
		u2_sel = USB3_LPM_MAX_U2_SEL_PEL;

	if (u2_pel > USB3_LPM_MAX_U2_SEL_PEL)
		u2_pel = USB3_LPM_MAX_U2_SEL_PEL;

	/*
	 * usb_enable_lpm() can be called as part of a failed device reset,
	 * which may be initiated by an error path of a mass storage driver.
	 * Therefore, use GFP_NOIO.
	 */
	sel_values = kmalloc(sizeof *(sel_values), GFP_NOIO);
	if (!sel_values)
		return -ENOMEM;

	sel_values->u1_sel = u1_sel;
	sel_values->u1_pel = u1_pel;
	sel_values->u2_sel = cpu_to_le16(u2_sel);
	sel_values->u2_pel = cpu_to_le16(u2_pel);

	ret = usb_control_msg(udev, usb_sndctrlpipe(udev, 0),
			USB_REQ_SET_SEL,
			USB_RECIP_DEVICE,
			0, 0,
			sel_values, sizeof *(sel_values),
			USB_CTRL_SET_TIMEOUT);
	kfree(sel_values);
	return ret;
}

/*
 * Enable or disable device-initiated U1 or U2 transitions.
 */
static int usb_set_device_initiated_lpm(struct usb_device *udev,
		enum usb3_link_state state, bool enable)
{
	int ret;
	int feature;

	switch (state) {
	case USB3_LPM_U1:
		feature = USB_DEVICE_U1_ENABLE;
		break;
	case USB3_LPM_U2:
		feature = USB_DEVICE_U2_ENABLE;
		break;
	default:
		dev_warn(&udev->dev, "%s: Can't %s non-U1 or U2 state.\n",
				__func__, enable ? "enable" : "disable");
		return -EINVAL;
	}

	if (udev->state != USB_STATE_CONFIGURED) {
		dev_dbg(&udev->dev, "%s: Can't %s %s state "
				"for unconfigured device.\n",
				__func__, enable ? "enable" : "disable",
				usb3_lpm_names[state]);
		return 0;
	}

	if (enable) {
		/*
		 * Now send the control transfer to enable device-initiated LPM
		 * for either U1 or U2.
		 */
		ret = usb_control_msg(udev, usb_sndctrlpipe(udev, 0),
				USB_REQ_SET_FEATURE,
				USB_RECIP_DEVICE,
				feature,
				0, NULL, 0,
				USB_CTRL_SET_TIMEOUT);
	} else {
		ret = usb_control_msg(udev, usb_sndctrlpipe(udev, 0),
				USB_REQ_CLEAR_FEATURE,
				USB_RECIP_DEVICE,
				feature,
				0, NULL, 0,
				USB_CTRL_SET_TIMEOUT);
	}
	if (ret < 0) {
		dev_warn(&udev->dev, "%s of device-initiated %s failed.\n",
				enable ? "Enable" : "Disable",
				usb3_lpm_names[state]);
		return -EBUSY;
	}
	return 0;
}

static int usb_set_lpm_timeout(struct usb_device *udev,
		enum usb3_link_state state, int timeout)
{
	int ret;
	int feature;

	switch (state) {
	case USB3_LPM_U1:
		feature = USB_PORT_FEAT_U1_TIMEOUT;
		break;
	case USB3_LPM_U2:
		feature = USB_PORT_FEAT_U2_TIMEOUT;
		break;
	default:
		dev_warn(&udev->dev, "%s: Can't set timeout for non-U1 or U2 state.\n",
				__func__);
		return -EINVAL;
	}

	if (state == USB3_LPM_U1 && timeout > USB3_LPM_U1_MAX_TIMEOUT &&
			timeout != USB3_LPM_DEVICE_INITIATED) {
		dev_warn(&udev->dev, "Failed to set %s timeout to 0x%x, "
				"which is a reserved value.\n",
				usb3_lpm_names[state], timeout);
		return -EINVAL;
	}

	ret = set_port_feature(udev->parent,
			USB_PORT_LPM_TIMEOUT(timeout) | udev->portnum,
			feature);
	if (ret < 0) {
		dev_warn(&udev->dev, "Failed to set %s timeout to 0x%x,"
				"error code %i\n", usb3_lpm_names[state],
				timeout, ret);
		return -EBUSY;
	}
	if (state == USB3_LPM_U1)
		udev->u1_params.timeout = timeout;
	else
		udev->u2_params.timeout = timeout;
	return 0;
}

/*
 * Enable the hub-initiated U1/U2 idle timeouts, and enable device-initiated
 * U1/U2 entry.
 *
 * We will attempt to enable U1 or U2, but there are no guarantees that the
 * control transfers to set the hub timeout or enable device-initiated U1/U2
 * will be successful.
 *
 * If we cannot set the parent hub U1/U2 timeout, we attempt to let the xHCI
 * driver know about it.  If that call fails, it should be harmless, and just
 * take up more slightly more bus bandwidth for unnecessary U1/U2 exit latency.
 */
static void usb_enable_link_state(struct usb_hcd *hcd, struct usb_device *udev,
		enum usb3_link_state state)
{
	int timeout, ret;
	__u8 u1_mel = udev->bos->ss_cap->bU1devExitLat;
	__le16 u2_mel = udev->bos->ss_cap->bU2DevExitLat;

	/* If the device says it doesn't have *any* exit latency to come out of
	 * U1 or U2, it's probably lying.  Assume it doesn't implement that link
	 * state.
	 */
	if ((state == USB3_LPM_U1 && u1_mel == 0) ||
			(state == USB3_LPM_U2 && u2_mel == 0))
		return;

	/*
	 * First, let the device know about the exit latencies
	 * associated with the link state we're about to enable.
	 */
	ret = usb_req_set_sel(udev, state);
	if (ret < 0) {
		dev_warn(&udev->dev, "Set SEL for device-initiated %s failed.\n",
				usb3_lpm_names[state]);
		return;
	}

	/* We allow the host controller to set the U1/U2 timeout internally
	 * first, so that it can change its schedule to account for the
	 * additional latency to send data to a device in a lower power
	 * link state.
	 */
	timeout = hcd->driver->enable_usb3_lpm_timeout(hcd, udev, state);

	/* xHCI host controller doesn't want to enable this LPM state. */
	if (timeout == 0)
		return;

	if (timeout < 0) {
		dev_warn(&udev->dev, "Could not enable %s link state, "
				"xHCI error %i.\n", usb3_lpm_names[state],
				timeout);
		return;
	}

	if (usb_set_lpm_timeout(udev, state, timeout))
		/* If we can't set the parent hub U1/U2 timeout,
		 * device-initiated LPM won't be allowed either, so let the xHCI
		 * host know that this link state won't be enabled.
		 */
		hcd->driver->disable_usb3_lpm_timeout(hcd, udev, state);

	/* Only a configured device will accept the Set Feature U1/U2_ENABLE */
	else if (udev->actconfig)
		usb_set_device_initiated_lpm(udev, state, true);

}

/*
 * Disable the hub-initiated U1/U2 idle timeouts, and disable device-initiated
 * U1/U2 entry.
 *
 * If this function returns -EBUSY, the parent hub will still allow U1/U2 entry.
 * If zero is returned, the parent will not allow the link to go into U1/U2.
 *
 * If zero is returned, device-initiated U1/U2 entry may still be enabled, but
 * it won't have an effect on the bus link state because the parent hub will
 * still disallow device-initiated U1/U2 entry.
 *
 * If zero is returned, the xHCI host controller may still think U1/U2 entry is
 * possible.  The result will be slightly more bus bandwidth will be taken up
 * (to account for U1/U2 exit latency), but it should be harmless.
 */
static int usb_disable_link_state(struct usb_hcd *hcd, struct usb_device *udev,
		enum usb3_link_state state)
{
	int feature;

	switch (state) {
	case USB3_LPM_U1:
		feature = USB_PORT_FEAT_U1_TIMEOUT;
		break;
	case USB3_LPM_U2:
		feature = USB_PORT_FEAT_U2_TIMEOUT;
		break;
	default:
		dev_warn(&udev->dev, "%s: Can't disable non-U1 or U2 state.\n",
				__func__);
		return -EINVAL;
	}

	if (usb_set_lpm_timeout(udev, state, 0))
		return -EBUSY;

	usb_set_device_initiated_lpm(udev, state, false);

	if (hcd->driver->disable_usb3_lpm_timeout(hcd, udev, state))
		dev_warn(&udev->dev, "Could not disable xHCI %s timeout, "
				"bus schedule bandwidth may be impacted.\n",
				usb3_lpm_names[state]);
	return 0;
}

/*
 * Disable hub-initiated and device-initiated U1 and U2 entry.
 * Caller must own the bandwidth_mutex.
 *
 * This will call usb_enable_lpm() on failure, which will decrement
 * lpm_disable_count, and will re-enable LPM if lpm_disable_count reaches zero.
 */
int usb_disable_lpm(struct usb_device *udev)
{
	struct usb_hcd *hcd;

	if (!udev || !udev->parent ||
			udev->speed != USB_SPEED_SUPER ||
			!udev->lpm_capable)
		return 0;

	hcd = bus_to_hcd(udev->bus);
	if (!hcd || !hcd->driver->disable_usb3_lpm_timeout)
		return 0;

	udev->lpm_disable_count++;
	if ((udev->u1_params.timeout == 0 && udev->u2_params.timeout == 0))
		return 0;

	/* If LPM is enabled, attempt to disable it. */
	if (usb_disable_link_state(hcd, udev, USB3_LPM_U1))
		goto enable_lpm;
	if (usb_disable_link_state(hcd, udev, USB3_LPM_U2))
		goto enable_lpm;

	return 0;

enable_lpm:
	usb_enable_lpm(udev);
	return -EBUSY;
}
EXPORT_SYMBOL_GPL(usb_disable_lpm);

/* Grab the bandwidth_mutex before calling usb_disable_lpm() */
int usb_unlocked_disable_lpm(struct usb_device *udev)
{
	struct usb_hcd *hcd = bus_to_hcd(udev->bus);
	int ret;

	if (!hcd)
		return -EINVAL;

	mutex_lock(hcd->bandwidth_mutex);
	ret = usb_disable_lpm(udev);
	mutex_unlock(hcd->bandwidth_mutex);

	return ret;
}
EXPORT_SYMBOL_GPL(usb_unlocked_disable_lpm);

/*
 * Attempt to enable device-initiated and hub-initiated U1 and U2 entry.  The
 * xHCI host policy may prevent U1 or U2 from being enabled.
 *
 * Other callers may have disabled link PM, so U1 and U2 entry will be disabled
 * until the lpm_disable_count drops to zero.  Caller must own the
 * bandwidth_mutex.
 */
void usb_enable_lpm(struct usb_device *udev)
{
	struct usb_hcd *hcd;

	if (!udev || !udev->parent ||
			udev->speed != USB_SPEED_SUPER ||
			!udev->lpm_capable)
		return;

	udev->lpm_disable_count--;
	hcd = bus_to_hcd(udev->bus);
	/* Double check that we can both enable and disable LPM.
	 * Device must be configured to accept set feature U1/U2 timeout.
	 */
	if (!hcd || !hcd->driver->enable_usb3_lpm_timeout ||
			!hcd->driver->disable_usb3_lpm_timeout)
		return;

	if (udev->lpm_disable_count > 0)
		return;

	usb_enable_link_state(hcd, udev, USB3_LPM_U1);
	usb_enable_link_state(hcd, udev, USB3_LPM_U2);
}
EXPORT_SYMBOL_GPL(usb_enable_lpm);

/* Grab the bandwidth_mutex before calling usb_enable_lpm() */
void usb_unlocked_enable_lpm(struct usb_device *udev)
{
	struct usb_hcd *hcd = bus_to_hcd(udev->bus);

	if (!hcd)
		return;

	mutex_lock(hcd->bandwidth_mutex);
	usb_enable_lpm(udev);
	mutex_unlock(hcd->bandwidth_mutex);
}
EXPORT_SYMBOL_GPL(usb_unlocked_enable_lpm);


#else	/* CONFIG_PM */

#define hub_suspend		NULL
#define hub_resume		NULL
#define hub_reset_resume	NULL

int usb_disable_lpm(struct usb_device *udev)
{
	return 0;
}
EXPORT_SYMBOL_GPL(usb_disable_lpm);

void usb_enable_lpm(struct usb_device *udev) { }
EXPORT_SYMBOL_GPL(usb_enable_lpm);

int usb_unlocked_disable_lpm(struct usb_device *udev)
{
	return 0;
}
EXPORT_SYMBOL_GPL(usb_unlocked_disable_lpm);

void usb_unlocked_enable_lpm(struct usb_device *udev) { }
EXPORT_SYMBOL_GPL(usb_unlocked_enable_lpm);

int usb_disable_ltm(struct usb_device *udev)
{
	return 0;
}
EXPORT_SYMBOL_GPL(usb_disable_ltm);

void usb_enable_ltm(struct usb_device *udev) { }
EXPORT_SYMBOL_GPL(usb_enable_ltm);
#endif


/* USB 2.0 spec, 7.1.7.3 / fig 7-29:
 *
 * Between connect detection and reset signaling there must be a delay
 * of 100ms at least for debounce and power-settling.  The corresponding
 * timer shall restart whenever the downstream port detects a disconnect.
 * 
 * Apparently there are some bluetooth and irda-dongles and a number of
 * low-speed devices for which this debounce period may last over a second.
 * Not covered by the spec - but easy to deal with.
 *
 * This implementation uses a 1500ms total debounce timeout; if the
 * connection isn't stable by then it returns -ETIMEDOUT.  It checks
 * every 25ms for transient disconnects.  When the port status has been
 * unchanged for 100ms it returns the port status.
 */
int hub_port_debounce(struct usb_hub *hub, int port1, bool must_be_connected)
{
	int ret;
	int total_time, stable_time = 0;
	u16 portchange, portstatus;
	unsigned connection = 0xffff;

	for (total_time = 0; ; total_time += HUB_DEBOUNCE_STEP) {
		ret = hub_port_status(hub, port1, &portstatus, &portchange);
		if (ret < 0)
			return ret;

		if (!(portchange & USB_PORT_STAT_C_CONNECTION) &&
		     (portstatus & USB_PORT_STAT_CONNECTION) == connection) {
			if (!must_be_connected ||
			     (connection == USB_PORT_STAT_CONNECTION))
				stable_time += HUB_DEBOUNCE_STEP;
			if (stable_time >= HUB_DEBOUNCE_STABLE)
				break;
		} else {
			stable_time = 0;
			connection = portstatus & USB_PORT_STAT_CONNECTION;
		}

		if (portchange & USB_PORT_STAT_C_CONNECTION) {
			usb_clear_port_feature(hub->hdev, port1,
					USB_PORT_FEAT_C_CONNECTION);
		}

		if (total_time >= HUB_DEBOUNCE_TIMEOUT)
			break;
		msleep(HUB_DEBOUNCE_STEP);
	}

	dev_dbg (hub->intfdev,
		"debounce: port %d: total %dms stable %dms status 0x%x\n",
		port1, total_time, stable_time, portstatus);

	if (stable_time < HUB_DEBOUNCE_STABLE)
		return -ETIMEDOUT;
	return portstatus;
}

void usb_ep0_reinit(struct usb_device *udev)
{
	usb_disable_endpoint(udev, 0 + USB_DIR_IN, true);
	usb_disable_endpoint(udev, 0 + USB_DIR_OUT, true);
	usb_enable_endpoint(udev, &udev->ep0, true);
}
EXPORT_SYMBOL_GPL(usb_ep0_reinit);

#define usb_sndaddr0pipe()	(PIPE_CONTROL << 30)
#define usb_rcvaddr0pipe()	((PIPE_CONTROL << 30) | USB_DIR_IN)

static int hub_set_address(struct usb_device *udev, int devnum)
{
	int retval;
	struct usb_hcd *hcd = bus_to_hcd(udev->bus);

	/*
	 * The host controller will choose the device address,
	 * instead of the core having chosen it earlier
	 */
	if (!hcd->driver->address_device && devnum <= 1)
		return -EINVAL;
	if (udev->state == USB_STATE_ADDRESS)
		return 0;
	if (udev->state != USB_STATE_DEFAULT)
		return -EINVAL;
	if (hcd->driver->address_device)
		retval = hcd->driver->address_device(hcd, udev);
	else
		retval = usb_control_msg(udev, usb_sndaddr0pipe(),
				USB_REQ_SET_ADDRESS, 0, devnum, 0,
				NULL, 0, USB_CTRL_SET_TIMEOUT);
	if (retval == 0) {
		update_devnum(udev, devnum);
		/* Device now using proper address. */
		usb_set_device_state(udev, USB_STATE_ADDRESS);
		usb_ep0_reinit(udev);
	}
	return retval;
}

/* Reset device, (re)assign address, get device descriptor.
 * Device connection must be stable, no more debouncing needed.
 * Returns device in USB_STATE_ADDRESS, except on error.
 *
 * If this is called for an already-existing device (as part of
 * usb_reset_and_verify_device), the caller must own the device lock.  For a
 * newly detected device that is not accessible through any global
 * pointers, it's not necessary to lock the device.
 */
static int
hub_port_init (struct usb_hub *hub, struct usb_device *udev, int port1,
		int retry_counter)
{
	static DEFINE_MUTEX(usb_address0_mutex);

	struct usb_device	*hdev = hub->hdev;
	struct usb_hcd		*hcd = bus_to_hcd(hdev->bus);
	int			i, j, retval;
	unsigned		delay = HUB_SHORT_RESET_TIME;
	enum usb_device_speed	oldspeed = udev->speed;
	const char		*speed;
	int			devnum = udev->devnum;

	/* root hub ports have a slightly longer reset period
	 * (from USB 2.0 spec, section 7.1.7.5)
	 */
	if (!hdev->parent) {
		delay = HUB_ROOT_RESET_TIME;
		if (port1 == hdev->bus->otg_port)
			hdev->bus->b_hnp_enable = 0;
	}

	/* Some low speed devices have problems with the quick delay, so */
	/*  be a bit pessimistic with those devices. RHbug #23670 */
	if (oldspeed == USB_SPEED_LOW)
		delay = HUB_LONG_RESET_TIME;

	mutex_lock(&usb_address0_mutex);

	/* Reset the device; full speed may morph to high speed */
	/* FIXME a USB 2.0 device may morph into SuperSpeed on reset. */
	retval = hub_port_reset(hub, port1, udev, delay, false);
	if (retval < 0)		/* error or disconnect */
		goto fail;
	/* success, speed is known */

	retval = -ENODEV;

	if (oldspeed != USB_SPEED_UNKNOWN && oldspeed != udev->speed) {
		dev_dbg(&udev->dev, "device reset changed speed!\n");
		goto fail;
	}
	oldspeed = udev->speed;

	/* USB 2.0 section 5.5.3 talks about ep0 maxpacket ...
	 * it's fixed size except for full speed devices.
	 * For Wireless USB devices, ep0 max packet is always 512 (tho
	 * reported as 0xff in the device descriptor). WUSB1.0[4.8.1].
	 */
	switch (udev->speed) {
	case USB_SPEED_SUPER:
	case USB_SPEED_WIRELESS:	/* fixed at 512 */
		udev->ep0.desc.wMaxPacketSize = cpu_to_le16(512);
		break;
	case USB_SPEED_HIGH:		/* fixed at 64 */
		udev->ep0.desc.wMaxPacketSize = cpu_to_le16(64);
		break;
	case USB_SPEED_FULL:		/* 8, 16, 32, or 64 */
		/* to determine the ep0 maxpacket size, try to read
		 * the device descriptor to get bMaxPacketSize0 and
		 * then correct our initial guess.
		 */
		udev->ep0.desc.wMaxPacketSize = cpu_to_le16(64);
		break;
	case USB_SPEED_LOW:		/* fixed at 8 */
		udev->ep0.desc.wMaxPacketSize = cpu_to_le16(8);
		break;
	default:
		goto fail;
	}

	if (udev->speed == USB_SPEED_WIRELESS)
		speed = "variable speed Wireless";
	else
		speed = usb_speed_string(udev->speed);

	if (udev->speed != USB_SPEED_SUPER)
		dev_info(&udev->dev,
				"%s %s USB device number %d using %s\n",
				(udev->config) ? "reset" : "new", speed,
				devnum, udev->bus->controller->driver->name);

	/* Set up TT records, if needed  */
	if (hdev->tt) {
		udev->tt = hdev->tt;
		udev->ttport = hdev->ttport;
	} else if (udev->speed != USB_SPEED_HIGH
			&& hdev->speed == USB_SPEED_HIGH) {
		if (!hub->tt.hub) {
			dev_err(&udev->dev, "parent hub has no TT\n");
			retval = -EINVAL;
			goto fail;
		}
		udev->tt = &hub->tt;
		udev->ttport = port1;
	}
 
	/* Why interleave GET_DESCRIPTOR and SET_ADDRESS this way?
	 * Because device hardware and firmware is sometimes buggy in
	 * this area, and this is how Linux has done it for ages.
	 * Change it cautiously.
	 *
	 * NOTE:  If USE_NEW_SCHEME() is true we will start by issuing
	 * a 64-byte GET_DESCRIPTOR request.  This is what Windows does,
	 * so it may help with some non-standards-compliant devices.
	 * Otherwise we start with SET_ADDRESS and then try to read the
	 * first 8 bytes of the device descriptor to get the ep0 maxpacket
	 * value.
	 */
	for (i = 0; i < GET_DESCRIPTOR_TRIES; (++i, msleep(100))) {
		if (USE_NEW_SCHEME(retry_counter) && !(hcd->driver->flags & HCD_USB3)) {
			struct usb_device_descriptor *buf;
			int r = 0;

#define GET_DESCRIPTOR_BUFSIZE	64
			buf = kmalloc(GET_DESCRIPTOR_BUFSIZE, GFP_NOIO);
			if (!buf) {
				retval = -ENOMEM;
				continue;
			}

			/* Retry on all errors; some devices are flakey.
			 * 255 is for WUSB devices, we actually need to use
			 * 512 (WUSB1.0[4.8.1]).
			 */
			for (j = 0; j < 3; ++j) {
				buf->bMaxPacketSize0 = 0;
				r = usb_control_msg(udev, usb_rcvaddr0pipe(),
					USB_REQ_GET_DESCRIPTOR, USB_DIR_IN,
					USB_DT_DEVICE << 8, 0,
					buf, GET_DESCRIPTOR_BUFSIZE,
					initial_descriptor_timeout);
				switch (buf->bMaxPacketSize0) {
				case 8: case 16: case 32: case 64: case 255:
					if (buf->bDescriptorType ==
							USB_DT_DEVICE) {
						r = 0;
						break;
					}
					/* FALL THROUGH */
				default:
					if (r == 0)
						r = -EPROTO;
					break;
				}
				if (r == 0)
					break;
			}
			udev->descriptor.bMaxPacketSize0 =
					buf->bMaxPacketSize0;
			kfree(buf);

			retval = hub_port_reset(hub, port1, udev, delay, false);
			if (retval < 0)		/* error or disconnect */
				goto fail;
			if (oldspeed != udev->speed) {
				dev_dbg(&udev->dev,
					"device reset changed speed!\n");
				retval = -ENODEV;
				goto fail;
			}
			if (r) {
				if (r != -ENODEV)
					dev_err(&udev->dev, "device descriptor read/64, error %d\n",
							r);
				retval = -EMSGSIZE;
				continue;
			}
#undef GET_DESCRIPTOR_BUFSIZE
		}

 		/*
 		 * If device is WUSB, we already assigned an
 		 * unauthorized address in the Connect Ack sequence;
 		 * authorization will assign the final address.
 		 */
		if (udev->wusb == 0) {
			for (j = 0; j < SET_ADDRESS_TRIES; ++j) {
				retval = hub_set_address(udev, devnum);
				if (retval >= 0)
					break;
				msleep(200);
			}
			if (retval < 0) {
				if (retval != -ENODEV)
					dev_err(&udev->dev, "device not accepting address %d, error %d\n",
							devnum, retval);
				goto fail;
			}
			if (udev->speed == USB_SPEED_SUPER) {
				devnum = udev->devnum;
				dev_info(&udev->dev,
						"%s SuperSpeed USB device number %d using %s\n",
						(udev->config) ? "reset" : "new",
						devnum, udev->bus->controller->driver->name);
			}

			/* cope with hardware quirkiness:
			 *  - let SET_ADDRESS settle, some device hardware wants it
			 *  - read ep0 maxpacket even for high and low speed,
			 */
			msleep(10);
			if (USE_NEW_SCHEME(retry_counter) && !(hcd->driver->flags & HCD_USB3))
				break;
  		}

		retval = usb_get_device_descriptor(udev, 8);
		if (retval < 8) {
			if (retval != -ENODEV)
				dev_err(&udev->dev,
					"device descriptor read/8, error %d\n",
					retval);
			if (retval >= 0)
				retval = -EMSGSIZE;
		} else {
			retval = 0;
			break;
		}
	}
	if (retval)
		goto fail;

	if (hcd->phy && !hdev->parent)
		usb_phy_notify_connect(hcd->phy, udev->speed);

	/*
	 * Some superspeed devices have finished the link training process
	 * and attached to a superspeed hub port, but the device descriptor
	 * got from those devices show they aren't superspeed devices. Warm
	 * reset the port attached by the devices can fix them.
	 */
	if ((udev->speed == USB_SPEED_SUPER) &&
			(le16_to_cpu(udev->descriptor.bcdUSB) < 0x0300)) {
		dev_err(&udev->dev, "got a wrong device descriptor, "
				"warm reset device\n");
		hub_port_reset(hub, port1, udev,
				HUB_BH_RESET_TIME, true);
		retval = -EINVAL;
		goto fail;
	}

	if (udev->descriptor.bMaxPacketSize0 == 0xff ||
			udev->speed == USB_SPEED_SUPER)
		i = 512;
	else
		i = udev->descriptor.bMaxPacketSize0;
	if (usb_endpoint_maxp(&udev->ep0.desc) != i) {
		if (udev->speed == USB_SPEED_LOW ||
				!(i == 8 || i == 16 || i == 32 || i == 64)) {
			dev_err(&udev->dev, "Invalid ep0 maxpacket: %d\n", i);
			retval = -EMSGSIZE;
			goto fail;
		}
		if (udev->speed == USB_SPEED_FULL)
			dev_dbg(&udev->dev, "ep0 maxpacket = %d\n", i);
		else
			dev_warn(&udev->dev, "Using ep0 maxpacket: %d\n", i);
		udev->ep0.desc.wMaxPacketSize = cpu_to_le16(i);
		usb_ep0_reinit(udev);
	}
  
	retval = usb_get_device_descriptor(udev, USB_DT_DEVICE_SIZE);
	if (retval < (signed)sizeof(udev->descriptor)) {
		if (retval != -ENODEV)
			dev_err(&udev->dev, "device descriptor read/all, error %d\n",
					retval);
		if (retval >= 0)
			retval = -ENOMSG;
		goto fail;
	}

	if (udev->wusb == 0 && le16_to_cpu(udev->descriptor.bcdUSB) >= 0x0201) {
		retval = usb_get_bos_descriptor(udev);
		if (!retval) {
			udev->lpm_capable = usb_device_supports_lpm(udev);
			usb_set_lpm_parameters(udev);
		}
	}

	retval = 0;
	/* notify HCD that we have a device connected and addressed */
	if (hcd->driver->update_device)
		hcd->driver->update_device(hcd, udev);
fail:
	if (retval) {
		hub_port_disable(hub, port1, 0);
		update_devnum(udev, devnum);	/* for disconnect processing */
	}
	mutex_unlock(&usb_address0_mutex);
	return retval;
}

static void
check_highspeed (struct usb_hub *hub, struct usb_device *udev, int port1)
{
	struct usb_qualifier_descriptor	*qual;
	int				status;

	qual = kmalloc (sizeof *qual, GFP_KERNEL);
	if (qual == NULL)
		return;

	status = usb_get_descriptor (udev, USB_DT_DEVICE_QUALIFIER, 0,
			qual, sizeof *qual);
	if (status == sizeof *qual) {
		dev_info(&udev->dev, "not running at top speed; "
			"connect to a high speed hub\n");
		/* hub LEDs are probably harder to miss than syslog */
		if (hub->has_indicators) {
			hub->indicator[port1-1] = INDICATOR_GREEN_BLINK;
			schedule_delayed_work (&hub->leds, 0);
		}
	}
	kfree(qual);
}

static unsigned
hub_power_remaining (struct usb_hub *hub)
{
	struct usb_device *hdev = hub->hdev;
	int remaining;
	int port1;

	if (!hub->limited_power)
		return 0;

	remaining = hdev->bus_mA - hub->descriptor->bHubContrCurrent;
	for (port1 = 1; port1 <= hdev->maxchild; ++port1) {
		struct usb_device	*udev = hub->ports[port1 - 1]->child;
		int			delta;
		unsigned		unit_load;

		if (!udev)
			continue;
		if (hub_is_superspeed(udev))
			unit_load = 150;
		else
			unit_load = 100;

		/*
		 * Unconfigured devices may not use more than one unit load,
		 * or 8mA for OTG ports
		 */
		if (udev->actconfig)
			delta = usb_get_max_power(udev, udev->actconfig);
		else if (port1 != udev->bus->otg_port || hdev->parent)
			delta = unit_load;
		else
			delta = 8;
		if (delta > hub->mA_per_port)
			dev_warn(&udev->dev,
				 "%dmA is over %umA budget for port %d!\n",
				 delta, hub->mA_per_port, port1);
		remaining -= delta;
	}
	if (remaining < 0) {
		dev_warn(hub->intfdev, "%dmA over power budget!\n",
			- remaining);
		remaining = 0;
	}
	return remaining;
}

/* Handle physical or logical connection change events.
 * This routine is called when:
 * 	a port connection-change occurs;
 *	a port enable-change occurs (often caused by EMI);
 *	usb_reset_and_verify_device() encounters changed descriptors (as from
 *		a firmware download)
 * caller already locked the hub
 */
static void hub_port_connect_change(struct usb_hub *hub, int port1,
					u16 portstatus, u16 portchange)
{
	struct usb_device *hdev = hub->hdev;
	struct device *hub_dev = hub->intfdev;
	struct usb_hcd *hcd = bus_to_hcd(hdev->bus);
	unsigned wHubCharacteristics =
			le16_to_cpu(hub->descriptor->wHubCharacteristics);
	struct usb_device *udev;
	int status, i;
	unsigned unit_load;

	dev_dbg (hub_dev,
		"port %d, status %04x, change %04x, %s\n",
		port1, portstatus, portchange, portspeed(hub, portstatus));

#ifdef CONFIG_PM_RUNTIME
	/* add 5s time-out wakelock for delay system suspend */
	wake_lock_timeout(&hcd->wake_lock, 5 * HZ);
	dev_dbg(hub_dev,
		"%s add 5s wake_lock for port connect change\n",
		__func__);
#endif

	if (hub->has_indicators) {
		set_port_led(hub, port1, HUB_LED_AUTO);
		hub->indicator[port1-1] = INDICATOR_AUTO;
	}

#ifdef	CONFIG_USB_OTG
	/* during HNP, don't repeat the debounce */
	if (hdev->bus->is_b_host)
		portchange &= ~(USB_PORT_STAT_C_CONNECTION |
				USB_PORT_STAT_C_ENABLE);
#endif

	/* Try to resuscitate an existing device */
	udev = hub->ports[port1 - 1]->child;
	if ((portstatus & USB_PORT_STAT_CONNECTION) && udev &&
			udev->state != USB_STATE_NOTATTACHED) {
		usb_lock_device(udev);
		if (portstatus & USB_PORT_STAT_ENABLE) {
			status = 0;		/* Nothing to do */

#ifdef CONFIG_PM_RUNTIME
		} else if (udev->state == USB_STATE_SUSPENDED &&
				udev->persist_enabled) {
			/* For a suspended device, treat this as a
			 * remote wakeup event.
			 */
			status = usb_remote_wakeup(udev);
#endif

		} else {
			status = -ENODEV;	/* Don't resuscitate */
		}
		usb_unlock_device(udev);

		if (status == 0) {
			clear_bit(port1, hub->change_bits);
			return;
		}
	}

	/* Disconnect any existing devices under this port */
	if (udev) {
		if (hcd->phy && !hdev->parent &&
				!(portstatus & USB_PORT_STAT_CONNECTION))
			usb_phy_notify_disconnect(hcd->phy, udev->speed);
		usb_disconnect(&hub->ports[port1 - 1]->child);
	}
	clear_bit(port1, hub->change_bits);

	/* We can forget about a "removed" device when there's a physical
	 * disconnect or the connect status changes.
	 */
	if (!(portstatus & USB_PORT_STAT_CONNECTION) ||
			(portchange & USB_PORT_STAT_C_CONNECTION))
		clear_bit(port1, hub->removed_bits);

	if (portchange & (USB_PORT_STAT_C_CONNECTION |
				USB_PORT_STAT_C_ENABLE)) {
		status = hub_port_debounce_be_stable(hub, port1);
		if (status < 0) {
			if (status != -ENODEV && printk_ratelimit())
				dev_err(hub_dev, "connect-debounce failed, "
						"port %d disabled\n", port1);
			portstatus &= ~USB_PORT_STAT_CONNECTION;
		} else {
			portstatus = status;
		}
	}

	/* Return now if debouncing failed or nothing is connected or
	 * the device was "removed".
	 */
	if (!(portstatus & USB_PORT_STAT_CONNECTION) ||
			test_bit(port1, hub->removed_bits)) {

		/* maybe switch power back on (e.g. root hub was reset) */
		if ((wHubCharacteristics & HUB_CHAR_LPSM) < 2
				&& !port_is_power_on(hub, portstatus))
			set_port_feature(hdev, port1, USB_PORT_FEAT_POWER);

		if (portstatus & USB_PORT_STAT_ENABLE)
  			goto done;
		return;
	}
	if (hub_is_superspeed(hub->hdev))
		unit_load = 150;
	else
		unit_load = 100;

	status = 0;
	for (i = 0; i < SET_CONFIG_TRIES; i++) {

		/* reallocate for each attempt, since references
		 * to the previous one can escape in various ways
		 */
		udev = usb_alloc_dev(hdev, hdev->bus, port1);
		if (!udev) {
			dev_err (hub_dev,
				"couldn't allocate port %d usb_device\n",
				port1);
			goto done;
		}

		usb_set_device_state(udev, USB_STATE_POWERED);
 		udev->bus_mA = hub->mA_per_port;
		udev->level = hdev->level + 1;
		udev->wusb = hub_is_wusb(hub);

		/* Only USB 3.0 devices are connected to SuperSpeed hubs. */
		if (hub_is_superspeed(hub->hdev))
			udev->speed = USB_SPEED_SUPER;
		else
			udev->speed = USB_SPEED_UNKNOWN;

		choose_devnum(udev);
		if (udev->devnum <= 0) {
			status = -ENOTCONN;	/* Don't retry */
			goto loop;
		}

		/* reset (non-USB 3.0 devices) and get descriptor */
		status = hub_port_init(hub, udev, port1, i);
		if (status < 0)
			goto loop;

		usb_detect_quirks(udev);
		if (udev->quirks & USB_QUIRK_DELAY_INIT)
			msleep(1000);

		/* consecutive bus-powered hubs aren't reliable; they can
		 * violate the voltage drop budget.  if the new child has
		 * a "powered" LED, users should notice we didn't enable it
		 * (without reading syslog), even without per-port LEDs
		 * on the parent.
		 */
		if (udev->descriptor.bDeviceClass == USB_CLASS_HUB
				&& udev->bus_mA <= unit_load) {
			u16	devstat;

			status = usb_get_status(udev, USB_RECIP_DEVICE, 0,
					&devstat);
			if (status < 2) {
				dev_dbg(&udev->dev, "get status %d ?\n", status);
				goto loop_disable;
			}
			le16_to_cpus(&devstat);
			if ((devstat & (1 << USB_DEVICE_SELF_POWERED)) == 0) {
				dev_err(&udev->dev,
					"can't connect bus-powered hub "
					"to this port\n");
				if (hub->has_indicators) {
					hub->indicator[port1-1] =
						INDICATOR_AMBER_BLINK;
					schedule_delayed_work (&hub->leds, 0);
				}
				status = -ENOTCONN;	/* Don't retry */
				goto loop_disable;
			}
		}
 
		/* check for devices running slower than they could */
		if (le16_to_cpu(udev->descriptor.bcdUSB) >= 0x0200
				&& udev->speed == USB_SPEED_FULL
				&& highspeed_hubs != 0)
			check_highspeed (hub, udev, port1);

		/* Store the parent's children[] pointer.  At this point
		 * udev becomes globally accessible, although presumably
		 * no one will look at it until hdev is unlocked.
		 */
		status = 0;

		/* We mustn't add new devices if the parent hub has
		 * been disconnected; we would race with the
		 * recursively_mark_NOTATTACHED() routine.
		 */
		spin_lock_irq(&device_state_lock);
		if (hdev->state == USB_STATE_NOTATTACHED)
			status = -ENOTCONN;
		else
			hub->ports[port1 - 1]->child = udev;
		spin_unlock_irq(&device_state_lock);

		/* Run it through the hoops (find a driver, etc) */
		if (!status) {
			status = usb_new_device(udev);
			if (status) {
				spin_lock_irq(&device_state_lock);
				hub->ports[port1 - 1]->child = NULL;
				spin_unlock_irq(&device_state_lock);
			}
		}

		if (status)
			goto loop_disable;

		status = hub_power_remaining(hub);
		if (status)
			dev_dbg(hub_dev, "%dmA power budget left\n", status);

		return;

loop_disable:
		hub_port_disable(hub, port1, 1);
loop:
		/* If the hcd was already quiesce,
		 * we needn't to continue retry. */
		if (hcd->state == HC_STATE_QUIESCING)
			return;
		usb_ep0_reinit(udev);
		release_devnum(udev);
		hub_free_dev(udev);
		usb_put_dev(udev);
		if ((status == -ENOTCONN) || (status == -ENOTSUPP))
			break;
	}
	if (hub->hdev->parent ||
			!hcd->driver->port_handed_over ||
			!(hcd->driver->port_handed_over)(hcd, port1)) {
		if (status != -ENOTCONN && status != -ENODEV)
			dev_err(hub_dev, "unable to enumerate USB device on port %d\n",
					port1);
	}
 
done:
	hub_port_disable(hub, port1, 1);
	if (hcd->driver->relinquish_port && !hub->hdev->parent)
		hcd->driver->relinquish_port(hcd, port1);
}

/* Returns 1 if there was a remote wakeup and a connect status change. */
static int hub_handle_remote_wakeup(struct usb_hub *hub, unsigned int port,
		u16 portstatus, u16 portchange)
{
	struct usb_device *hdev;
	struct usb_device *udev;
	int connect_change = 0;
	int ret;

	hdev = hub->hdev;
	udev = hub->ports[port - 1]->child;
	if (!hub_is_superspeed(hdev)) {
		if (!(portchange & USB_PORT_STAT_C_SUSPEND))
			return 0;
		usb_clear_port_feature(hdev, port, USB_PORT_FEAT_C_SUSPEND);
	} else {
		if (!udev || udev->state != USB_STATE_SUSPENDED ||
				 (portstatus & USB_PORT_STAT_LINK_STATE) !=
				 USB_SS_PORT_LS_U0)
			return 0;
	}

	if (udev) {
		/* TRSMRCY = 10 msec */
		msleep(10);

		usb_lock_device(udev);
		/* hold port mutex before handle remote wakup */
		if (hub->ports[port - 1])
			mutex_lock(&hub->ports[port - 1]->wakeup_mutex);
		ret = usb_remote_wakeup(udev);
		if (hub->ports[port - 1])
			mutex_unlock(&hub->ports[port - 1]->wakeup_mutex);
		usb_unlock_device(udev);
		if (ret < 0)
			connect_change = 1;
	} else {
		ret = -ENODEV;
		hub_port_disable(hub, port, 1);
	}
	dev_dbg(hub->intfdev, "resume on port %d, status %d\n",
			port, ret);
	return connect_change;
}

static void hub_events(void)
{
	struct list_head *tmp;
	struct usb_device *hdev;
	struct usb_interface *intf;
	struct usb_hub *hub;
	struct device *hub_dev;
	u16 hubstatus;
	u16 hubchange;
	u16 portstatus;
	u16 portchange;
	int i, ret;
	int connect_change, wakeup_change;

	/*
	 *  We restart the list every time to avoid a deadlock with
	 * deleting hubs downstream from this one. This should be
	 * safe since we delete the hub from the event list.
	 * Not the most efficient, but avoids deadlocks.
	 */
	while (1) {

		/* Grab the first entry at the beginning of the list */
		spin_lock_irq(&hub_event_lock);
		if (list_empty(&hub_event_list)) {
			spin_unlock_irq(&hub_event_lock);
			break;
		}

		tmp = hub_event_list.next;
		list_del_init(tmp);

		hub = list_entry(tmp, struct usb_hub, event_list);
		kref_get(&hub->kref);
		hdev = hub->hdev;
		usb_get_dev(hdev);
		spin_unlock_irq(&hub_event_lock);

		hub_dev = hub->intfdev;
		intf = to_usb_interface(hub_dev);
		dev_dbg(hub_dev, "state %d ports %d chg %04x evt %04x\n",
				hdev->state, hub->descriptor
					? hub->descriptor->bNbrPorts
					: 0,
				/* NOTE: expects max 15 ports... */
				(u16) hub->change_bits[0],
				(u16) hub->event_bits[0]);

		/* Lock the device, then check to see if we were
		 * disconnected while waiting for the lock to succeed. */
		usb_lock_device(hdev);
		if (unlikely(hub->disconnected))
			goto loop_disconnected;

		/* If the hub has died, clean up after it */
		if (hdev->state == USB_STATE_NOTATTACHED) {
			hub->error = -ENODEV;
			hub_quiesce(hub, HUB_DISCONNECT);
			goto loop;
		}

		/* Autoresume */
		ret = usb_autopm_get_interface(intf);
		if (ret) {
			dev_dbg(hub_dev, "Can't autoresume: %d\n", ret);
			goto loop;
		}

		/* If this is an inactive hub, do nothing */
		if (hub->quiescing)
			goto loop_autopm;

		if (hub->error) {
			dev_dbg (hub_dev, "resetting for error %d\n",
				hub->error);

			ret = usb_reset_device(hdev);
			if (ret) {
				dev_dbg (hub_dev,
					"error resetting hub: %d\n", ret);
				goto loop_autopm;
			}

			hub->nerrors = 0;
			hub->error = 0;
		}

		/* deal with port status changes */
		for (i = 1; i <= hub->descriptor->bNbrPorts; i++) {
			if (test_bit(i, hub->busy_bits))
				continue;
			connect_change = test_bit(i, hub->change_bits);
			wakeup_change = test_and_clear_bit(i, hub->wakeup_bits);
			if (!test_and_clear_bit(i, hub->event_bits) &&
					!connect_change && !wakeup_change)
				continue;

			ret = hub_port_status(hub, i,
					&portstatus, &portchange);
			if (ret < 0)
				continue;

			if (portchange & USB_PORT_STAT_C_CONNECTION) {
				usb_clear_port_feature(hdev, i,
					USB_PORT_FEAT_C_CONNECTION);
				connect_change = 1;
			}

			if (portchange & USB_PORT_STAT_C_ENABLE) {
				if (!connect_change)
					dev_dbg (hub_dev,
						"port %d enable change, "
						"status %08x\n",
						i, portstatus);
				usb_clear_port_feature(hdev, i,
					USB_PORT_FEAT_C_ENABLE);

				/*
				 * EM interference sometimes causes badly
				 * shielded USB devices to be shutdown by
				 * the hub, this hack enables them again.
				 * Works at least with mouse driver. 
				 */
				if (!(portstatus & USB_PORT_STAT_ENABLE)
				    && !connect_change
				    && hub->ports[i - 1]->child) {
					dev_err (hub_dev,
					    "port %i "
					    "disabled by hub (EMI?), "
					    "re-enabling...\n",
						i);
					connect_change = 1;
				}
			}

			if (hub_handle_remote_wakeup(hub, i,
						portstatus, portchange))
				connect_change = 1;

			if (portchange & USB_PORT_STAT_C_OVERCURRENT) {
				u16 status = 0;
				u16 unused;

				dev_dbg(hub_dev, "over-current change on port "
					"%d\n", i);
				usb_clear_port_feature(hdev, i,
					USB_PORT_FEAT_C_OVER_CURRENT);
				msleep(100);	/* Cool down */
				hub_power_on(hub, true);
				hub_port_status(hub, i, &status, &unused);
				if (status & USB_PORT_STAT_OVERCURRENT)
					dev_err(hub_dev, "over-current "
						"condition on port %d\n", i);
			}

			if (portchange & USB_PORT_STAT_C_RESET) {
				dev_dbg (hub_dev,
					"reset change on port %d\n",
					i);
				usb_clear_port_feature(hdev, i,
					USB_PORT_FEAT_C_RESET);
			}
			if ((portchange & USB_PORT_STAT_C_BH_RESET) &&
					hub_is_superspeed(hub->hdev)) {
				dev_dbg(hub_dev,
					"warm reset change on port %d\n",
					i);
				usb_clear_port_feature(hdev, i,
					USB_PORT_FEAT_C_BH_PORT_RESET);
			}
			if (portchange & USB_PORT_STAT_C_LINK_STATE) {
				usb_clear_port_feature(hub->hdev, i,
						USB_PORT_FEAT_C_PORT_LINK_STATE);
			}
			if (portchange & USB_PORT_STAT_C_CONFIG_ERROR) {
				dev_warn(hub_dev,
					"config error on port %d\n",
					i);
				usb_clear_port_feature(hub->hdev, i,
						USB_PORT_FEAT_C_PORT_CONFIG_ERROR);
			}

			/* Warm reset a USB3 protocol port if it's in
			 * SS.Inactive state.
			 */
			if (hub_port_warm_reset_required(hub, portstatus)) {
				int status;
				struct usb_device *udev =
					hub->ports[i - 1]->child;

				dev_dbg(hub_dev, "warm reset port %d\n", i);
<<<<<<< HEAD
				if (!udev || !(portstatus &
						USB_PORT_STAT_CONNECTION)) {
=======
				if (!udev ||
				    !(portstatus & USB_PORT_STAT_CONNECTION) ||
				    udev->state == USB_STATE_NOTATTACHED) {
>>>>>>> 2527c3d5
					status = hub_port_reset(hub, i,
							NULL, HUB_BH_RESET_TIME,
							true);
					if (status < 0)
						hub_port_disable(hub, i, 1);
				} else {
					usb_lock_device(udev);
					status = usb_reset_device(udev);
					usb_unlock_device(udev);
					connect_change = 0;
				}
			}

			if (connect_change)
				hub_port_connect_change(hub, i,
						portstatus, portchange);
		} /* end for i */

		/* deal with hub status changes */
		if (test_and_clear_bit(0, hub->event_bits) == 0)
			;	/* do nothing */
		else if (hub_hub_status(hub, &hubstatus, &hubchange) < 0)
			dev_err (hub_dev, "get_hub_status failed\n");
		else {
			if (hubchange & HUB_CHANGE_LOCAL_POWER) {
				dev_dbg (hub_dev, "power change\n");
				clear_hub_feature(hdev, C_HUB_LOCAL_POWER);
				if (hubstatus & HUB_STATUS_LOCAL_POWER)
					/* FIXME: Is this always true? */
					hub->limited_power = 1;
				else
					hub->limited_power = 0;
			}
			if (hubchange & HUB_CHANGE_OVERCURRENT) {
				u16 status = 0;
				u16 unused;

				dev_dbg(hub_dev, "over-current change\n");
				clear_hub_feature(hdev, C_HUB_OVER_CURRENT);
				msleep(500);	/* Cool down */
                        	hub_power_on(hub, true);
				hub_hub_status(hub, &status, &unused);
				if (status & HUB_STATUS_OVERCURRENT)
					dev_err(hub_dev, "over-current "
						"condition\n");
			}
		}

 loop_autopm:
		/* Balance the usb_autopm_get_interface() above */
		usb_autopm_put_interface_no_suspend(intf);
 loop:
		/* Balance the usb_autopm_get_interface_no_resume() in
		 * kick_khubd() and allow autosuspend.
		 */
		usb_autopm_put_interface(intf);
 loop_disconnected:
		usb_unlock_device(hdev);
		usb_put_dev(hdev);
		kref_put(&hub->kref, hub_release);

        } /* end while (1) */
}

static int hub_thread(void *__unused)
{
	/* khubd needs to be freezable to avoid intefering with USB-PERSIST
	 * port handover.  Otherwise it might see that a full-speed device
	 * was gone before the EHCI controller had handed its port over to
	 * the companion full-speed controller.
	 */
	set_freezable();

	do {
		hub_events();
		wait_event_freezable(khubd_wait,
				!list_empty(&hub_event_list) ||
				kthread_should_stop());
	} while (!kthread_should_stop() || !list_empty(&hub_event_list));

	pr_debug("%s: khubd exiting\n", usbcore_name);
	return 0;
}

static const struct usb_device_id hub_id_table[] = {
    { .match_flags = USB_DEVICE_ID_MATCH_VENDOR
	           | USB_DEVICE_ID_MATCH_INT_CLASS,
      .idVendor = USB_VENDOR_GENESYS_LOGIC,
      .bInterfaceClass = USB_CLASS_HUB,
      .driver_info = HUB_QUIRK_CHECK_PORT_AUTOSUSPEND},
    { .match_flags = USB_DEVICE_ID_MATCH_DEV_CLASS,
      .bDeviceClass = USB_CLASS_HUB},
    { .match_flags = USB_DEVICE_ID_MATCH_INT_CLASS,
      .bInterfaceClass = USB_CLASS_HUB},
    { }						/* Terminating entry */
};

MODULE_DEVICE_TABLE (usb, hub_id_table);

static struct usb_driver hub_driver = {
	.name =		"hub",
	.probe =	hub_probe,
	.disconnect =	hub_disconnect,
	.suspend =	hub_suspend,
	.resume =	hub_resume,
	.reset_resume =	hub_reset_resume,
	.pre_reset =	hub_pre_reset,
	.post_reset =	hub_post_reset,
	.unlocked_ioctl = hub_ioctl,
	.id_table =	hub_id_table,
	.supports_autosuspend =	1,
};

int usb_hub_init(void)
{
	if (usb_register(&hub_driver) < 0) {
		printk(KERN_ERR "%s: can't register hub driver\n",
			usbcore_name);
		return -1;
	}

	khubd_task = kthread_run(hub_thread, NULL, "khubd");
	if (!IS_ERR(khubd_task))
		return 0;

	/* Fall through if kernel_thread failed */
	usb_deregister(&hub_driver);
	printk(KERN_ERR "%s: can't start khubd\n", usbcore_name);

	return -1;
}

void usb_hub_cleanup(void)
{
	kthread_stop(khubd_task);

	/*
	 * Hub resources are freed for us by usb_deregister. It calls
	 * usb_driver_purge on every device which in turn calls that
	 * devices disconnect function if it is using this driver.
	 * The hub_disconnect function takes care of releasing the
	 * individual hub resources. -greg
	 */
	usb_deregister(&hub_driver);
} /* usb_hub_cleanup() */

static int descriptors_changed(struct usb_device *udev,
		struct usb_device_descriptor *old_device_descriptor)
{
	int		changed = 0;
	unsigned	index;
	unsigned	serial_len = 0;
	unsigned	len;
	unsigned	old_length;
	int		length;
	char		*buf;

	if (memcmp(&udev->descriptor, old_device_descriptor,
			sizeof(*old_device_descriptor)) != 0)
		return 1;

	/* Since the idVendor, idProduct, and bcdDevice values in the
	 * device descriptor haven't changed, we will assume the
	 * Manufacturer and Product strings haven't changed either.
	 * But the SerialNumber string could be different (e.g., a
	 * different flash card of the same brand).
	 */
	if (udev->serial)
		serial_len = strlen(udev->serial) + 1;

	len = serial_len;
	for (index = 0; index < udev->descriptor.bNumConfigurations; index++) {
		old_length = le16_to_cpu(udev->config[index].desc.wTotalLength);
		len = max(len, old_length);
	}

	buf = kmalloc(len, GFP_NOIO);
	if (buf == NULL) {
		dev_err(&udev->dev, "no mem to re-read configs after reset\n");
		/* assume the worst */
		return 1;
	}
	for (index = 0; index < udev->descriptor.bNumConfigurations; index++) {
		old_length = le16_to_cpu(udev->config[index].desc.wTotalLength);
		length = usb_get_descriptor(udev, USB_DT_CONFIG, index, buf,
				old_length);
		if (length != old_length) {
			dev_dbg(&udev->dev, "config index %d, error %d\n",
					index, length);
			changed = 1;
			break;
		}
		if (memcmp (buf, udev->rawdescriptors[index], old_length)
				!= 0) {
			dev_dbg(&udev->dev, "config index %d changed (#%d)\n",
				index,
				((struct usb_config_descriptor *) buf)->
					bConfigurationValue);
			changed = 1;
			break;
		}
	}

	if (!changed && serial_len) {
		length = usb_string(udev, udev->descriptor.iSerialNumber,
				buf, serial_len);
		if (length + 1 != serial_len) {
			dev_dbg(&udev->dev, "serial string error %d\n",
					length);
			changed = 1;
		} else if (memcmp(buf, udev->serial, length) != 0) {
			dev_dbg(&udev->dev, "serial string changed\n");
			changed = 1;
		}
	}

	kfree(buf);
	return changed;
}

/**
 * usb_reset_and_verify_device - perform a USB port reset to reinitialize a device
 * @udev: device to reset (not in SUSPENDED or NOTATTACHED state)
 *
 * WARNING - don't use this routine to reset a composite device
 * (one with multiple interfaces owned by separate drivers)!
 * Use usb_reset_device() instead.
 *
 * Do a port reset, reassign the device's address, and establish its
 * former operating configuration.  If the reset fails, or the device's
 * descriptors change from their values before the reset, or the original
 * configuration and altsettings cannot be restored, a flag will be set
 * telling khubd to pretend the device has been disconnected and then
 * re-connected.  All drivers will be unbound, and the device will be
 * re-enumerated and probed all over again.
 *
 * Returns 0 if the reset succeeded, -ENODEV if the device has been
 * flagged for logical disconnection, or some other negative error code
 * if the reset wasn't even attempted.
 *
 * The caller must own the device lock.  For example, it's safe to use
 * this from a driver probe() routine after downloading new firmware.
 * For calls that might not occur during probe(), drivers should lock
 * the device using usb_lock_device_for_reset().
 *
 * Locking exception: This routine may also be called from within an
 * autoresume handler.  Such usage won't conflict with other tasks
 * holding the device lock because these tasks should always call
 * usb_autopm_resume_device(), thereby preventing any unwanted autoresume.
 */
static int usb_reset_and_verify_device(struct usb_device *udev)
{
	struct usb_device		*parent_hdev = udev->parent;
	struct usb_hub			*parent_hub;
	struct usb_hcd			*hcd = bus_to_hcd(udev->bus);
	struct usb_device_descriptor	descriptor = udev->descriptor;
	int 				i, ret = 0;
	int				port1 = udev->portnum;

	if (udev->state == USB_STATE_NOTATTACHED ||
			udev->state == USB_STATE_SUSPENDED) {
		dev_dbg(&udev->dev, "device reset not allowed in state %d\n",
				udev->state);
		return -EINVAL;
	}

	if (!parent_hdev) {
		/* this requires hcd-specific logic; see ohci_restart() */
		dev_dbg(&udev->dev, "%s for root hub!\n", __func__);
		return -EISDIR;
	}
	parent_hub = usb_hub_to_struct_hub(parent_hdev);

	/* Disable USB2 hardware LPM.
	 * It will be re-enabled by the enumeration process.
	 */
	if (udev->usb2_hw_lpm_enabled == 1)
		usb_set_usb2_hardware_lpm(udev, 0);

	/* Disable LPM and LTM while we reset the device and reinstall the alt
	 * settings.  Device-initiated LPM settings, and system exit latency
	 * settings are cleared when the device is reset, so we have to set
	 * them up again.
	 */
	ret = usb_unlocked_disable_lpm(udev);
	if (ret) {
		dev_err(&udev->dev, "%s Failed to disable LPM\n.", __func__);
		goto re_enumerate;
	}
	ret = usb_disable_ltm(udev);
	if (ret) {
		dev_err(&udev->dev, "%s Failed to disable LTM\n.",
				__func__);
		goto re_enumerate;
	}

	set_bit(port1, parent_hub->busy_bits);
	for (i = 0; i < SET_CONFIG_TRIES; ++i) {

		/* ep0 maxpacket size may change; let the HCD know about it.
		 * Other endpoints will be handled by re-enumeration. */
		usb_ep0_reinit(udev);
		ret = hub_port_init(parent_hub, udev, port1, i);
		if (ret >= 0 || ret == -ENOTCONN || ret == -ENODEV)
			break;
	}
	clear_bit(port1, parent_hub->busy_bits);

	if (ret < 0)
		goto re_enumerate;
 
	/* Device might have changed firmware (DFU or similar) */
	if (descriptors_changed(udev, &descriptor)) {
		dev_info(&udev->dev, "device firmware changed\n");
		udev->descriptor = descriptor;	/* for disconnect() calls */
		goto re_enumerate;
  	}

	/* Restore the device's previous configuration */
	if (!udev->actconfig)
		goto done;

	mutex_lock(hcd->bandwidth_mutex);
	ret = usb_hcd_alloc_bandwidth(udev, udev->actconfig, NULL, NULL);
	if (ret < 0) {
		dev_warn(&udev->dev,
				"Busted HC?  Not enough HCD resources for "
				"old configuration.\n");
		mutex_unlock(hcd->bandwidth_mutex);
		goto re_enumerate;
	}
	ret = usb_control_msg(udev, usb_sndctrlpipe(udev, 0),
			USB_REQ_SET_CONFIGURATION, 0,
			udev->actconfig->desc.bConfigurationValue, 0,
			NULL, 0, USB_CTRL_SET_TIMEOUT);
	if (ret < 0) {
		dev_err(&udev->dev,
			"can't restore configuration #%d (error=%d)\n",
			udev->actconfig->desc.bConfigurationValue, ret);
		mutex_unlock(hcd->bandwidth_mutex);
		goto re_enumerate;
  	}
	mutex_unlock(hcd->bandwidth_mutex);
	usb_set_device_state(udev, USB_STATE_CONFIGURED);

	/* Put interfaces back into the same altsettings as before.
	 * Don't bother to send the Set-Interface request for interfaces
	 * that were already in altsetting 0; besides being unnecessary,
	 * many devices can't handle it.  Instead just reset the host-side
	 * endpoint state.
	 */
	for (i = 0; i < udev->actconfig->desc.bNumInterfaces; i++) {
		struct usb_host_config *config = udev->actconfig;
		struct usb_interface *intf = config->interface[i];
		struct usb_interface_descriptor *desc;

		desc = &intf->cur_altsetting->desc;
		if (desc->bAlternateSetting == 0) {
			usb_disable_interface(udev, intf, true);
			usb_enable_interface(udev, intf, true);
			ret = 0;
		} else {
			/* Let the bandwidth allocation function know that this
			 * device has been reset, and it will have to use
			 * alternate setting 0 as the current alternate setting.
			 */
			intf->resetting_device = 1;
			ret = usb_set_interface(udev, desc->bInterfaceNumber,
					desc->bAlternateSetting);
			intf->resetting_device = 0;
		}
		if (ret < 0) {
			dev_err(&udev->dev, "failed to restore interface %d "
				"altsetting %d (error=%d)\n",
				desc->bInterfaceNumber,
				desc->bAlternateSetting,
				ret);
			goto re_enumerate;
		}
	}

done:
	/* Now that the alt settings are re-installed, enable LTM and LPM. */
	usb_unlocked_enable_lpm(udev);
	usb_enable_ltm(udev);
	return 0;
 
re_enumerate:
	/* LPM state doesn't matter when we're about to destroy the device. */
	hub_port_logical_disconnect(parent_hub, port1);
	return -ENODEV;
}

/**
 * usb_reset_device - warn interface drivers and perform a USB port reset
 * @udev: device to reset (not in SUSPENDED or NOTATTACHED state)
 *
 * Warns all drivers bound to registered interfaces (using their pre_reset
 * method), performs the port reset, and then lets the drivers know that
 * the reset is over (using their post_reset method).
 *
 * Return value is the same as for usb_reset_and_verify_device().
 *
 * The caller must own the device lock.  For example, it's safe to use
 * this from a driver probe() routine after downloading new firmware.
 * For calls that might not occur during probe(), drivers should lock
 * the device using usb_lock_device_for_reset().
 *
 * If an interface is currently being probed or disconnected, we assume
 * its driver knows how to handle resets.  For all other interfaces,
 * if the driver doesn't have pre_reset and post_reset methods then
 * we attempt to unbind it and rebind afterward.
 */
int usb_reset_device(struct usb_device *udev)
{
	int ret;
	int i;
	unsigned int noio_flag;
	struct usb_host_config *config = udev->actconfig;

	if (udev->state == USB_STATE_NOTATTACHED ||
			udev->state == USB_STATE_SUSPENDED) {
		dev_dbg(&udev->dev, "device reset not allowed in state %d\n",
				udev->state);
		return -EINVAL;
	}

	/*
	 * Don't allocate memory with GFP_KERNEL in current
	 * context to avoid possible deadlock if usb mass
	 * storage interface or usbnet interface(iSCSI case)
	 * is included in current configuration. The easist
	 * approach is to do it for every device reset,
	 * because the device 'memalloc_noio' flag may have
	 * not been set before reseting the usb device.
	 */
	noio_flag = memalloc_noio_save();

	/* Prevent autosuspend during the reset */
	usb_autoresume_device(udev);

	if (config) {
		for (i = 0; i < config->desc.bNumInterfaces; ++i) {
			struct usb_interface *cintf = config->interface[i];
			struct usb_driver *drv;
			int unbind = 0;

			if (cintf->dev.driver) {
				drv = to_usb_driver(cintf->dev.driver);
				if (drv->pre_reset && drv->post_reset)
					unbind = (drv->pre_reset)(cintf);
				else if (cintf->condition ==
						USB_INTERFACE_BOUND)
					unbind = 1;
				if (unbind)
					usb_forced_unbind_intf(cintf);
			}
		}
	}

	ret = usb_reset_and_verify_device(udev);

	if (config) {
		for (i = config->desc.bNumInterfaces - 1; i >= 0; --i) {
			struct usb_interface *cintf = config->interface[i];
			struct usb_driver *drv;
			int rebind = cintf->needs_binding;

			if (!rebind && cintf->dev.driver) {
				drv = to_usb_driver(cintf->dev.driver);
				if (drv->post_reset)
					rebind = (drv->post_reset)(cintf);
				else if (cintf->condition ==
						USB_INTERFACE_BOUND)
					rebind = 1;
				if (rebind)
					cintf->needs_binding = 1;
			}
		}
		usb_unbind_and_rebind_marked_interfaces(udev);
	}

	usb_autosuspend_device(udev);
	memalloc_noio_restore(noio_flag);
	return ret;
}
EXPORT_SYMBOL_GPL(usb_reset_device);


/**
 * usb_queue_reset_device - Reset a USB device from an atomic context
 * @iface: USB interface belonging to the device to reset
 *
 * This function can be used to reset a USB device from an atomic
 * context, where usb_reset_device() won't work (as it blocks).
 *
 * Doing a reset via this method is functionally equivalent to calling
 * usb_reset_device(), except for the fact that it is delayed to a
 * workqueue. This means that any drivers bound to other interfaces
 * might be unbound, as well as users from usbfs in user space.
 *
 * Corner cases:
 *
 * - Scheduling two resets at the same time from two different drivers
 *   attached to two different interfaces of the same device is
 *   possible; depending on how the driver attached to each interface
 *   handles ->pre_reset(), the second reset might happen or not.
 *
 * - If a driver is unbound and it had a pending reset, the reset will
 *   be cancelled.
 *
 * - This function can be called during .probe() or .disconnect()
 *   times. On return from .disconnect(), any pending resets will be
 *   cancelled.
 *
 * There is no no need to lock/unlock the @reset_ws as schedule_work()
 * does its own.
 *
 * NOTE: We don't do any reference count tracking because it is not
 *     needed. The lifecycle of the work_struct is tied to the
 *     usb_interface. Before destroying the interface we cancel the
 *     work_struct, so the fact that work_struct is queued and or
 *     running means the interface (and thus, the device) exist and
 *     are referenced.
 */
void usb_queue_reset_device(struct usb_interface *iface)
{
	schedule_work(&iface->reset_ws);
}
EXPORT_SYMBOL_GPL(usb_queue_reset_device);

/**
 * usb_hub_find_child - Get the pointer of child device
 * attached to the port which is specified by @port1.
 * @hdev: USB device belonging to the usb hub
 * @port1: port num to indicate which port the child device
 *	is attached to.
 *
 * USB drivers call this function to get hub's child device
 * pointer.
 *
 * Return NULL if input param is invalid and
 * child's usb_device pointer if non-NULL.
 */
struct usb_device *usb_hub_find_child(struct usb_device *hdev,
		int port1)
{
	struct usb_hub *hub = usb_hub_to_struct_hub(hdev);

	if (port1 < 1 || port1 > hdev->maxchild)
		return NULL;
	return hub->ports[port1 - 1]->child;
}
EXPORT_SYMBOL_GPL(usb_hub_find_child);

/**
 * usb_set_hub_port_connect_type - set hub port connect type.
 * @hdev: USB device belonging to the usb hub
 * @port1: port num of the port
 * @type: connect type of the port
 */
void usb_set_hub_port_connect_type(struct usb_device *hdev, int port1,
	enum usb_port_connect_type type)
{
	struct usb_hub *hub = usb_hub_to_struct_hub(hdev);

	hub->ports[port1 - 1]->connect_type = type;
}

/**
 * usb_get_hub_port_connect_type - Get the port's connect type
 * @hdev: USB device belonging to the usb hub
 * @port1: port num of the port
 *
 * Return connect type of the port and if input params are
 * invalid, return USB_PORT_CONNECT_TYPE_UNKNOWN.
 */
enum usb_port_connect_type
usb_get_hub_port_connect_type(struct usb_device *hdev, int port1)
{
	struct usb_hub *hub = usb_hub_to_struct_hub(hdev);

	return hub->ports[port1 - 1]->connect_type;
}

void usb_hub_adjust_deviceremovable(struct usb_device *hdev,
		struct usb_hub_descriptor *desc)
{
	enum usb_port_connect_type connect_type;
	int i;

	if (!hub_is_superspeed(hdev)) {
		for (i = 1; i <= hdev->maxchild; i++) {
			connect_type = usb_get_hub_port_connect_type(hdev, i);

			if (connect_type == USB_PORT_CONNECT_TYPE_HARD_WIRED) {
				u8 mask = 1 << (i%8);

				if (!(desc->u.hs.DeviceRemovable[i/8] & mask)) {
					dev_dbg(&hdev->dev, "usb port%d's DeviceRemovable is changed to 1 according to platform information.\n",
						i);
					desc->u.hs.DeviceRemovable[i/8]	|= mask;
				}
			}
		}
	} else {
		u16 port_removable = le16_to_cpu(desc->u.ss.DeviceRemovable);

		for (i = 1; i <= hdev->maxchild; i++) {
			connect_type = usb_get_hub_port_connect_type(hdev, i);

			if (connect_type == USB_PORT_CONNECT_TYPE_HARD_WIRED) {
				u16 mask = 1 << i;

				if (!(port_removable & mask)) {
					dev_dbg(&hdev->dev, "usb port%d's DeviceRemovable is changed to 1 according to platform information.\n",
						i);
					port_removable |= mask;
				}
			}
		}

		desc->u.ss.DeviceRemovable = cpu_to_le16(port_removable);
	}
}

#ifdef CONFIG_ACPI
/**
 * usb_get_hub_port_acpi_handle - Get the usb port's acpi handle
 * @hdev: USB device belonging to the usb hub
 * @port1: port num of the port
 *
 * Return port's acpi handle if successful, NULL if params are
 * invaild.
 */
acpi_handle usb_get_hub_port_acpi_handle(struct usb_device *hdev,
	int port1)
{
	struct usb_hub *hub = usb_hub_to_struct_hub(hdev);

	return DEVICE_ACPI_HANDLE(&hub->ports[port1 - 1]->dev);
}
#endif<|MERGE_RESOLUTION|>--- conflicted
+++ resolved
@@ -139,7 +139,7 @@
 	return usb_get_intfdata(hdev->actconfig->interface[0]);
 }
 
-int usb_device_supports_lpm(struct usb_device *udev)
+static int usb_device_supports_lpm(struct usb_device *udev)
 {
 	/* USB 2.1 (and greater) devices indicate LPM support through
 	 * their USB 2.0 Extended Capabilities BOS descriptor.
@@ -160,11 +160,6 @@
 				"Power management will be impacted.\n");
 		return 0;
 	}
-
-	/* udev is root hub */
-	if (!udev->parent)
-		return 1;
-
 	if (udev->parent->lpm_capable)
 		return 1;
 
@@ -3043,7 +3038,6 @@
 		status = -ENOMEM;
 		if (PMSG_IS_AUTO(msg))
 			goto err_lpm3;
-<<<<<<< HEAD
 	}
 
 	/*
@@ -3053,8 +3047,6 @@
 	if (udev->do_remote_wakeup) {
 		mutex_lock(&port_dev->wakeup_mutex);
 		wakeup_mutex_locked = true;
-=======
->>>>>>> 2527c3d5
 	}
 
 	/* see 7.1.7.6 */
@@ -3124,12 +3116,9 @@
 		usb_set_device_state(udev, USB_STATE_SUSPENDED);
 	}
 
-<<<<<<< HEAD
 	if (wakeup_mutex_locked)
 		mutex_unlock(&port_dev->wakeup_mutex);
 
-=======
->>>>>>> 2527c3d5
 	if (status == 0 && !udev->do_remote_wakeup && udev->persist_enabled) {
 		pm_runtime_put_sync(&port_dev->dev);
 		port_dev->did_runtime_put = true;
@@ -4942,14 +4931,9 @@
 					hub->ports[i - 1]->child;
 
 				dev_dbg(hub_dev, "warm reset port %d\n", i);
-<<<<<<< HEAD
-				if (!udev || !(portstatus &
-						USB_PORT_STAT_CONNECTION)) {
-=======
 				if (!udev ||
 				    !(portstatus & USB_PORT_STAT_CONNECTION) ||
 				    udev->state == USB_STATE_NOTATTACHED) {
->>>>>>> 2527c3d5
 					status = hub_port_reset(hub, i,
 							NULL, HUB_BH_RESET_TIME,
 							true);
