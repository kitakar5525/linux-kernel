--- conflicted
+++ resolved
@@ -79,11 +79,6 @@
 	struct acm		*instance;
 };
 
-struct delayed_wb {
-	struct list_head        list;
-	struct acm_wb		*wb;
-};
-
 struct acm {
 	struct usb_device *dev;				/* the corresponding usb device */
 	struct usb_interface *control;			/* control interface */
@@ -122,14 +117,10 @@
 	unsigned int throttled:1;			/* actually throttled */
 	unsigned int throttle_req:1;			/* throttle requested */
 	u8 bInterval;
-<<<<<<< HEAD
-	struct list_head delayed_wb_list;		/* delayed wb list */
+	struct usb_anchor delayed;			/* writes queued for a device about to be woken */
 
 	unsigned int bytes_rx, bytes_tx;		/* flow statistics */
 	unsigned int packets_rx, packets_tx;
-=======
-	struct usb_anchor delayed;			/* writes queued for a device about to be woken */
->>>>>>> 2527c3d5
 };
 
 #define CDC_DATA_INTERFACE_TYPE	0x0a
