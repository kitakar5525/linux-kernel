/*
 * pSeries NUMA support
 *
 * Copyright (C) 2002 Anton Blanchard <anton@au.ibm.com>, IBM
 *
 * This program is free software; you can redistribute it and/or
 * modify it under the terms of the GNU General Public License
 * as published by the Free Software Foundation; either version
 * 2 of the License, or (at your option) any later version.
 */
#include <linux/threads.h>
#include <linux/bootmem.h>
#include <linux/init.h>
#include <linux/mm.h>
#include <linux/mmzone.h>
#include <linux/export.h>
#include <linux/nodemask.h>
#include <linux/cpu.h>
#include <linux/notifier.h>
#include <linux/memblock.h>
#include <linux/of.h>
#include <linux/pfn.h>
#include <linux/cpuset.h>
#include <linux/node.h>
#include <linux/stop_machine.h>
#include <linux/proc_fs.h>
#include <linux/seq_file.h>
#include <linux/uaccess.h>
#include <linux/slab.h>
#include <asm/cputhreads.h>
#include <asm/sparsemem.h>
#include <asm/prom.h>
#include <asm/smp.h>
#include <asm/cputhreads.h>
#include <asm/topology.h>
#include <asm/firmware.h>
#include <asm/paca.h>
#include <asm/hvcall.h>
#include <asm/setup.h>
#include <asm/vdso.h>

static int numa_enabled = 1;

static char *cmdline __initdata;

static int numa_debug;
#define dbg(args...) if (numa_debug) { printk(KERN_INFO args); }

int numa_cpu_lookup_table[NR_CPUS];
cpumask_var_t node_to_cpumask_map[MAX_NUMNODES];
struct pglist_data *node_data[MAX_NUMNODES];

EXPORT_SYMBOL(numa_cpu_lookup_table);
EXPORT_SYMBOL(node_to_cpumask_map);
EXPORT_SYMBOL(node_data);

static int min_common_depth;
static int n_mem_addr_cells, n_mem_size_cells;
static int form1_affinity;

#define MAX_DISTANCE_REF_POINTS 4
static int distance_ref_points_depth;
static const unsigned int *distance_ref_points;
static int distance_lookup_table[MAX_NUMNODES][MAX_DISTANCE_REF_POINTS];

/*
 * Allocate node_to_cpumask_map based on number of available nodes
 * Requires node_possible_map to be valid.
 *
 * Note: cpumask_of_node() is not valid until after this is done.
 */
static void __init setup_node_to_cpumask_map(void)
{
	unsigned int node;

	/* setup nr_node_ids if not done yet */
	if (nr_node_ids == MAX_NUMNODES)
		setup_nr_node_ids();

	/* allocate the map */
	for (node = 0; node < nr_node_ids; node++)
		alloc_bootmem_cpumask_var(&node_to_cpumask_map[node]);

	/* cpumask_of_node() will now work */
	dbg("Node to cpumask map for %d nodes\n", nr_node_ids);
}

static int __init fake_numa_create_new_node(unsigned long end_pfn,
						unsigned int *nid)
{
	unsigned long long mem;
	char *p = cmdline;
	static unsigned int fake_nid;
	static unsigned long long curr_boundary;

	/*
	 * Modify node id, iff we started creating NUMA nodes
	 * We want to continue from where we left of the last time
	 */
	if (fake_nid)
		*nid = fake_nid;
	/*
	 * In case there are no more arguments to parse, the
	 * node_id should be the same as the last fake node id
	 * (we've handled this above).
	 */
	if (!p)
		return 0;

	mem = memparse(p, &p);
	if (!mem)
		return 0;

	if (mem < curr_boundary)
		return 0;

	curr_boundary = mem;

	if ((end_pfn << PAGE_SHIFT) > mem) {
		/*
		 * Skip commas and spaces
		 */
		while (*p == ',' || *p == ' ' || *p == '\t')
			p++;

		cmdline = p;
		fake_nid++;
		*nid = fake_nid;
		dbg("created new fake_node with id %d\n", fake_nid);
		return 1;
	}
	return 0;
}

/*
 * get_node_active_region - Return active region containing pfn
 * Active range returned is empty if none found.
 * @pfn: The page to return the region for
 * @node_ar: Returned set to the active region containing @pfn
 */
static void __init get_node_active_region(unsigned long pfn,
					  struct node_active_region *node_ar)
{
	unsigned long start_pfn, end_pfn;
	int i, nid;

	for_each_mem_pfn_range(i, MAX_NUMNODES, &start_pfn, &end_pfn, &nid) {
		if (pfn >= start_pfn && pfn < end_pfn) {
			node_ar->nid = nid;
			node_ar->start_pfn = start_pfn;
			node_ar->end_pfn = end_pfn;
			break;
		}
	}
}

static void reset_numa_cpu_lookup_table(void)
{
	unsigned int cpu;

	for_each_possible_cpu(cpu)
		numa_cpu_lookup_table[cpu] = -1;
}

static void update_numa_cpu_lookup_table(unsigned int cpu, int node)
{
	numa_cpu_lookup_table[cpu] = node;
}

static void map_cpu_to_node(int cpu, int node)
{
	update_numa_cpu_lookup_table(cpu, node);

	dbg("adding cpu %d to node %d\n", cpu, node);

	if (!(cpumask_test_cpu(cpu, node_to_cpumask_map[node])))
		cpumask_set_cpu(cpu, node_to_cpumask_map[node]);
}

#if defined(CONFIG_HOTPLUG_CPU) || defined(CONFIG_PPC_SPLPAR)
static void unmap_cpu_from_node(unsigned long cpu)
{
	int node = numa_cpu_lookup_table[cpu];

	dbg("removing cpu %lu from node %d\n", cpu, node);

	if (cpumask_test_cpu(cpu, node_to_cpumask_map[node])) {
		cpumask_clear_cpu(cpu, node_to_cpumask_map[node]);
	} else {
		printk(KERN_ERR "WARNING: cpu %lu not found in node %d\n",
		       cpu, node);
	}
}
#endif /* CONFIG_HOTPLUG_CPU || CONFIG_PPC_SPLPAR */

/* must hold reference to node during call */
static const int *of_get_associativity(struct device_node *dev)
{
	return of_get_property(dev, "ibm,associativity", NULL);
}

/*
 * Returns the property linux,drconf-usable-memory if
 * it exists (the property exists only in kexec/kdump kernels,
 * added by kexec-tools)
 */
static const u32 *of_get_usable_memory(struct device_node *memory)
{
	const u32 *prop;
	u32 len;
	prop = of_get_property(memory, "linux,drconf-usable-memory", &len);
	if (!prop || len < sizeof(unsigned int))
		return 0;
	return prop;
}

int __node_distance(int a, int b)
{
	int i;
	int distance = LOCAL_DISTANCE;

	if (!form1_affinity)
		return ((a == b) ? LOCAL_DISTANCE : REMOTE_DISTANCE);

	for (i = 0; i < distance_ref_points_depth; i++) {
		if (distance_lookup_table[a][i] == distance_lookup_table[b][i])
			break;

		/* Double the distance for each NUMA level */
		distance *= 2;
	}

	return distance;
}

static void initialize_distance_lookup_table(int nid,
		const unsigned int *associativity)
{
	int i;

	if (!form1_affinity)
		return;

	for (i = 0; i < distance_ref_points_depth; i++) {
		distance_lookup_table[nid][i] =
			associativity[distance_ref_points[i]];
	}
}

/* Returns nid in the range [0..MAX_NUMNODES-1], or -1 if no useful numa
 * info is found.
 */
static int associativity_to_nid(const unsigned int *associativity)
{
	int nid = -1;

	if (min_common_depth == -1)
		goto out;

	if (associativity[0] >= min_common_depth)
		nid = associativity[min_common_depth];

	/* POWER4 LPAR uses 0xffff as invalid node */
	if (nid == 0xffff || nid >= MAX_NUMNODES)
		nid = -1;

	if (nid > 0 && associativity[0] >= distance_ref_points_depth)
		initialize_distance_lookup_table(nid, associativity);

out:
	return nid;
}

/* Returns the nid associated with the given device tree node,
 * or -1 if not found.
 */
static int of_node_to_nid_single(struct device_node *device)
{
	int nid = -1;
	const unsigned int *tmp;

	tmp = of_get_associativity(device);
	if (tmp)
		nid = associativity_to_nid(tmp);
	return nid;
}

/* Walk the device tree upwards, looking for an associativity id */
int of_node_to_nid(struct device_node *device)
{
	struct device_node *tmp;
	int nid = -1;

	of_node_get(device);
	while (device) {
		nid = of_node_to_nid_single(device);
		if (nid != -1)
			break;

	        tmp = device;
		device = of_get_parent(tmp);
		of_node_put(tmp);
	}
	of_node_put(device);

	return nid;
}
EXPORT_SYMBOL_GPL(of_node_to_nid);

static int __init find_min_common_depth(void)
{
	int depth;
	struct device_node *root;

	if (firmware_has_feature(FW_FEATURE_OPAL))
		root = of_find_node_by_path("/ibm,opal");
	else
		root = of_find_node_by_path("/rtas");
	if (!root)
		root = of_find_node_by_path("/");

	/*
	 * This property is a set of 32-bit integers, each representing
	 * an index into the ibm,associativity nodes.
	 *
	 * With form 0 affinity the first integer is for an SMP configuration
	 * (should be all 0's) and the second is for a normal NUMA
	 * configuration. We have only one level of NUMA.
	 *
	 * With form 1 affinity the first integer is the most significant
	 * NUMA boundary and the following are progressively less significant
	 * boundaries. There can be more than one level of NUMA.
	 */
	distance_ref_points = of_get_property(root,
					"ibm,associativity-reference-points",
					&distance_ref_points_depth);

	if (!distance_ref_points) {
		dbg("NUMA: ibm,associativity-reference-points not found.\n");
		goto err;
	}

	distance_ref_points_depth /= sizeof(int);

	if (firmware_has_feature(FW_FEATURE_OPAL) ||
	    firmware_has_feature(FW_FEATURE_TYPE1_AFFINITY)) {
		dbg("Using form 1 affinity\n");
		form1_affinity = 1;
	}

	if (form1_affinity) {
		depth = distance_ref_points[0];
	} else {
		if (distance_ref_points_depth < 2) {
			printk(KERN_WARNING "NUMA: "
				"short ibm,associativity-reference-points\n");
			goto err;
		}

		depth = distance_ref_points[1];
	}

	/*
	 * Warn and cap if the hardware supports more than
	 * MAX_DISTANCE_REF_POINTS domains.
	 */
	if (distance_ref_points_depth > MAX_DISTANCE_REF_POINTS) {
		printk(KERN_WARNING "NUMA: distance array capped at "
			"%d entries\n", MAX_DISTANCE_REF_POINTS);
		distance_ref_points_depth = MAX_DISTANCE_REF_POINTS;
	}

	of_node_put(root);
	return depth;

err:
	of_node_put(root);
	return -1;
}

static void __init get_n_mem_cells(int *n_addr_cells, int *n_size_cells)
{
	struct device_node *memory = NULL;

	memory = of_find_node_by_type(memory, "memory");
	if (!memory)
		panic("numa.c: No memory nodes found!");

	*n_addr_cells = of_n_addr_cells(memory);
	*n_size_cells = of_n_size_cells(memory);
	of_node_put(memory);
}

static unsigned long read_n_cells(int n, const unsigned int **buf)
{
	unsigned long result = 0;

	while (n--) {
		result = (result << 32) | **buf;
		(*buf)++;
	}
	return result;
}

/*
 * Read the next memblock list entry from the ibm,dynamic-memory property
 * and return the information in the provided of_drconf_cell structure.
 */
static void read_drconf_cell(struct of_drconf_cell *drmem, const u32 **cellp)
{
	const u32 *cp;

	drmem->base_addr = read_n_cells(n_mem_addr_cells, cellp);

	cp = *cellp;
	drmem->drc_index = cp[0];
	drmem->reserved = cp[1];
	drmem->aa_index = cp[2];
	drmem->flags = cp[3];

	*cellp = cp + 4;
}

/*
 * Retrieve and validate the ibm,dynamic-memory property of the device tree.
 *
 * The layout of the ibm,dynamic-memory property is a number N of memblock
 * list entries followed by N memblock list entries.  Each memblock list entry
 * contains information as laid out in the of_drconf_cell struct above.
 */
static int of_get_drconf_memory(struct device_node *memory, const u32 **dm)
{
	const u32 *prop;
	u32 len, entries;

	prop = of_get_property(memory, "ibm,dynamic-memory", &len);
	if (!prop || len < sizeof(unsigned int))
		return 0;

	entries = *prop++;

	/* Now that we know the number of entries, revalidate the size
	 * of the property read in to ensure we have everything
	 */
	if (len < (entries * (n_mem_addr_cells + 4) + 1) * sizeof(unsigned int))
		return 0;

	*dm = prop;
	return entries;
}

/*
 * Retrieve and validate the ibm,lmb-size property for drconf memory
 * from the device tree.
 */
static u64 of_get_lmb_size(struct device_node *memory)
{
	const u32 *prop;
	u32 len;

	prop = of_get_property(memory, "ibm,lmb-size", &len);
	if (!prop || len < sizeof(unsigned int))
		return 0;

	return read_n_cells(n_mem_size_cells, &prop);
}

struct assoc_arrays {
	u32	n_arrays;
	u32	array_sz;
	const u32 *arrays;
};

/*
 * Retrieve and validate the list of associativity arrays for drconf
 * memory from the ibm,associativity-lookup-arrays property of the
 * device tree..
 *
 * The layout of the ibm,associativity-lookup-arrays property is a number N
 * indicating the number of associativity arrays, followed by a number M
 * indicating the size of each associativity array, followed by a list
 * of N associativity arrays.
 */
static int of_get_assoc_arrays(struct device_node *memory,
			       struct assoc_arrays *aa)
{
	const u32 *prop;
	u32 len;

	prop = of_get_property(memory, "ibm,associativity-lookup-arrays", &len);
	if (!prop || len < 2 * sizeof(unsigned int))
		return -1;

	aa->n_arrays = *prop++;
	aa->array_sz = *prop++;

	/* Now that we know the number of arrays and size of each array,
	 * revalidate the size of the property read in.
	 */
	if (len < (aa->n_arrays * aa->array_sz + 2) * sizeof(unsigned int))
		return -1;

	aa->arrays = prop;
	return 0;
}

/*
 * This is like of_node_to_nid_single() for memory represented in the
 * ibm,dynamic-reconfiguration-memory node.
 */
static int of_drconf_to_nid_single(struct of_drconf_cell *drmem,
				   struct assoc_arrays *aa)
{
	int default_nid = 0;
	int nid = default_nid;
	int index;

	if (min_common_depth > 0 && min_common_depth <= aa->array_sz &&
	    !(drmem->flags & DRCONF_MEM_AI_INVALID) &&
	    drmem->aa_index < aa->n_arrays) {
		index = drmem->aa_index * aa->array_sz + min_common_depth - 1;
		nid = aa->arrays[index];

		if (nid == 0xffff || nid >= MAX_NUMNODES)
			nid = default_nid;
	}

	return nid;
}

/*
 * Figure out to which domain a cpu belongs and stick it there.
 * Return the id of the domain used.
 */
static int __cpuinit numa_setup_cpu(unsigned long lcpu)
{
	int nid;
	struct device_node *cpu;

	/*
	 * If a valid cpu-to-node mapping is already available, use it
	 * directly instead of querying the firmware, since it represents
	 * the most recent mapping notified to us by the platform (eg: VPHN).
	 */
	if ((nid = numa_cpu_lookup_table[lcpu]) >= 0) {
		map_cpu_to_node(lcpu, nid);
		return nid;
	}

	cpu = of_get_cpu_node(lcpu, NULL);

	if (!cpu) {
		WARN_ON(1);
		nid = 0;
		goto out;
	}

	nid = of_node_to_nid_single(cpu);

	if (nid < 0 || !node_online(nid))
		nid = first_online_node;
out:
	map_cpu_to_node(lcpu, nid);

	of_node_put(cpu);

	return nid;
}

static int __cpuinit cpu_numa_callback(struct notifier_block *nfb,
			     unsigned long action,
			     void *hcpu)
{
	unsigned long lcpu = (unsigned long)hcpu;
	int ret = NOTIFY_DONE;

	switch (action) {
	case CPU_UP_PREPARE:
	case CPU_UP_PREPARE_FROZEN:
		numa_setup_cpu(lcpu);
		ret = NOTIFY_OK;
		break;
#ifdef CONFIG_HOTPLUG_CPU
	case CPU_DEAD:
	case CPU_DEAD_FROZEN:
	case CPU_UP_CANCELED:
	case CPU_UP_CANCELED_FROZEN:
		unmap_cpu_from_node(lcpu);
		ret = NOTIFY_OK;
		break;
#endif
	}
	return ret;
}

/*
 * Check and possibly modify a memory region to enforce the memory limit.
 *
 * Returns the size the region should have to enforce the memory limit.
 * This will either be the original value of size, a truncated value,
 * or zero. If the returned value of size is 0 the region should be
 * discarded as it lies wholly above the memory limit.
 */
static unsigned long __init numa_enforce_memory_limit(unsigned long start,
						      unsigned long size)
{
	/*
	 * We use memblock_end_of_DRAM() in here instead of memory_limit because
	 * we've already adjusted it for the limit and it takes care of
	 * having memory holes below the limit.  Also, in the case of
	 * iommu_is_off, memory_limit is not set but is implicitly enforced.
	 */

	if (start + size <= memblock_end_of_DRAM())
		return size;

	if (start >= memblock_end_of_DRAM())
		return 0;

	return memblock_end_of_DRAM() - start;
}

/*
 * Reads the counter for a given entry in
 * linux,drconf-usable-memory property
 */
static inline int __init read_usm_ranges(const u32 **usm)
{
	/*
	 * For each lmb in ibm,dynamic-memory a corresponding
	 * entry in linux,drconf-usable-memory property contains
	 * a counter followed by that many (base, size) duple.
	 * read the counter from linux,drconf-usable-memory
	 */
	return read_n_cells(n_mem_size_cells, usm);
}

/*
 * Extract NUMA information from the ibm,dynamic-reconfiguration-memory
 * node.  This assumes n_mem_{addr,size}_cells have been set.
 */
static void __init parse_drconf_memory(struct device_node *memory)
{
	const u32 *uninitialized_var(dm), *usm;
	unsigned int n, rc, ranges, is_kexec_kdump = 0;
	unsigned long lmb_size, base, size, sz;
	int nid;
	struct assoc_arrays aa = { .arrays = NULL };

	n = of_get_drconf_memory(memory, &dm);
	if (!n)
		return;

	lmb_size = of_get_lmb_size(memory);
	if (!lmb_size)
		return;

	rc = of_get_assoc_arrays(memory, &aa);
	if (rc)
		return;

	/* check if this is a kexec/kdump kernel */
	usm = of_get_usable_memory(memory);
	if (usm != NULL)
		is_kexec_kdump = 1;

	for (; n != 0; --n) {
		struct of_drconf_cell drmem;

		read_drconf_cell(&drmem, &dm);

		/* skip this block if the reserved bit is set in flags (0x80)
		   or if the block is not assigned to this partition (0x8) */
		if ((drmem.flags & DRCONF_MEM_RESERVED)
		    || !(drmem.flags & DRCONF_MEM_ASSIGNED))
			continue;

		base = drmem.base_addr;
		size = lmb_size;
		ranges = 1;

		if (is_kexec_kdump) {
			ranges = read_usm_ranges(&usm);
			if (!ranges) /* there are no (base, size) duple */
				continue;
		}
		do {
			if (is_kexec_kdump) {
				base = read_n_cells(n_mem_addr_cells, &usm);
				size = read_n_cells(n_mem_size_cells, &usm);
			}
			nid = of_drconf_to_nid_single(&drmem, &aa);
			fake_numa_create_new_node(
				((base + size) >> PAGE_SHIFT),
					   &nid);
			node_set_online(nid);
			sz = numa_enforce_memory_limit(base, size);
			if (sz)
				memblock_set_node(base, sz, nid);
		} while (--ranges);
	}
}

static int __init parse_numa_properties(void)
{
	struct device_node *memory;
	int default_nid = 0;
	unsigned long i;

	if (numa_enabled == 0) {
		printk(KERN_WARNING "NUMA disabled by user\n");
		return -1;
	}

	min_common_depth = find_min_common_depth();

	if (min_common_depth < 0)
		return min_common_depth;

	dbg("NUMA associativity depth for CPU/Memory: %d\n", min_common_depth);

	/*
	 * Even though we connect cpus to numa domains later in SMP
	 * init, we need to know the node ids now. This is because
	 * each node to be onlined must have NODE_DATA etc backing it.
	 */
	for_each_present_cpu(i) {
		struct device_node *cpu;
		int nid;

		cpu = of_get_cpu_node(i, NULL);
		BUG_ON(!cpu);
		nid = of_node_to_nid_single(cpu);
		of_node_put(cpu);

		/*
		 * Don't fall back to default_nid yet -- we will plug
		 * cpus into nodes once the memory scan has discovered
		 * the topology.
		 */
		if (nid < 0)
			continue;
		node_set_online(nid);
	}

	get_n_mem_cells(&n_mem_addr_cells, &n_mem_size_cells);

	for_each_node_by_type(memory, "memory") {
		unsigned long start;
		unsigned long size;
		int nid;
		int ranges;
		const unsigned int *memcell_buf;
		unsigned int len;

		memcell_buf = of_get_property(memory,
			"linux,usable-memory", &len);
		if (!memcell_buf || len <= 0)
			memcell_buf = of_get_property(memory, "reg", &len);
		if (!memcell_buf || len <= 0)
			continue;

		/* ranges in cell */
		ranges = (len >> 2) / (n_mem_addr_cells + n_mem_size_cells);
new_range:
		/* these are order-sensitive, and modify the buffer pointer */
		start = read_n_cells(n_mem_addr_cells, &memcell_buf);
		size = read_n_cells(n_mem_size_cells, &memcell_buf);

		/*
		 * Assumption: either all memory nodes or none will
		 * have associativity properties.  If none, then
		 * everything goes to default_nid.
		 */
		nid = of_node_to_nid_single(memory);
		if (nid < 0)
			nid = default_nid;

		fake_numa_create_new_node(((start + size) >> PAGE_SHIFT), &nid);
		node_set_online(nid);

		if (!(size = numa_enforce_memory_limit(start, size))) {
			if (--ranges)
				goto new_range;
			else
				continue;
		}

		memblock_set_node(start, size, nid);

		if (--ranges)
			goto new_range;
	}

	/*
	 * Now do the same thing for each MEMBLOCK listed in the
	 * ibm,dynamic-memory property in the
	 * ibm,dynamic-reconfiguration-memory node.
	 */
	memory = of_find_node_by_path("/ibm,dynamic-reconfiguration-memory");
	if (memory)
		parse_drconf_memory(memory);

	return 0;
}

static void __init setup_nonnuma(void)
{
	unsigned long top_of_ram = memblock_end_of_DRAM();
	unsigned long total_ram = memblock_phys_mem_size();
	unsigned long start_pfn, end_pfn;
	unsigned int nid = 0;
	struct memblock_region *reg;

	printk(KERN_DEBUG "Top of RAM: 0x%lx, Total RAM: 0x%lx\n",
	       top_of_ram, total_ram);
	printk(KERN_DEBUG "Memory hole size: %ldMB\n",
	       (top_of_ram - total_ram) >> 20);

	for_each_memblock(memory, reg) {
		start_pfn = memblock_region_memory_base_pfn(reg);
		end_pfn = memblock_region_memory_end_pfn(reg);

		fake_numa_create_new_node(end_pfn, &nid);
		memblock_set_node(PFN_PHYS(start_pfn),
				  PFN_PHYS(end_pfn - start_pfn), nid);
		node_set_online(nid);
	}
}

void __init dump_numa_cpu_topology(void)
{
	unsigned int node;
	unsigned int cpu, count;

	if (min_common_depth == -1 || !numa_enabled)
		return;

	for_each_online_node(node) {
		printk(KERN_DEBUG "Node %d CPUs:", node);

		count = 0;
		/*
		 * If we used a CPU iterator here we would miss printing
		 * the holes in the cpumap.
		 */
		for (cpu = 0; cpu < nr_cpu_ids; cpu++) {
			if (cpumask_test_cpu(cpu,
					node_to_cpumask_map[node])) {
				if (count == 0)
					printk(" %u", cpu);
				++count;
			} else {
				if (count > 1)
					printk("-%u", cpu - 1);
				count = 0;
			}
		}

		if (count > 1)
			printk("-%u", nr_cpu_ids - 1);
		printk("\n");
	}
}

static void __init dump_numa_memory_topology(void)
{
	unsigned int node;
	unsigned int count;

	if (min_common_depth == -1 || !numa_enabled)
		return;

	for_each_online_node(node) {
		unsigned long i;

		printk(KERN_DEBUG "Node %d Memory:", node);

		count = 0;

		for (i = 0; i < memblock_end_of_DRAM();
		     i += (1 << SECTION_SIZE_BITS)) {
			if (early_pfn_to_nid(i >> PAGE_SHIFT) == node) {
				if (count == 0)
					printk(" 0x%lx", i);
				++count;
			} else {
				if (count > 0)
					printk("-0x%lx", i);
				count = 0;
			}
		}

		if (count > 0)
			printk("-0x%lx", i);
		printk("\n");
	}
}

/*
 * Allocate some memory, satisfying the memblock or bootmem allocator where
 * required. nid is the preferred node and end is the physical address of
 * the highest address in the node.
 *
 * Returns the virtual address of the memory.
 */
static void __init *careful_zallocation(int nid, unsigned long size,
				       unsigned long align,
				       unsigned long end_pfn)
{
	void *ret;
	int new_nid;
	unsigned long ret_paddr;

	ret_paddr = __memblock_alloc_base(size, align, end_pfn << PAGE_SHIFT);

	/* retry over all memory */
	if (!ret_paddr)
		ret_paddr = __memblock_alloc_base(size, align, memblock_end_of_DRAM());

	if (!ret_paddr)
		panic("numa.c: cannot allocate %lu bytes for node %d",
		      size, nid);

	ret = __va(ret_paddr);

	/*
	 * We initialize the nodes in numeric order: 0, 1, 2...
	 * and hand over control from the MEMBLOCK allocator to the
	 * bootmem allocator.  If this function is called for
	 * node 5, then we know that all nodes <5 are using the
	 * bootmem allocator instead of the MEMBLOCK allocator.
	 *
	 * So, check the nid from which this allocation came
	 * and double check to see if we need to use bootmem
	 * instead of the MEMBLOCK.  We don't free the MEMBLOCK memory
	 * since it would be useless.
	 */
	new_nid = early_pfn_to_nid(ret_paddr >> PAGE_SHIFT);
	if (new_nid < nid) {
		ret = __alloc_bootmem_node(NODE_DATA(new_nid),
				size, align, 0);

		dbg("alloc_bootmem %p %lx\n", ret, size);
	}

	memset(ret, 0, size);
	return ret;
}

static struct notifier_block __cpuinitdata ppc64_numa_nb = {
	.notifier_call = cpu_numa_callback,
	.priority = 1 /* Must run before sched domains notifier. */
};

static void __init mark_reserved_regions_for_nid(int nid)
{
	struct pglist_data *node = NODE_DATA(nid);
	struct memblock_region *reg;

	for_each_memblock(reserved, reg) {
		unsigned long physbase = reg->base;
		unsigned long size = reg->size;
		unsigned long start_pfn = physbase >> PAGE_SHIFT;
		unsigned long end_pfn = PFN_UP(physbase + size);
		struct node_active_region node_ar;
		unsigned long node_end_pfn = node->node_start_pfn +
					     node->node_spanned_pages;

		/*
		 * Check to make sure that this memblock.reserved area is
		 * within the bounds of the node that we care about.
		 * Checking the nid of the start and end points is not
		 * sufficient because the reserved area could span the
		 * entire node.
		 */
		if (end_pfn <= node->node_start_pfn ||
		    start_pfn >= node_end_pfn)
			continue;

		get_node_active_region(start_pfn, &node_ar);
		while (start_pfn < end_pfn &&
			node_ar.start_pfn < node_ar.end_pfn) {
			unsigned long reserve_size = size;
			/*
			 * if reserved region extends past active region
			 * then trim size to active region
			 */
			if (end_pfn > node_ar.end_pfn)
				reserve_size = (node_ar.end_pfn << PAGE_SHIFT)
					- physbase;
			/*
			 * Only worry about *this* node, others may not
			 * yet have valid NODE_DATA().
			 */
			if (node_ar.nid == nid) {
				dbg("reserve_bootmem %lx %lx nid=%d\n",
					physbase, reserve_size, node_ar.nid);
				reserve_bootmem_node(NODE_DATA(node_ar.nid),
						physbase, reserve_size,
						BOOTMEM_DEFAULT);
			}
			/*
			 * if reserved region is contained in the active region
			 * then done.
			 */
			if (end_pfn <= node_ar.end_pfn)
				break;

			/*
			 * reserved region extends past the active region
			 *   get next active region that contains this
			 *   reserved region
			 */
			start_pfn = node_ar.end_pfn;
			physbase = start_pfn << PAGE_SHIFT;
			size = size - reserve_size;
			get_node_active_region(start_pfn, &node_ar);
		}
	}
}


void __init do_init_bootmem(void)
{
	int nid;

	min_low_pfn = 0;
	max_low_pfn = memblock_end_of_DRAM() >> PAGE_SHIFT;
	max_pfn = max_low_pfn;

	if (parse_numa_properties())
		setup_nonnuma();
	else
		dump_numa_memory_topology();

	for_each_online_node(nid) {
		unsigned long start_pfn, end_pfn;
		void *bootmem_vaddr;
		unsigned long bootmap_pages;

		get_pfn_range_for_nid(nid, &start_pfn, &end_pfn);

		/*
		 * Allocate the node structure node local if possible
		 *
		 * Be careful moving this around, as it relies on all
		 * previous nodes' bootmem to be initialized and have
		 * all reserved areas marked.
		 */
		NODE_DATA(nid) = careful_zallocation(nid,
					sizeof(struct pglist_data),
					SMP_CACHE_BYTES, end_pfn);

  		dbg("node %d\n", nid);
		dbg("NODE_DATA() = %p\n", NODE_DATA(nid));

		NODE_DATA(nid)->bdata = &bootmem_node_data[nid];
		NODE_DATA(nid)->node_start_pfn = start_pfn;
		NODE_DATA(nid)->node_spanned_pages = end_pfn - start_pfn;

		if (NODE_DATA(nid)->node_spanned_pages == 0)
  			continue;

  		dbg("start_paddr = %lx\n", start_pfn << PAGE_SHIFT);
  		dbg("end_paddr = %lx\n", end_pfn << PAGE_SHIFT);

		bootmap_pages = bootmem_bootmap_pages(end_pfn - start_pfn);
		bootmem_vaddr = careful_zallocation(nid,
					bootmap_pages << PAGE_SHIFT,
					PAGE_SIZE, end_pfn);

		dbg("bootmap_vaddr = %p\n", bootmem_vaddr);

		init_bootmem_node(NODE_DATA(nid),
				  __pa(bootmem_vaddr) >> PAGE_SHIFT,
				  start_pfn, end_pfn);

		free_bootmem_with_active_regions(nid, end_pfn);
		/*
		 * Be very careful about moving this around.  Future
		 * calls to careful_zallocation() depend on this getting
		 * done correctly.
		 */
		mark_reserved_regions_for_nid(nid);
		sparse_memory_present_with_active_regions(nid);
	}

	init_bootmem_done = 1;

	/*
	 * Now bootmem is initialised we can create the node to cpumask
	 * lookup tables and setup the cpu callback to populate them.
	 */
	setup_node_to_cpumask_map();

	reset_numa_cpu_lookup_table();
	register_cpu_notifier(&ppc64_numa_nb);
	cpu_numa_callback(&ppc64_numa_nb, CPU_UP_PREPARE,
			  (void *)(unsigned long)boot_cpuid);
}

void __init paging_init(void)
{
	unsigned long max_zone_pfns[MAX_NR_ZONES];
	memset(max_zone_pfns, 0, sizeof(max_zone_pfns));
	max_zone_pfns[ZONE_DMA] = memblock_end_of_DRAM() >> PAGE_SHIFT;
	free_area_init_nodes(max_zone_pfns);
}

static int __init early_numa(char *p)
{
	if (!p)
		return 0;

	if (strstr(p, "off"))
		numa_enabled = 0;

	if (strstr(p, "debug"))
		numa_debug = 1;

	p = strstr(p, "fake=");
	if (p)
		cmdline = p + strlen("fake=");

	return 0;
}
early_param("numa", early_numa);

#ifdef CONFIG_MEMORY_HOTPLUG
/*
 * Find the node associated with a hot added memory section for
 * memory represented in the device tree by the property
 * ibm,dynamic-reconfiguration-memory/ibm,dynamic-memory.
 */
static int hot_add_drconf_scn_to_nid(struct device_node *memory,
				     unsigned long scn_addr)
{
	const u32 *dm;
	unsigned int drconf_cell_cnt, rc;
	unsigned long lmb_size;
	struct assoc_arrays aa;
	int nid = -1;

	drconf_cell_cnt = of_get_drconf_memory(memory, &dm);
	if (!drconf_cell_cnt)
		return -1;

	lmb_size = of_get_lmb_size(memory);
	if (!lmb_size)
		return -1;

	rc = of_get_assoc_arrays(memory, &aa);
	if (rc)
		return -1;

	for (; drconf_cell_cnt != 0; --drconf_cell_cnt) {
		struct of_drconf_cell drmem;

		read_drconf_cell(&drmem, &dm);

		/* skip this block if it is reserved or not assigned to
		 * this partition */
		if ((drmem.flags & DRCONF_MEM_RESERVED)
		    || !(drmem.flags & DRCONF_MEM_ASSIGNED))
			continue;

		if ((scn_addr < drmem.base_addr)
		    || (scn_addr >= (drmem.base_addr + lmb_size)))
			continue;

		nid = of_drconf_to_nid_single(&drmem, &aa);
		break;
	}

	return nid;
}

/*
 * Find the node associated with a hot added memory section for memory
 * represented in the device tree as a node (i.e. memory@XXXX) for
 * each memblock.
 */
int hot_add_node_scn_to_nid(unsigned long scn_addr)
{
	struct device_node *memory;
	int nid = -1;

	for_each_node_by_type(memory, "memory") {
		unsigned long start, size;
		int ranges;
		const unsigned int *memcell_buf;
		unsigned int len;

		memcell_buf = of_get_property(memory, "reg", &len);
		if (!memcell_buf || len <= 0)
			continue;

		/* ranges in cell */
		ranges = (len >> 2) / (n_mem_addr_cells + n_mem_size_cells);

		while (ranges--) {
			start = read_n_cells(n_mem_addr_cells, &memcell_buf);
			size = read_n_cells(n_mem_size_cells, &memcell_buf);

			if ((scn_addr < start) || (scn_addr >= (start + size)))
				continue;

			nid = of_node_to_nid_single(memory);
			break;
		}

		if (nid >= 0)
			break;
	}

	of_node_put(memory);

	return nid;
}

/*
 * Find the node associated with a hot added memory section.  Section
 * corresponds to a SPARSEMEM section, not an MEMBLOCK.  It is assumed that
 * sections are fully contained within a single MEMBLOCK.
 */
int hot_add_scn_to_nid(unsigned long scn_addr)
{
	struct device_node *memory = NULL;
	int nid, found = 0;

	if (!numa_enabled || (min_common_depth < 0))
		return first_online_node;

	memory = of_find_node_by_path("/ibm,dynamic-reconfiguration-memory");
	if (memory) {
		nid = hot_add_drconf_scn_to_nid(memory, scn_addr);
		of_node_put(memory);
	} else {
		nid = hot_add_node_scn_to_nid(scn_addr);
	}

	if (nid < 0 || !node_online(nid))
		nid = first_online_node;

	if (NODE_DATA(nid)->node_spanned_pages)
		return nid;

	for_each_online_node(nid) {
		if (NODE_DATA(nid)->node_spanned_pages) {
			found = 1;
			break;
		}
	}

	BUG_ON(!found);
	return nid;
}

static u64 hot_add_drconf_memory_max(void)
{
        struct device_node *memory = NULL;
        unsigned int drconf_cell_cnt = 0;
        u64 lmb_size = 0;
        const u32 *dm = 0;

        memory = of_find_node_by_path("/ibm,dynamic-reconfiguration-memory");
        if (memory) {
                drconf_cell_cnt = of_get_drconf_memory(memory, &dm);
                lmb_size = of_get_lmb_size(memory);
                of_node_put(memory);
        }
        return lmb_size * drconf_cell_cnt;
}

/*
 * memory_hotplug_max - return max address of memory that may be added
 *
 * This is currently only used on systems that support drconfig memory
 * hotplug.
 */
u64 memory_hotplug_max(void)
{
        return max(hot_add_drconf_memory_max(), memblock_end_of_DRAM());
}
#endif /* CONFIG_MEMORY_HOTPLUG */

/* Virtual Processor Home Node (VPHN) support */
#ifdef CONFIG_PPC_SPLPAR
struct topology_update_data {
	struct topology_update_data *next;
	unsigned int cpu;
	int old_nid;
	int new_nid;
};

static u8 vphn_cpu_change_counts[NR_CPUS][MAX_DISTANCE_REF_POINTS];
static cpumask_t cpu_associativity_changes_mask;
static int vphn_enabled;
static int prrn_enabled;
static void reset_topology_timer(void);

/*
 * Store the current values of the associativity change counters in the
 * hypervisor.
 */
static void setup_cpu_associativity_change_counters(void)
{
	int cpu;

	/* The VPHN feature supports a maximum of 8 reference points */
	BUILD_BUG_ON(MAX_DISTANCE_REF_POINTS > 8);

	for_each_possible_cpu(cpu) {
		int i;
		u8 *counts = vphn_cpu_change_counts[cpu];
		volatile u8 *hypervisor_counts = lppaca[cpu].vphn_assoc_counts;

		for (i = 0; i < distance_ref_points_depth; i++)
			counts[i] = hypervisor_counts[i];
	}
}

/*
 * The hypervisor maintains a set of 8 associativity change counters in
 * the VPA of each cpu that correspond to the associativity levels in the
 * ibm,associativity-reference-points property. When an associativity
 * level changes, the corresponding counter is incremented.
 *
 * Set a bit in cpu_associativity_changes_mask for each cpu whose home
 * node associativity levels have changed.
 *
 * Returns the number of cpus with unhandled associativity changes.
 */
static int update_cpu_associativity_changes_mask(void)
{
	int cpu;
	cpumask_t *changes = &cpu_associativity_changes_mask;

	for_each_possible_cpu(cpu) {
		int i, changed = 0;
		u8 *counts = vphn_cpu_change_counts[cpu];
		volatile u8 *hypervisor_counts = lppaca[cpu].vphn_assoc_counts;

		for (i = 0; i < distance_ref_points_depth; i++) {
			if (hypervisor_counts[i] != counts[i]) {
				counts[i] = hypervisor_counts[i];
				changed = 1;
			}
		}
		if (changed) {
			cpumask_or(changes, changes, cpu_sibling_mask(cpu));
			cpu = cpu_last_thread_sibling(cpu);
		}
	}

	return cpumask_weight(changes);
}

/*
 * 6 64-bit registers unpacked into 12 32-bit associativity values. To form
 * the complete property we have to add the length in the first cell.
 */
#define VPHN_ASSOC_BUFSIZE (6*sizeof(u64)/sizeof(u32) + 1)

/*
 * Convert the associativity domain numbers returned from the hypervisor
 * to the sequence they would appear in the ibm,associativity property.
 */
static int vphn_unpack_associativity(const long *packed, unsigned int *unpacked)
{
	int i, nr_assoc_doms = 0;
	const u16 *field = (const u16*) packed;

#define VPHN_FIELD_UNUSED	(0xffff)
#define VPHN_FIELD_MSB		(0x8000)
#define VPHN_FIELD_MASK		(~VPHN_FIELD_MSB)

	for (i = 1; i < VPHN_ASSOC_BUFSIZE; i++) {
		if (*field == VPHN_FIELD_UNUSED) {
			/* All significant fields processed, and remaining
			 * fields contain the reserved value of all 1's.
			 * Just store them.
			 */
			unpacked[i] = *((u32*)field);
			field += 2;
		} else if (*field & VPHN_FIELD_MSB) {
			/* Data is in the lower 15 bits of this field */
			unpacked[i] = *field & VPHN_FIELD_MASK;
			field++;
			nr_assoc_doms++;
		} else {
			/* Data is in the lower 15 bits of this field
			 * concatenated with the next 16 bit field
			 */
			unpacked[i] = *((u32*)field);
			field += 2;
			nr_assoc_doms++;
		}
	}

	/* The first cell contains the length of the property */
	unpacked[0] = nr_assoc_doms;

	return nr_assoc_doms;
}

/*
 * Retrieve the new associativity information for a virtual processor's
 * home node.
 */
static long hcall_vphn(unsigned long cpu, unsigned int *associativity)
{
	long rc;
	long retbuf[PLPAR_HCALL9_BUFSIZE] = {0};
	u64 flags = 1;
	int hwcpu = get_hard_smp_processor_id(cpu);

	rc = plpar_hcall9(H_HOME_NODE_ASSOCIATIVITY, retbuf, flags, hwcpu);
	vphn_unpack_associativity(retbuf, associativity);

	return rc;
}

static long vphn_get_associativity(unsigned long cpu,
					unsigned int *associativity)
{
	long rc;

	rc = hcall_vphn(cpu, associativity);

	switch (rc) {
	case H_FUNCTION:
		printk(KERN_INFO
			"VPHN is not supported. Disabling polling...\n");
		stop_topology_update();
		break;
	case H_HARDWARE:
		printk(KERN_ERR
			"hcall_vphn() experienced a hardware fault "
			"preventing VPHN. Disabling polling...\n");
		stop_topology_update();
	}

	return rc;
}

/*
 * Update the CPU maps and sysfs entries for a single CPU when its NUMA
 * characteristics change. This function doesn't perform any locking and is
 * only safe to call from stop_machine().
 */
static int update_cpu_topology(void *data)
{
	struct topology_update_data *update;
	unsigned long cpu;

	if (!data)
		return -EINVAL;

	cpu = smp_processor_id();

	for (update = data; update; update = update->next) {
		if (cpu != update->cpu)
			continue;

		unmap_cpu_from_node(update->cpu);
		map_cpu_to_node(update->cpu, update->new_nid);
		vdso_getcpu_init();
<<<<<<< HEAD
=======
	}

	return 0;
}

static int update_lookup_table(void *data)
{
	struct topology_update_data *update;

	if (!data)
		return -EINVAL;

	/*
	 * Upon topology update, the numa-cpu lookup table needs to be updated
	 * for all threads in the core, including offline CPUs, to ensure that
	 * future hotplug operations respect the cpu-to-node associativity
	 * properly.
	 */
	for (update = data; update; update = update->next) {
		int nid, base, j;

		nid = update->new_nid;
		base = cpu_first_thread_sibling(update->cpu);

		for (j = 0; j < threads_per_core; j++) {
			update_numa_cpu_lookup_table(base + j, nid);
		}
>>>>>>> 2527c3d5
	}

	return 0;
}

/*
 * Update the node maps and sysfs entries for each cpu whose home node
 * has changed. Returns 1 when the topology has changed, and 0 otherwise.
 */
int arch_update_cpu_topology(void)
{
	unsigned int cpu, sibling, changed = 0;
	struct topology_update_data *updates, *ud;
	unsigned int associativity[VPHN_ASSOC_BUFSIZE] = {0};
	cpumask_t updated_cpus;
	struct device *dev;
	int weight, new_nid, i = 0;

	weight = cpumask_weight(&cpu_associativity_changes_mask);
	if (!weight)
		return 0;

	updates = kzalloc(weight * (sizeof(*updates)), GFP_KERNEL);
	if (!updates)
		return 0;

	cpumask_clear(&updated_cpus);

	for_each_cpu(cpu, &cpu_associativity_changes_mask) {
		/*
		 * If siblings aren't flagged for changes, updates list
		 * will be too short. Skip on this update and set for next
		 * update.
		 */
		if (!cpumask_subset(cpu_sibling_mask(cpu),
					&cpu_associativity_changes_mask)) {
			pr_info("Sibling bits not set for associativity "
					"change, cpu%d\n", cpu);
			cpumask_or(&cpu_associativity_changes_mask,
					&cpu_associativity_changes_mask,
					cpu_sibling_mask(cpu));
			cpu = cpu_last_thread_sibling(cpu);
			continue;
		}

		/* Use associativity from first thread for all siblings */
		vphn_get_associativity(cpu, associativity);
		new_nid = associativity_to_nid(associativity);
		if (new_nid < 0 || !node_online(new_nid))
			new_nid = first_online_node;

		if (new_nid == numa_cpu_lookup_table[cpu]) {
			cpumask_andnot(&cpu_associativity_changes_mask,
					&cpu_associativity_changes_mask,
					cpu_sibling_mask(cpu));
			cpu = cpu_last_thread_sibling(cpu);
			continue;
		}

		for_each_cpu(sibling, cpu_sibling_mask(cpu)) {
			ud = &updates[i++];
			ud->cpu = sibling;
			ud->new_nid = new_nid;
			ud->old_nid = numa_cpu_lookup_table[sibling];
			cpumask_set_cpu(sibling, &updated_cpus);
			if (i < weight)
				ud->next = &updates[i];
		}
		cpu = cpu_last_thread_sibling(cpu);
	}

	stop_machine(update_cpu_topology, &updates[0], &updated_cpus);

	/*
	 * Update the numa-cpu lookup table with the new mappings, even for
	 * offline CPUs. It is best to perform this update from the stop-
	 * machine context.
	 */
	stop_machine(update_lookup_table, &updates[0],
					cpumask_of(raw_smp_processor_id()));

	for (ud = &updates[0]; ud; ud = ud->next) {
		unregister_cpu_under_node(ud->cpu, ud->old_nid);
		register_cpu_under_node(ud->cpu, ud->new_nid);

		dev = get_cpu_device(ud->cpu);
		if (dev)
			kobject_uevent(&dev->kobj, KOBJ_CHANGE);
		cpumask_clear_cpu(ud->cpu, &cpu_associativity_changes_mask);
		changed = 1;
	}

	kfree(updates);
	return changed;
}

static void topology_work_fn(struct work_struct *work)
{
	rebuild_sched_domains();
}
static DECLARE_WORK(topology_work, topology_work_fn);

void topology_schedule_update(void)
{
	schedule_work(&topology_work);
}

static void topology_timer_fn(unsigned long ignored)
{
	if (prrn_enabled && cpumask_weight(&cpu_associativity_changes_mask))
		topology_schedule_update();
	else if (vphn_enabled) {
		if (update_cpu_associativity_changes_mask() > 0)
			topology_schedule_update();
		reset_topology_timer();
	}
}
static struct timer_list topology_timer =
	TIMER_INITIALIZER(topology_timer_fn, 0, 0);

static void reset_topology_timer(void)
{
	topology_timer.data = 0;
	topology_timer.expires = jiffies + 60 * HZ;
	mod_timer(&topology_timer, topology_timer.expires);
}

#ifdef CONFIG_SMP

static void stage_topology_update(int core_id)
{
	cpumask_or(&cpu_associativity_changes_mask,
		&cpu_associativity_changes_mask, cpu_sibling_mask(core_id));
	reset_topology_timer();
}

static int dt_update_callback(struct notifier_block *nb,
				unsigned long action, void *data)
{
	struct of_prop_reconfig *update;
	int rc = NOTIFY_DONE;

	switch (action) {
	case OF_RECONFIG_UPDATE_PROPERTY:
		update = (struct of_prop_reconfig *)data;
		if (!of_prop_cmp(update->dn->type, "cpu") &&
		    !of_prop_cmp(update->prop->name, "ibm,associativity")) {
			u32 core_id;
			of_property_read_u32(update->dn, "reg", &core_id);
			stage_topology_update(core_id);
			rc = NOTIFY_OK;
		}
		break;
	}

	return rc;
}

static struct notifier_block dt_update_nb = {
	.notifier_call = dt_update_callback,
};

#endif

/*
 * Start polling for associativity changes.
 */
int start_topology_update(void)
{
	int rc = 0;

	if (firmware_has_feature(FW_FEATURE_PRRN)) {
		if (!prrn_enabled) {
			prrn_enabled = 1;
			vphn_enabled = 0;
#ifdef CONFIG_SMP
			rc = of_reconfig_notifier_register(&dt_update_nb);
#endif
		}
	} else if (firmware_has_feature(FW_FEATURE_VPHN) &&
		   get_lppaca()->shared_proc) {
		if (!vphn_enabled) {
			prrn_enabled = 0;
			vphn_enabled = 1;
			setup_cpu_associativity_change_counters();
			init_timer_deferrable(&topology_timer);
			reset_topology_timer();
		}
	}

	return rc;
}

/*
 * Disable polling for VPHN associativity changes.
 */
int stop_topology_update(void)
{
	int rc = 0;

	if (prrn_enabled) {
		prrn_enabled = 0;
#ifdef CONFIG_SMP
		rc = of_reconfig_notifier_unregister(&dt_update_nb);
#endif
	} else if (vphn_enabled) {
		vphn_enabled = 0;
		rc = del_timer_sync(&topology_timer);
	}

	return rc;
}

int prrn_is_enabled(void)
{
	return prrn_enabled;
}

static int topology_read(struct seq_file *file, void *v)
{
	if (vphn_enabled || prrn_enabled)
		seq_puts(file, "on\n");
	else
		seq_puts(file, "off\n");

	return 0;
}

static int topology_open(struct inode *inode, struct file *file)
{
	return single_open(file, topology_read, NULL);
}

static ssize_t topology_write(struct file *file, const char __user *buf,
			      size_t count, loff_t *off)
{
	char kbuf[4]; /* "on" or "off" plus null. */
	int read_len;

	read_len = count < 3 ? count : 3;
	if (copy_from_user(kbuf, buf, read_len))
		return -EINVAL;

	kbuf[read_len] = '\0';

	if (!strncmp(kbuf, "on", 2))
		start_topology_update();
	else if (!strncmp(kbuf, "off", 3))
		stop_topology_update();
	else
		return -EINVAL;

	return count;
}

static const struct file_operations topology_ops = {
	.read = seq_read,
	.write = topology_write,
	.open = topology_open,
	.release = single_release
};

static int topology_update_init(void)
{
	start_topology_update();
	proc_create("powerpc/topology_updates", 644, NULL, &topology_ops);

	return 0;
}
device_initcall(topology_update_init);
#endif /* CONFIG_PPC_SPLPAR */<|MERGE_RESOLUTION|>--- conflicted
+++ resolved
@@ -1467,8 +1467,6 @@
 		unmap_cpu_from_node(update->cpu);
 		map_cpu_to_node(update->cpu, update->new_nid);
 		vdso_getcpu_init();
-<<<<<<< HEAD
-=======
 	}
 
 	return 0;
@@ -1496,7 +1494,6 @@
 		for (j = 0; j < threads_per_core; j++) {
 			update_numa_cpu_lookup_table(base + j, nid);
 		}
->>>>>>> 2527c3d5
 	}
 
 	return 0;
