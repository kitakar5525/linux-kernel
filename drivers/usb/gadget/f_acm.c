--- conflicted
+++ resolved
@@ -431,13 +431,8 @@
 			VDBG(cdev, "reset acm control interface %d\n", intf);
 			usb_ep_disable(acm->notify);
 		}
-<<<<<<< HEAD
-		if (!acm->notify->desc) {
-			VDBG(cdev, "init acm ctrl interface %d\n", intf);
-=======
 
 		if (!acm->notify->desc)
->>>>>>> 2527c3d5
 			if (config_ep_by_speed(cdev->gadget, f, acm->notify))
 				return -EINVAL;
 
