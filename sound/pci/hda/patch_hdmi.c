/*
 *
 *  patch_hdmi.c - routines for HDMI/DisplayPort codecs
 *
 *  Copyright(c) 2008-2010 Intel Corporation. All rights reserved.
 *  Copyright (c) 2006 ATI Technologies Inc.
 *  Copyright (c) 2008 NVIDIA Corp.  All rights reserved.
 *  Copyright (c) 2008 Wei Ni <wni@nvidia.com>
 *
 *  Authors:
 *			Wu Fengguang <wfg@linux.intel.com>
 *
 *  Maintained by:
 *			Wu Fengguang <wfg@linux.intel.com>
 *
 *  This program is free software; you can redistribute it and/or modify it
 *  under the terms of the GNU General Public License as published by the Free
 *  Software Foundation; either version 2 of the License, or (at your option)
 *  any later version.
 *
 *  This program is distributed in the hope that it will be useful, but
 *  WITHOUT ANY WARRANTY; without even the implied warranty of MERCHANTABILITY
 *  or FITNESS FOR A PARTICULAR PURPOSE.  See the GNU General Public License
 *  for more details.
 *
 *  You should have received a copy of the GNU General Public License
 *  along with this program; if not, write to the Free Software Foundation,
 *  Inc., 59 Temple Place - Suite 330, Boston, MA  02111-1307, USA.
 */

#include <linux/init.h>
#include <linux/delay.h>
#include <linux/slab.h>
#include <linux/module.h>
#include <sound/core.h>
#include <sound/jack.h>
#include <sound/asoundef.h>
#include <sound/tlv.h>
#include "hda_codec.h"
#include "hda_local.h"
#include "hda_jack.h"

static bool static_hdmi_pcm;
module_param(static_hdmi_pcm, bool, 0644);
MODULE_PARM_DESC(static_hdmi_pcm, "Don't restrict PCM parameters per ELD info");

struct hdmi_spec_per_cvt {
	hda_nid_t cvt_nid;
	int assigned;
	unsigned int channels_min;
	unsigned int channels_max;
	u32 rates;
	u64 formats;
	unsigned int maxbps;
};

/* max. connections to a widget */
#define HDA_MAX_CONNECTIONS	32

struct hdmi_spec_per_pin {
	hda_nid_t pin_nid;
	int num_mux_nids;
	hda_nid_t mux_nids[HDA_MAX_CONNECTIONS];

	struct hda_codec *codec;
	struct hdmi_eld sink_eld;
	struct delayed_work work;
	struct snd_kcontrol *eld_ctl;
	int repoll_count;
	bool setup; /* the stream has been set up by prepare callback */
	int channels; /* current number of channels */
	bool non_pcm;
	bool chmap_set;		/* channel-map override by ALSA API? */
	unsigned char chmap[8]; /* ALSA API channel-map */
	char pcm_name[8];	/* filled in build_pcm callbacks */
};

struct hdmi_spec {
	int num_cvts;
	struct snd_array cvts; /* struct hdmi_spec_per_cvt */
	hda_nid_t cvt_nids[4]; /* only for haswell fix */

	int num_pins;
	struct snd_array pins; /* struct hdmi_spec_per_pin */
	struct snd_array pcm_rec; /* struct hda_pcm */
	unsigned int channels_max; /* max over all cvts */

	struct hdmi_eld temp_eld;

	bool dyn_pin_out;

	/*
	 * Non-generic ATI/NVIDIA specific
	 */
	struct hda_multi_out multiout;
	struct hda_pcm_stream pcm_playback;
};


struct hdmi_audio_infoframe {
	u8 type; /* 0x84 */
	u8 ver;  /* 0x01 */
	u8 len;  /* 0x0a */

	u8 checksum;

	u8 CC02_CT47;	/* CC in bits 0:2, CT in 4:7 */
	u8 SS01_SF24;
	u8 CXT04;
	u8 CA;
	u8 LFEPBL01_LSV36_DM_INH7;
};

struct dp_audio_infoframe {
	u8 type; /* 0x84 */
	u8 len;  /* 0x1b */
	u8 ver;  /* 0x11 << 2 */

	u8 CC02_CT47;	/* match with HDMI infoframe from this on */
	u8 SS01_SF24;
	u8 CXT04;
	u8 CA;
	u8 LFEPBL01_LSV36_DM_INH7;
};

union audio_infoframe {
	struct hdmi_audio_infoframe hdmi;
	struct dp_audio_infoframe dp;
	u8 bytes[0];
};

/*
 * CEA speaker placement:
 *
 *        FLH       FCH        FRH
 *  FLW    FL  FLC   FC   FRC   FR   FRW
 *
 *                                  LFE
 *                     TC
 *
 *          RL  RLC   RC   RRC   RR
 *
 * The Left/Right Surround channel _notions_ LS/RS in SMPTE 320M corresponds to
 * CEA RL/RR; The SMPTE channel _assignment_ C/LFE is swapped to CEA LFE/FC.
 */
enum cea_speaker_placement {
	FL  = (1 <<  0),	/* Front Left           */
	FC  = (1 <<  1),	/* Front Center         */
	FR  = (1 <<  2),	/* Front Right          */
	FLC = (1 <<  3),	/* Front Left Center    */
	FRC = (1 <<  4),	/* Front Right Center   */
	RL  = (1 <<  5),	/* Rear Left            */
	RC  = (1 <<  6),	/* Rear Center          */
	RR  = (1 <<  7),	/* Rear Right           */
	RLC = (1 <<  8),	/* Rear Left Center     */
	RRC = (1 <<  9),	/* Rear Right Center    */
	LFE = (1 << 10),	/* Low Frequency Effect */
	FLW = (1 << 11),	/* Front Left Wide      */
	FRW = (1 << 12),	/* Front Right Wide     */
	FLH = (1 << 13),	/* Front Left High      */
	FCH = (1 << 14),	/* Front Center High    */
	FRH = (1 << 15),	/* Front Right High     */
	TC  = (1 << 16),	/* Top Center           */
};

/*
 * ELD SA bits in the CEA Speaker Allocation data block
 */
static int eld_speaker_allocation_bits[] = {
	[0] = FL | FR,
	[1] = LFE,
	[2] = FC,
	[3] = RL | RR,
	[4] = RC,
	[5] = FLC | FRC,
	[6] = RLC | RRC,
	/* the following are not defined in ELD yet */
	[7] = FLW | FRW,
	[8] = FLH | FRH,
	[9] = TC,
	[10] = FCH,
};

struct cea_channel_speaker_allocation {
	int ca_index;
	int speakers[8];

	/* derived values, just for convenience */
	int channels;
	int spk_mask;
};

/*
 * ALSA sequence is:
 *
 *       surround40   surround41   surround50   surround51   surround71
 * ch0   front left   =            =            =            =
 * ch1   front right  =            =            =            =
 * ch2   rear left    =            =            =            =
 * ch3   rear right   =            =            =            =
 * ch4                LFE          center       center       center
 * ch5                                          LFE          LFE
 * ch6                                                       side left
 * ch7                                                       side right
 *
 * surround71 = {FL, FR, RLC, RRC, FC, LFE, RL, RR}
 */
static int hdmi_channel_mapping[0x32][8] = {
	/* stereo */
	[0x00] = { 0x00, 0x11, 0xf2, 0xf3, 0xf4, 0xf5, 0xf6, 0xf7 },
	/* 2.1 */
	[0x01] = { 0x00, 0x11, 0x22, 0xf3, 0xf4, 0xf5, 0xf6, 0xf7 },
	/* Dolby Surround */
	[0x02] = { 0x00, 0x11, 0x23, 0xf2, 0xf4, 0xf5, 0xf6, 0xf7 },
	/* surround40 */
	[0x08] = { 0x00, 0x11, 0x24, 0x35, 0xf3, 0xf2, 0xf6, 0xf7 },
	/* 4ch */
	[0x03] = { 0x00, 0x11, 0x23, 0x32, 0x44, 0xf5, 0xf6, 0xf7 },
	/* surround41 */
	[0x09] = { 0x00, 0x11, 0x24, 0x35, 0x42, 0xf3, 0xf6, 0xf7 },
	/* surround50 */
	[0x0a] = { 0x00, 0x11, 0x24, 0x35, 0x43, 0xf2, 0xf6, 0xf7 },
	/* surround51 */
	[0x0b] = { 0x00, 0x11, 0x24, 0x35, 0x43, 0x52, 0xf6, 0xf7 },
	/* 7.1 */
	[0x13] = { 0x00, 0x11, 0x26, 0x37, 0x43, 0x52, 0x64, 0x75 },
};

/*
 * This is an ordered list!
 *
 * The preceding ones have better chances to be selected by
 * hdmi_channel_allocation().
 */
static struct cea_channel_speaker_allocation channel_allocations[] = {
/*			  channel:   7     6    5    4    3     2    1    0  */
{ .ca_index = 0x00,  .speakers = {   0,    0,   0,   0,   0,    0,  FR,  FL } },
				 /* 2.1 */
{ .ca_index = 0x01,  .speakers = {   0,    0,   0,   0,   0,  LFE,  FR,  FL } },
				 /* Dolby Surround */
{ .ca_index = 0x02,  .speakers = {   0,    0,   0,   0,  FC,    0,  FR,  FL } },
				 /* surround40 */
{ .ca_index = 0x08,  .speakers = {   0,    0,  RR,  RL,   0,    0,  FR,  FL } },
				 /* surround41 */
{ .ca_index = 0x09,  .speakers = {   0,    0,  RR,  RL,   0,  LFE,  FR,  FL } },
				 /* surround50 */
{ .ca_index = 0x0a,  .speakers = {   0,    0,  RR,  RL,  FC,    0,  FR,  FL } },
				 /* surround51 */
{ .ca_index = 0x0b,  .speakers = {   0,    0,  RR,  RL,  FC,  LFE,  FR,  FL } },
				 /* 6.1 */
{ .ca_index = 0x0f,  .speakers = {   0,   RC,  RR,  RL,  FC,  LFE,  FR,  FL } },
				 /* surround71 */
{ .ca_index = 0x13,  .speakers = { RRC,  RLC,  RR,  RL,  FC,  LFE,  FR,  FL } },

{ .ca_index = 0x03,  .speakers = {   0,    0,   0,   0,  FC,  LFE,  FR,  FL } },
{ .ca_index = 0x04,  .speakers = {   0,    0,   0,  RC,   0,    0,  FR,  FL } },
{ .ca_index = 0x05,  .speakers = {   0,    0,   0,  RC,   0,  LFE,  FR,  FL } },
{ .ca_index = 0x06,  .speakers = {   0,    0,   0,  RC,  FC,    0,  FR,  FL } },
{ .ca_index = 0x07,  .speakers = {   0,    0,   0,  RC,  FC,  LFE,  FR,  FL } },
{ .ca_index = 0x0c,  .speakers = {   0,   RC,  RR,  RL,   0,    0,  FR,  FL } },
{ .ca_index = 0x0d,  .speakers = {   0,   RC,  RR,  RL,   0,  LFE,  FR,  FL } },
{ .ca_index = 0x0e,  .speakers = {   0,   RC,  RR,  RL,  FC,    0,  FR,  FL } },
{ .ca_index = 0x10,  .speakers = { RRC,  RLC,  RR,  RL,   0,    0,  FR,  FL } },
{ .ca_index = 0x11,  .speakers = { RRC,  RLC,  RR,  RL,   0,  LFE,  FR,  FL } },
{ .ca_index = 0x12,  .speakers = { RRC,  RLC,  RR,  RL,  FC,    0,  FR,  FL } },
{ .ca_index = 0x14,  .speakers = { FRC,  FLC,   0,   0,   0,    0,  FR,  FL } },
{ .ca_index = 0x15,  .speakers = { FRC,  FLC,   0,   0,   0,  LFE,  FR,  FL } },
{ .ca_index = 0x16,  .speakers = { FRC,  FLC,   0,   0,  FC,    0,  FR,  FL } },
{ .ca_index = 0x17,  .speakers = { FRC,  FLC,   0,   0,  FC,  LFE,  FR,  FL } },
{ .ca_index = 0x18,  .speakers = { FRC,  FLC,   0,  RC,   0,    0,  FR,  FL } },
{ .ca_index = 0x19,  .speakers = { FRC,  FLC,   0,  RC,   0,  LFE,  FR,  FL } },
{ .ca_index = 0x1a,  .speakers = { FRC,  FLC,   0,  RC,  FC,    0,  FR,  FL } },
{ .ca_index = 0x1b,  .speakers = { FRC,  FLC,   0,  RC,  FC,  LFE,  FR,  FL } },
{ .ca_index = 0x1c,  .speakers = { FRC,  FLC,  RR,  RL,   0,    0,  FR,  FL } },
{ .ca_index = 0x1d,  .speakers = { FRC,  FLC,  RR,  RL,   0,  LFE,  FR,  FL } },
{ .ca_index = 0x1e,  .speakers = { FRC,  FLC,  RR,  RL,  FC,    0,  FR,  FL } },
{ .ca_index = 0x1f,  .speakers = { FRC,  FLC,  RR,  RL,  FC,  LFE,  FR,  FL } },
{ .ca_index = 0x20,  .speakers = {   0,  FCH,  RR,  RL,  FC,    0,  FR,  FL } },
{ .ca_index = 0x21,  .speakers = {   0,  FCH,  RR,  RL,  FC,  LFE,  FR,  FL } },
{ .ca_index = 0x22,  .speakers = {  TC,    0,  RR,  RL,  FC,    0,  FR,  FL } },
{ .ca_index = 0x23,  .speakers = {  TC,    0,  RR,  RL,  FC,  LFE,  FR,  FL } },
{ .ca_index = 0x24,  .speakers = { FRH,  FLH,  RR,  RL,   0,    0,  FR,  FL } },
{ .ca_index = 0x25,  .speakers = { FRH,  FLH,  RR,  RL,   0,  LFE,  FR,  FL } },
{ .ca_index = 0x26,  .speakers = { FRW,  FLW,  RR,  RL,   0,    0,  FR,  FL } },
{ .ca_index = 0x27,  .speakers = { FRW,  FLW,  RR,  RL,   0,  LFE,  FR,  FL } },
{ .ca_index = 0x28,  .speakers = {  TC,   RC,  RR,  RL,  FC,    0,  FR,  FL } },
{ .ca_index = 0x29,  .speakers = {  TC,   RC,  RR,  RL,  FC,  LFE,  FR,  FL } },
{ .ca_index = 0x2a,  .speakers = { FCH,   RC,  RR,  RL,  FC,    0,  FR,  FL } },
{ .ca_index = 0x2b,  .speakers = { FCH,   RC,  RR,  RL,  FC,  LFE,  FR,  FL } },
{ .ca_index = 0x2c,  .speakers = {  TC,  FCH,  RR,  RL,  FC,    0,  FR,  FL } },
{ .ca_index = 0x2d,  .speakers = {  TC,  FCH,  RR,  RL,  FC,  LFE,  FR,  FL } },
{ .ca_index = 0x2e,  .speakers = { FRH,  FLH,  RR,  RL,  FC,    0,  FR,  FL } },
{ .ca_index = 0x2f,  .speakers = { FRH,  FLH,  RR,  RL,  FC,  LFE,  FR,  FL } },
{ .ca_index = 0x30,  .speakers = { FRW,  FLW,  RR,  RL,  FC,    0,  FR,  FL } },
{ .ca_index = 0x31,  .speakers = { FRW,  FLW,  RR,  RL,  FC,  LFE,  FR,  FL } },
};


/*
 * HDMI routines
 */

#define get_pin(spec, idx) \
	((struct hdmi_spec_per_pin *)snd_array_elem(&spec->pins, idx))
#define get_cvt(spec, idx) \
	((struct hdmi_spec_per_cvt  *)snd_array_elem(&spec->cvts, idx))
#define get_pcm_rec(spec, idx) \
	((struct hda_pcm *)snd_array_elem(&spec->pcm_rec, idx))

static int pin_nid_to_pin_index(struct hdmi_spec *spec, hda_nid_t pin_nid)
{
	int pin_idx;

	for (pin_idx = 0; pin_idx < spec->num_pins; pin_idx++)
		if (get_pin(spec, pin_idx)->pin_nid == pin_nid)
			return pin_idx;

	snd_printk(KERN_WARNING "HDMI: pin nid %d not registered\n", pin_nid);
	return -EINVAL;
}

static int hinfo_to_pin_index(struct hdmi_spec *spec,
			      struct hda_pcm_stream *hinfo)
{
	int pin_idx;

	for (pin_idx = 0; pin_idx < spec->num_pins; pin_idx++)
		if (get_pcm_rec(spec, pin_idx)->stream == hinfo)
			return pin_idx;

	snd_printk(KERN_WARNING "HDMI: hinfo %p not registered\n", hinfo);
	return -EINVAL;
}

static int cvt_nid_to_cvt_index(struct hdmi_spec *spec, hda_nid_t cvt_nid)
{
	int cvt_idx;

	for (cvt_idx = 0; cvt_idx < spec->num_cvts; cvt_idx++)
		if (get_cvt(spec, cvt_idx)->cvt_nid == cvt_nid)
			return cvt_idx;

	snd_printk(KERN_WARNING "HDMI: cvt nid %d not registered\n", cvt_nid);
	return -EINVAL;
}

static int hdmi_eld_ctl_info(struct snd_kcontrol *kcontrol,
			struct snd_ctl_elem_info *uinfo)
{
	struct hda_codec *codec = snd_kcontrol_chip(kcontrol);
	struct hdmi_spec *spec = codec->spec;
	struct hdmi_eld *eld;
	int pin_idx;

	uinfo->type = SNDRV_CTL_ELEM_TYPE_BYTES;

	pin_idx = kcontrol->private_value;
	eld = &get_pin(spec, pin_idx)->sink_eld;

	mutex_lock(&eld->lock);
	uinfo->count = eld->eld_valid ? eld->eld_size : 0;
	mutex_unlock(&eld->lock);

	return 0;
}

static int hdmi_eld_ctl_get(struct snd_kcontrol *kcontrol,
			struct snd_ctl_elem_value *ucontrol)
{
	struct hda_codec *codec = snd_kcontrol_chip(kcontrol);
	struct hdmi_spec *spec = codec->spec;
	struct hdmi_eld *eld;
	int pin_idx;

	pin_idx = kcontrol->private_value;
	eld = &get_pin(spec, pin_idx)->sink_eld;

	mutex_lock(&eld->lock);
	if (eld->eld_size > ARRAY_SIZE(ucontrol->value.bytes.data)) {
		mutex_unlock(&eld->lock);
		snd_BUG();
		return -EINVAL;
	}

	memset(ucontrol->value.bytes.data, 0,
	       ARRAY_SIZE(ucontrol->value.bytes.data));
	if (eld->eld_valid)
		memcpy(ucontrol->value.bytes.data, eld->eld_buffer,
		       eld->eld_size);
	mutex_unlock(&eld->lock);

	return 0;
}

static struct snd_kcontrol_new eld_bytes_ctl = {
	.access = SNDRV_CTL_ELEM_ACCESS_READ | SNDRV_CTL_ELEM_ACCESS_VOLATILE,
	.iface = SNDRV_CTL_ELEM_IFACE_PCM,
	.name = "ELD",
	.info = hdmi_eld_ctl_info,
	.get = hdmi_eld_ctl_get,
};

static int hdmi_create_eld_ctl(struct hda_codec *codec, int pin_idx,
			int device)
{
	struct snd_kcontrol *kctl;
	struct hdmi_spec *spec = codec->spec;
	int err;

	kctl = snd_ctl_new1(&eld_bytes_ctl, codec);
	if (!kctl)
		return -ENOMEM;
	kctl->private_value = pin_idx;
	kctl->id.device = device;

	err = snd_hda_ctl_add(codec, get_pin(spec, pin_idx)->pin_nid, kctl);
	if (err < 0)
		return err;

	get_pin(spec, pin_idx)->eld_ctl = kctl;
	return 0;
}

#ifdef BE_PARANOID
static void hdmi_get_dip_index(struct hda_codec *codec, hda_nid_t pin_nid,
				int *packet_index, int *byte_index)
{
	int val;

	val = snd_hda_codec_read(codec, pin_nid, 0,
				 AC_VERB_GET_HDMI_DIP_INDEX, 0);

	*packet_index = val >> 5;
	*byte_index = val & 0x1f;
}
#endif

static void hdmi_set_dip_index(struct hda_codec *codec, hda_nid_t pin_nid,
				int packet_index, int byte_index)
{
	int val;

	val = (packet_index << 5) | (byte_index & 0x1f);

	snd_hda_codec_write(codec, pin_nid, 0, AC_VERB_SET_HDMI_DIP_INDEX, val);
}

static void hdmi_write_dip_byte(struct hda_codec *codec, hda_nid_t pin_nid,
				unsigned char val)
{
	snd_hda_codec_write(codec, pin_nid, 0, AC_VERB_SET_HDMI_DIP_DATA, val);
}

static void hdmi_init_pin(struct hda_codec *codec, hda_nid_t pin_nid)
{
	struct hdmi_spec *spec = codec->spec;
	int pin_out;

	/* Unmute */
	if (get_wcaps(codec, pin_nid) & AC_WCAP_OUT_AMP)
		snd_hda_codec_write(codec, pin_nid, 0,
				AC_VERB_SET_AMP_GAIN_MUTE, AMP_OUT_UNMUTE);

	if (spec->dyn_pin_out)
		/* Disable pin out until stream is active */
		pin_out = 0;
	else
		/* Enable pin out: some machines with GM965 gets broken output
		 * when the pin is disabled or changed while using with HDMI
		 */
		pin_out = PIN_OUT;

	snd_hda_codec_write(codec, pin_nid, 0,
			    AC_VERB_SET_PIN_WIDGET_CONTROL, pin_out);
}

static int hdmi_get_channel_count(struct hda_codec *codec, hda_nid_t cvt_nid)
{
	return 1 + snd_hda_codec_read(codec, cvt_nid, 0,
					AC_VERB_GET_CVT_CHAN_COUNT, 0);
}

static void hdmi_set_channel_count(struct hda_codec *codec,
				   hda_nid_t cvt_nid, int chs)
{
	if (chs != hdmi_get_channel_count(codec, cvt_nid))
		snd_hda_codec_write(codec, cvt_nid, 0,
				    AC_VERB_SET_CVT_CHAN_COUNT, chs - 1);
}


/*
 * Channel mapping routines
 */

/*
 * Compute derived values in channel_allocations[].
 */
static void init_channel_allocations(void)
{
	int i, j;
	struct cea_channel_speaker_allocation *p;

	for (i = 0; i < ARRAY_SIZE(channel_allocations); i++) {
		p = channel_allocations + i;
		p->channels = 0;
		p->spk_mask = 0;
		for (j = 0; j < ARRAY_SIZE(p->speakers); j++)
			if (p->speakers[j]) {
				p->channels++;
				p->spk_mask |= p->speakers[j];
			}
	}
}

static int get_channel_allocation_order(int ca)
{
	int i;

	for (i = 0; i < ARRAY_SIZE(channel_allocations); i++) {
		if (channel_allocations[i].ca_index == ca)
			break;
	}
	return i;
}

/*
 * The transformation takes two steps:
 *
 *	eld->spk_alloc => (eld_speaker_allocation_bits[]) => spk_mask
 *	      spk_mask => (channel_allocations[])         => ai->CA
 *
 * TODO: it could select the wrong CA from multiple candidates.
*/
static int hdmi_channel_allocation(struct hdmi_eld *eld, int channels)
{
	int i;
	int ca = 0;
	int spk_mask = 0;
	char buf[SND_PRINT_CHANNEL_ALLOCATION_ADVISED_BUFSIZE];

	/*
	 * CA defaults to 0 for basic stereo audio
	 */
	if (channels <= 2)
		return 0;

	/*
	 * expand ELD's speaker allocation mask
	 *
	 * ELD tells the speaker mask in a compact(paired) form,
	 * expand ELD's notions to match the ones used by Audio InfoFrame.
	 */
	for (i = 0; i < ARRAY_SIZE(eld_speaker_allocation_bits); i++) {
		if (eld->info.spk_alloc & (1 << i))
			spk_mask |= eld_speaker_allocation_bits[i];
	}

	/* search for the first working match in the CA table */
	for (i = 0; i < ARRAY_SIZE(channel_allocations); i++) {
		if (channels == channel_allocations[i].channels &&
		    (spk_mask & channel_allocations[i].spk_mask) ==
				channel_allocations[i].spk_mask) {
			ca = channel_allocations[i].ca_index;
			break;
		}
	}

	if (!ca) {
		/* if there was no match, select the regular ALSA channel
		 * allocation with the matching number of channels */
		for (i = 0; i < ARRAY_SIZE(channel_allocations); i++) {
			if (channels == channel_allocations[i].channels) {
				ca = channel_allocations[i].ca_index;
				break;
			}
		}
	}

	snd_print_channel_allocation(eld->info.spk_alloc, buf, sizeof(buf));
	snd_printdd("HDMI: select CA 0x%x for %d-channel allocation: %s\n",
		    ca, channels, buf);

	return ca;
}

static void hdmi_debug_channel_mapping(struct hda_codec *codec,
				       hda_nid_t pin_nid)
{
#ifdef CONFIG_SND_DEBUG_VERBOSE
	int i;
	int slot;

	for (i = 0; i < 8; i++) {
		slot = snd_hda_codec_read(codec, pin_nid, 0,
						AC_VERB_GET_HDMI_CHAN_SLOT, i);
		printk(KERN_DEBUG "HDMI: ASP channel %d => slot %d\n",
						slot >> 4, slot & 0xf);
	}
#endif
}


static void hdmi_std_setup_channel_mapping(struct hda_codec *codec,
				       hda_nid_t pin_nid,
				       bool non_pcm,
				       int ca)
{
	int i;
	int err;
	int order;
	int non_pcm_mapping[8];

	order = get_channel_allocation_order(ca);

	if (hdmi_channel_mapping[ca][1] == 0) {
		for (i = 0; i < channel_allocations[order].channels; i++)
			hdmi_channel_mapping[ca][i] = i | (i << 4);
		for (; i < 8; i++)
			hdmi_channel_mapping[ca][i] = 0xf | (i << 4);
	}

	if (non_pcm) {
		for (i = 0; i < channel_allocations[order].channels; i++)
			non_pcm_mapping[i] = i | (i << 4);
		for (; i < 8; i++)
			non_pcm_mapping[i] = 0xf | (i << 4);
	}

	for (i = 0; i < 8; i++) {
		err = snd_hda_codec_write(codec, pin_nid, 0,
					  AC_VERB_SET_HDMI_CHAN_SLOT,
					  non_pcm ? non_pcm_mapping[i] : hdmi_channel_mapping[ca][i]);
		if (err) {
			snd_printdd(KERN_NOTICE
				    "HDMI: channel mapping failed\n");
			break;
		}
	}

	hdmi_debug_channel_mapping(codec, pin_nid);
}

struct channel_map_table {
	unsigned char map;		/* ALSA API channel map position */
	unsigned char cea_slot;		/* CEA slot value */
	int spk_mask;			/* speaker position bit mask */
};

static struct channel_map_table map_tables[] = {
	{ SNDRV_CHMAP_FL,	0x00,	FL },
	{ SNDRV_CHMAP_FR,	0x01,	FR },
	{ SNDRV_CHMAP_RL,	0x04,	RL },
	{ SNDRV_CHMAP_RR,	0x05,	RR },
	{ SNDRV_CHMAP_LFE,	0x02,	LFE },
	{ SNDRV_CHMAP_FC,	0x03,	FC },
	{ SNDRV_CHMAP_RLC,	0x06,	RLC },
	{ SNDRV_CHMAP_RRC,	0x07,	RRC },
	{} /* terminator */
};

/* from ALSA API channel position to speaker bit mask */
static int to_spk_mask(unsigned char c)
{
	struct channel_map_table *t = map_tables;
	for (; t->map; t++) {
		if (t->map == c)
			return t->spk_mask;
	}
	return 0;
}

/* from ALSA API channel position to CEA slot */
static int to_cea_slot(unsigned char c)
{
	struct channel_map_table *t = map_tables;
	for (; t->map; t++) {
		if (t->map == c)
			return t->cea_slot;
	}
	return 0x0f;
}

/* from CEA slot to ALSA API channel position */
static int from_cea_slot(unsigned char c)
{
	struct channel_map_table *t = map_tables;
	for (; t->map; t++) {
		if (t->cea_slot == c)
			return t->map;
	}
	return 0;
}

/* from speaker bit mask to ALSA API channel position */
static int spk_to_chmap(int spk)
{
	struct channel_map_table *t = map_tables;
	for (; t->map; t++) {
		if (t->spk_mask == spk)
			return t->map;
	}
	return 0;
}

/* get the CA index corresponding to the given ALSA API channel map */
static int hdmi_manual_channel_allocation(int chs, unsigned char *map)
{
	int i, spks = 0, spk_mask = 0;

	for (i = 0; i < chs; i++) {
		int mask = to_spk_mask(map[i]);
		if (mask) {
			spk_mask |= mask;
			spks++;
		}
	}

	for (i = 0; i < ARRAY_SIZE(channel_allocations); i++) {
		if ((chs == channel_allocations[i].channels ||
		     spks == channel_allocations[i].channels) &&
		    (spk_mask & channel_allocations[i].spk_mask) ==
				channel_allocations[i].spk_mask)
			return channel_allocations[i].ca_index;
	}
	return -1;
}

/* set up the channel slots for the given ALSA API channel map */
static int hdmi_manual_setup_channel_mapping(struct hda_codec *codec,
					     hda_nid_t pin_nid,
					     int chs, unsigned char *map)
{
	int i;
	for (i = 0; i < 8; i++) {
		int val, err;
		if (i < chs)
			val = to_cea_slot(map[i]);
		else
			val = 0xf;
		val |= (i << 4);
		err = snd_hda_codec_write(codec, pin_nid, 0,
					  AC_VERB_SET_HDMI_CHAN_SLOT, val);
		if (err)
			return -EINVAL;
	}
	return 0;
}

/* store ALSA API channel map from the current default map */
static void hdmi_setup_fake_chmap(unsigned char *map, int ca)
{
	int i;
	int ordered_ca = get_channel_allocation_order(ca);
	for (i = 0; i < 8; i++) {
		if (i < channel_allocations[ordered_ca].channels)
			map[i] = from_cea_slot(hdmi_channel_mapping[ca][i] & 0x0f);
		else
			map[i] = 0;
	}
}

static void hdmi_setup_channel_mapping(struct hda_codec *codec,
				       hda_nid_t pin_nid, bool non_pcm, int ca,
				       int channels, unsigned char *map,
				       bool chmap_set)
{
	if (!non_pcm && chmap_set) {
		hdmi_manual_setup_channel_mapping(codec, pin_nid,
						  channels, map);
	} else {
		hdmi_std_setup_channel_mapping(codec, pin_nid, non_pcm, ca);
		hdmi_setup_fake_chmap(map, ca);
	}
}

/*
 * Audio InfoFrame routines
 */

/*
 * Enable Audio InfoFrame Transmission
 */
static void hdmi_start_infoframe_trans(struct hda_codec *codec,
				       hda_nid_t pin_nid)
{
	hdmi_set_dip_index(codec, pin_nid, 0x0, 0x0);
	snd_hda_codec_write(codec, pin_nid, 0, AC_VERB_SET_HDMI_DIP_XMIT,
						AC_DIPXMIT_BEST);
}

/*
 * Disable Audio InfoFrame Transmission
 */
static void hdmi_stop_infoframe_trans(struct hda_codec *codec,
				      hda_nid_t pin_nid)
{
	hdmi_set_dip_index(codec, pin_nid, 0x0, 0x0);
	snd_hda_codec_write(codec, pin_nid, 0, AC_VERB_SET_HDMI_DIP_XMIT,
						AC_DIPXMIT_DISABLE);
}

static void hdmi_debug_dip_size(struct hda_codec *codec, hda_nid_t pin_nid)
{
#ifdef CONFIG_SND_DEBUG_VERBOSE
	int i;
	int size;

	size = snd_hdmi_get_eld_size(codec, pin_nid);
	printk(KERN_DEBUG "HDMI: ELD buf size is %d\n", size);

	for (i = 0; i < 8; i++) {
		size = snd_hda_codec_read(codec, pin_nid, 0,
						AC_VERB_GET_HDMI_DIP_SIZE, i);
		printk(KERN_DEBUG "HDMI: DIP GP[%d] buf size is %d\n", i, size);
	}
#endif
}

static void hdmi_clear_dip_buffers(struct hda_codec *codec, hda_nid_t pin_nid)
{
#ifdef BE_PARANOID
	int i, j;
	int size;
	int pi, bi;
	for (i = 0; i < 8; i++) {
		size = snd_hda_codec_read(codec, pin_nid, 0,
						AC_VERB_GET_HDMI_DIP_SIZE, i);
		if (size == 0)
			continue;

		hdmi_set_dip_index(codec, pin_nid, i, 0x0);
		for (j = 1; j < 1000; j++) {
			hdmi_write_dip_byte(codec, pin_nid, 0x0);
			hdmi_get_dip_index(codec, pin_nid, &pi, &bi);
			if (pi != i)
				snd_printd(KERN_INFO "dip index %d: %d != %d\n",
						bi, pi, i);
			if (bi == 0) /* byte index wrapped around */
				break;
		}
		snd_printd(KERN_INFO
			"HDMI: DIP GP[%d] buf reported size=%d, written=%d\n",
			i, size, j);
	}
#endif
}

static void hdmi_checksum_audio_infoframe(struct hdmi_audio_infoframe *hdmi_ai)
{
	u8 *bytes = (u8 *)hdmi_ai;
	u8 sum = 0;
	int i;

	hdmi_ai->checksum = 0;

	for (i = 0; i < sizeof(*hdmi_ai); i++)
		sum += bytes[i];

	hdmi_ai->checksum = -sum;
}

static void hdmi_fill_audio_infoframe(struct hda_codec *codec,
				      hda_nid_t pin_nid,
				      u8 *dip, int size)
{
	int i;

	hdmi_debug_dip_size(codec, pin_nid);
	hdmi_clear_dip_buffers(codec, pin_nid); /* be paranoid */

	hdmi_set_dip_index(codec, pin_nid, 0x0, 0x0);
	for (i = 0; i < size; i++)
		hdmi_write_dip_byte(codec, pin_nid, dip[i]);
}

static bool hdmi_infoframe_uptodate(struct hda_codec *codec, hda_nid_t pin_nid,
				    u8 *dip, int size)
{
	u8 val;
	int i;

	if (snd_hda_codec_read(codec, pin_nid, 0, AC_VERB_GET_HDMI_DIP_XMIT, 0)
							    != AC_DIPXMIT_BEST)
		return false;

	hdmi_set_dip_index(codec, pin_nid, 0x0, 0x0);
	for (i = 0; i < size; i++) {
		val = snd_hda_codec_read(codec, pin_nid, 0,
					 AC_VERB_GET_HDMI_DIP_DATA, 0);
		if (val != dip[i])
			return false;
	}

	return true;
}

static void hdmi_setup_audio_infoframe(struct hda_codec *codec,
				       struct hdmi_spec_per_pin *per_pin,
				       bool non_pcm)
{
	hda_nid_t pin_nid = per_pin->pin_nid;
	int channels = per_pin->channels;
	struct hdmi_eld *eld;
	int ca;
	union audio_infoframe ai;

	if (!channels)
		return;

	eld = &per_pin->sink_eld;
	if (!eld->monitor_present)
		return;

	if (!non_pcm && per_pin->chmap_set)
		ca = hdmi_manual_channel_allocation(channels, per_pin->chmap);
	else
		ca = hdmi_channel_allocation(eld, channels);
	if (ca < 0)
		ca = 0;

	memset(&ai, 0, sizeof(ai));
	if (eld->info.conn_type == 0) { /* HDMI */
		struct hdmi_audio_infoframe *hdmi_ai = &ai.hdmi;

		hdmi_ai->type		= 0x84;
		hdmi_ai->ver		= 0x01;
		hdmi_ai->len		= 0x0a;
		hdmi_ai->CC02_CT47	= channels - 1;
		hdmi_ai->CA		= ca;
		hdmi_checksum_audio_infoframe(hdmi_ai);
	} else if (eld->info.conn_type == 1) { /* DisplayPort */
		struct dp_audio_infoframe *dp_ai = &ai.dp;

		dp_ai->type		= 0x84;
		dp_ai->len		= 0x1b;
		dp_ai->ver		= 0x11 << 2;
		dp_ai->CC02_CT47	= channels - 1;
		dp_ai->CA		= ca;
	} else {
		snd_printd("HDMI: unknown connection type at pin %d\n",
			    pin_nid);
		return;
	}

	/*
	 * always configure channel mapping, it may have been changed by the
	 * user in the meantime
	 */
	hdmi_setup_channel_mapping(codec, pin_nid, non_pcm, ca,
				   channels, per_pin->chmap,
				   per_pin->chmap_set);

	/*
	 * sizeof(ai) is used instead of sizeof(*hdmi_ai) or
	 * sizeof(*dp_ai) to avoid partial match/update problems when
	 * the user switches between HDMI/DP monitors.
	 */
	if (!hdmi_infoframe_uptodate(codec, pin_nid, ai.bytes,
					sizeof(ai))) {
		snd_printdd("hdmi_setup_audio_infoframe: "
			    "pin=%d channels=%d\n",
			    pin_nid,
			    channels);
		hdmi_stop_infoframe_trans(codec, pin_nid);
		hdmi_fill_audio_infoframe(codec, pin_nid,
					    ai.bytes, sizeof(ai));
		hdmi_start_infoframe_trans(codec, pin_nid);
	}

	per_pin->non_pcm = non_pcm;
}


/*
 * Unsolicited events
 */

static void hdmi_present_sense(struct hdmi_spec_per_pin *per_pin, int repoll);

static void hdmi_intrinsic_event(struct hda_codec *codec, unsigned int res)
{
	struct hdmi_spec *spec = codec->spec;
	int tag = res >> AC_UNSOL_RES_TAG_SHIFT;
	int pin_nid;
	int pin_idx;
	struct hda_jack_tbl *jack;

	jack = snd_hda_jack_tbl_get_from_tag(codec, tag);
	if (!jack)
		return;
	pin_nid = jack->nid;
	jack->jack_dirty = 1;

	_snd_printd(SND_PR_VERBOSE,
		"HDMI hot plug event: Codec=%d Pin=%d Presence_Detect=%d ELD_Valid=%d\n",
		codec->addr, pin_nid,
		!!(res & AC_UNSOL_RES_PD), !!(res & AC_UNSOL_RES_ELDV));

	pin_idx = pin_nid_to_pin_index(spec, pin_nid);
	if (pin_idx < 0)
		return;

	hdmi_present_sense(get_pin(spec, pin_idx), 1);
	snd_hda_jack_report_sync(codec);
}

static void hdmi_non_intrinsic_event(struct hda_codec *codec, unsigned int res)
{
	int tag = res >> AC_UNSOL_RES_TAG_SHIFT;
	int subtag = (res & AC_UNSOL_RES_SUBTAG) >> AC_UNSOL_RES_SUBTAG_SHIFT;
	int cp_state = !!(res & AC_UNSOL_RES_CP_STATE);
	int cp_ready = !!(res & AC_UNSOL_RES_CP_READY);

	printk(KERN_INFO
		"HDMI CP event: CODEC=%d TAG=%d SUBTAG=0x%x CP_STATE=%d CP_READY=%d\n",
		codec->addr,
		tag,
		subtag,
		cp_state,
		cp_ready);

	/* TODO */
	if (cp_state)
		;
	if (cp_ready)
		;
}


static void hdmi_unsol_event(struct hda_codec *codec, unsigned int res)
{
	int tag = res >> AC_UNSOL_RES_TAG_SHIFT;
	int subtag = (res & AC_UNSOL_RES_SUBTAG) >> AC_UNSOL_RES_SUBTAG_SHIFT;

	if (!snd_hda_jack_tbl_get_from_tag(codec, tag)) {
		snd_printd(KERN_INFO "Unexpected HDMI event tag 0x%x\n", tag);
		return;
	}

	if (subtag == 0)
		hdmi_intrinsic_event(codec, res);
	else
		hdmi_non_intrinsic_event(codec, res);
}

static void haswell_verify_pin_D0(struct hda_codec *codec, hda_nid_t nid)
{
	int pwr, lamp, ramp;

	pwr = snd_hda_codec_read(codec, nid, 0, AC_VERB_GET_POWER_STATE, 0);
	pwr = (pwr & AC_PWRST_ACTUAL) >> AC_PWRST_ACTUAL_SHIFT;
	if (pwr != AC_PWRST_D0) {
		snd_hda_codec_write(codec, nid, 0, AC_VERB_SET_POWER_STATE,
				    AC_PWRST_D0);
		msleep(40);
		pwr = snd_hda_codec_read(codec, nid, 0, AC_VERB_GET_POWER_STATE, 0);
		pwr = (pwr & AC_PWRST_ACTUAL) >> AC_PWRST_ACTUAL_SHIFT;
		snd_printd("Haswell HDMI audio: Power for pin 0x%x is now D%d\n", nid, pwr);
	}

	lamp = snd_hda_codec_read(codec, nid, 0,
				  AC_VERB_GET_AMP_GAIN_MUTE,
				  AC_AMP_GET_LEFT | AC_AMP_GET_OUTPUT);
	ramp = snd_hda_codec_read(codec, nid, 0,
				  AC_VERB_GET_AMP_GAIN_MUTE,
				  AC_AMP_GET_RIGHT | AC_AMP_GET_OUTPUT);
	if (lamp != ramp) {
		snd_hda_codec_write(codec, nid, 0, AC_VERB_SET_AMP_GAIN_MUTE,
				    AC_AMP_SET_RIGHT | AC_AMP_SET_OUTPUT | lamp);

		lamp = snd_hda_codec_read(codec, nid, 0,
				  AC_VERB_GET_AMP_GAIN_MUTE,
				  AC_AMP_GET_LEFT | AC_AMP_GET_OUTPUT);
		ramp = snd_hda_codec_read(codec, nid, 0,
				  AC_VERB_GET_AMP_GAIN_MUTE,
				  AC_AMP_GET_RIGHT | AC_AMP_GET_OUTPUT);
		snd_printd("Haswell HDMI audio: Mute after set on pin 0x%x: [0x%x 0x%x]\n", nid, lamp, ramp);
	}
}

/*
 * Callbacks
 */

/* HBR should be Non-PCM, 8 channels */
#define is_hbr_format(format) \
	((format & AC_FMT_TYPE_NON_PCM) && (format & AC_FMT_CHAN_MASK) == 7)

static int hdmi_setup_stream(struct hda_codec *codec, hda_nid_t cvt_nid,
			      hda_nid_t pin_nid, u32 stream_tag, int format)
{
	int pinctl;
	int new_pinctl = 0;

	if (codec->vendor_id == 0x80862807)
		haswell_verify_pin_D0(codec, pin_nid);

	if (snd_hda_query_pin_caps(codec, pin_nid) & AC_PINCAP_HBR) {
		pinctl = snd_hda_codec_read(codec, pin_nid, 0,
					    AC_VERB_GET_PIN_WIDGET_CONTROL, 0);

		new_pinctl = pinctl & ~AC_PINCTL_EPT;
		if (is_hbr_format(format))
			new_pinctl |= AC_PINCTL_EPT_HBR;
		else
			new_pinctl |= AC_PINCTL_EPT_NATIVE;

		snd_printdd("hdmi_setup_stream: "
			    "NID=0x%x, %spinctl=0x%x\n",
			    pin_nid,
			    pinctl == new_pinctl ? "" : "new-",
			    new_pinctl);

		if (pinctl != new_pinctl)
			snd_hda_codec_write(codec, pin_nid, 0,
					    AC_VERB_SET_PIN_WIDGET_CONTROL,
					    new_pinctl);

	}
	if (is_hbr_format(format) && !new_pinctl) {
		snd_printdd("hdmi_setup_stream: HBR is not supported\n");
		return -EINVAL;
	}

	snd_hda_codec_setup_stream(codec, cvt_nid, stream_tag, 0, format);
	return 0;
}

/*
 * HDA PCM callbacks
 */
static int hdmi_pcm_open(struct hda_pcm_stream *hinfo,
			 struct hda_codec *codec,
			 struct snd_pcm_substream *substream)
{
	struct hdmi_spec *spec = codec->spec;
	struct snd_pcm_runtime *runtime = substream->runtime;
	int pin_idx, cvt_idx, mux_idx = 0;
	struct hdmi_spec_per_pin *per_pin;
	struct hdmi_eld *eld;
	struct hdmi_spec_per_cvt *per_cvt = NULL;

	/* Validate hinfo */
	pin_idx = hinfo_to_pin_index(spec, hinfo);
	if (snd_BUG_ON(pin_idx < 0))
		return -EINVAL;
	per_pin = get_pin(spec, pin_idx);
	eld = &per_pin->sink_eld;

	/* Dynamically assign converter to stream */
	for (cvt_idx = 0; cvt_idx < spec->num_cvts; cvt_idx++) {
		per_cvt = get_cvt(spec, cvt_idx);

		/* Must not already be assigned */
		if (per_cvt->assigned)
			continue;
		/* Must be in pin's mux's list of converters */
		for (mux_idx = 0; mux_idx < per_pin->num_mux_nids; mux_idx++)
			if (per_pin->mux_nids[mux_idx] == per_cvt->cvt_nid)
				break;
		/* Not in mux list */
		if (mux_idx == per_pin->num_mux_nids)
			continue;
		break;
	}
	/* No free converters */
	if (cvt_idx == spec->num_cvts)
		return -ENODEV;

	/* Claim converter */
	per_cvt->assigned = 1;
	hinfo->nid = per_cvt->cvt_nid;

	snd_hda_codec_write_cache(codec, per_pin->pin_nid, 0,
			    AC_VERB_SET_CONNECT_SEL,
			    mux_idx);
	snd_hda_spdif_ctls_assign(codec, pin_idx, per_cvt->cvt_nid);

	/* Initially set the converter's capabilities */
	hinfo->channels_min = per_cvt->channels_min;
	hinfo->channels_max = per_cvt->channels_max;
	hinfo->rates = per_cvt->rates;
	hinfo->formats = per_cvt->formats;
	hinfo->maxbps = per_cvt->maxbps;

	/* Restrict capabilities by ELD if this isn't disabled */
	if (!static_hdmi_pcm && eld->eld_valid) {
		snd_hdmi_eld_update_pcm_info(&eld->info, hinfo);
		if (hinfo->channels_min > hinfo->channels_max ||
		    !hinfo->rates || !hinfo->formats) {
			per_cvt->assigned = 0;
			hinfo->nid = 0;
			snd_hda_spdif_ctls_unassign(codec, pin_idx);
			return -ENODEV;
		}
	}

	/* Store the updated parameters */
	runtime->hw.channels_min = hinfo->channels_min;
	runtime->hw.channels_max = hinfo->channels_max;
	runtime->hw.formats = hinfo->formats;
	runtime->hw.rates = hinfo->rates;

	snd_pcm_hw_constraint_step(substream->runtime, 0,
				   SNDRV_PCM_HW_PARAM_CHANNELS, 2);
	return 0;
}

/*
 * HDA/HDMI auto parsing
 */
static int hdmi_read_pin_conn(struct hda_codec *codec, int pin_idx)
{
	struct hdmi_spec *spec = codec->spec;
	struct hdmi_spec_per_pin *per_pin = get_pin(spec, pin_idx);
	hda_nid_t pin_nid = per_pin->pin_nid;

	if (!(get_wcaps(codec, pin_nid) & AC_WCAP_CONN_LIST)) {
		snd_printk(KERN_WARNING
			   "HDMI: pin %d wcaps %#x "
			   "does not support connection list\n",
			   pin_nid, get_wcaps(codec, pin_nid));
		return -EINVAL;
	}

	per_pin->num_mux_nids = snd_hda_get_connections(codec, pin_nid,
							per_pin->mux_nids,
							HDA_MAX_CONNECTIONS);

	return 0;
}

static void hdmi_present_sense(struct hdmi_spec_per_pin *per_pin, int repoll)
{
	struct hda_codec *codec = per_pin->codec;
	struct hdmi_spec *spec = codec->spec;
	struct hdmi_eld *eld = &spec->temp_eld;
	struct hdmi_eld *pin_eld = &per_pin->sink_eld;
	hda_nid_t pin_nid = per_pin->pin_nid;
	/*
	 * Always execute a GetPinSense verb here, even when called from
	 * hdmi_intrinsic_event; for some NVIDIA HW, the unsolicited
	 * response's PD bit is not the real PD value, but indicates that
	 * the real PD value changed. An older version of the HD-audio
	 * specification worked this way. Hence, we just ignore the data in
	 * the unsolicited response to avoid custom WARs.
	 */
	int present = snd_hda_pin_sense(codec, pin_nid);
	bool update_eld = false;
	bool eld_changed = false;

	pin_eld->monitor_present = !!(present & AC_PINSENSE_PRESENCE);
	if (pin_eld->monitor_present)
		eld->eld_valid  = !!(present & AC_PINSENSE_ELDV);
	else
		eld->eld_valid = false;

	_snd_printd(SND_PR_VERBOSE,
		"HDMI status: Codec=%d Pin=%d Presence_Detect=%d ELD_Valid=%d\n",
		codec->addr, pin_nid, pin_eld->monitor_present, eld->eld_valid);

	if (eld->eld_valid) {
		if (snd_hdmi_get_eld(codec, pin_nid, eld->eld_buffer,
						     &eld->eld_size) < 0)
			eld->eld_valid = false;
		else {
			memset(&eld->info, 0, sizeof(struct parsed_hdmi_eld));
			if (snd_hdmi_parse_eld(&eld->info, eld->eld_buffer,
						    eld->eld_size) < 0)
				eld->eld_valid = false;
		}

		if (eld->eld_valid) {
			snd_hdmi_show_eld(&eld->info);
			update_eld = true;
		}
		else if (repoll) {
			queue_delayed_work(codec->bus->workq,
					   &per_pin->work,
					   msecs_to_jiffies(300));
			return;
		}
	}

	mutex_lock(&pin_eld->lock);
	if (pin_eld->eld_valid && !eld->eld_valid) {
		update_eld = true;
		eld_changed = true;
	}
	if (update_eld) {
		bool old_eld_valid = pin_eld->eld_valid;
		pin_eld->eld_valid = eld->eld_valid;
		eld_changed = pin_eld->eld_size != eld->eld_size ||
			      memcmp(pin_eld->eld_buffer, eld->eld_buffer,
				     eld->eld_size) != 0;
		if (eld_changed)
			memcpy(pin_eld->eld_buffer, eld->eld_buffer,
			       eld->eld_size);
		pin_eld->eld_size = eld->eld_size;
		pin_eld->info = eld->info;

		/* Haswell-specific workaround: re-setup when the transcoder is
		 * changed during the stream playback
		 */
		if (codec->vendor_id == 0x80862807 &&
		    eld->eld_valid && !old_eld_valid && per_pin->setup) {
			snd_hda_codec_write(codec, pin_nid, 0,
					    AC_VERB_SET_AMP_GAIN_MUTE,
					    AMP_OUT_UNMUTE);
			hdmi_setup_audio_infoframe(codec, per_pin,
						   per_pin->non_pcm);
		}
	}
	mutex_unlock(&pin_eld->lock);

	if (eld_changed)
		snd_ctl_notify(codec->bus->card,
			       SNDRV_CTL_EVENT_MASK_VALUE | SNDRV_CTL_EVENT_MASK_INFO,
			       &per_pin->eld_ctl->id);
}

static void hdmi_repoll_eld(struct work_struct *work)
{
	struct hdmi_spec_per_pin *per_pin =
	container_of(to_delayed_work(work), struct hdmi_spec_per_pin, work);

	if (per_pin->repoll_count++ > 6)
		per_pin->repoll_count = 0;

	hdmi_present_sense(per_pin, per_pin->repoll_count);
}

static void intel_haswell_fixup_connect_list(struct hda_codec *codec,
					     hda_nid_t nid);

static int hdmi_add_pin(struct hda_codec *codec, hda_nid_t pin_nid)
{
	struct hdmi_spec *spec = codec->spec;
	unsigned int caps, config;
	int pin_idx;
	struct hdmi_spec_per_pin *per_pin;
	int err;

	caps = snd_hda_query_pin_caps(codec, pin_nid);
	if (!(caps & (AC_PINCAP_HDMI | AC_PINCAP_DP)))
		return 0;

	config = snd_hda_codec_get_pincfg(codec, pin_nid);
	if (get_defcfg_connect(config) == AC_JACK_PORT_NONE)
		return 0;

	if (codec->vendor_id == 0x80862807)
		intel_haswell_fixup_connect_list(codec, pin_nid);

	pin_idx = spec->num_pins;
	per_pin = snd_array_new(&spec->pins);
	if (!per_pin)
		return -ENOMEM;

	per_pin->pin_nid = pin_nid;
	per_pin->non_pcm = false;

	err = hdmi_read_pin_conn(codec, pin_idx);
	if (err < 0)
		return err;

	spec->num_pins++;

	return 0;
}

static int hdmi_add_cvt(struct hda_codec *codec, hda_nid_t cvt_nid)
{
	struct hdmi_spec *spec = codec->spec;
	struct hdmi_spec_per_cvt *per_cvt;
	unsigned int chans;
	int err;

	chans = get_wcaps(codec, cvt_nid);
	chans = get_wcaps_channels(chans);

	per_cvt = snd_array_new(&spec->cvts);
	if (!per_cvt)
		return -ENOMEM;

	per_cvt->cvt_nid = cvt_nid;
	per_cvt->channels_min = 2;
	if (chans <= 16) {
		per_cvt->channels_max = chans;
		if (chans > spec->channels_max)
			spec->channels_max = chans;
	}

	err = snd_hda_query_supported_pcm(codec, cvt_nid,
					  &per_cvt->rates,
					  &per_cvt->formats,
					  &per_cvt->maxbps);
	if (err < 0)
		return err;

	if (spec->num_cvts < ARRAY_SIZE(spec->cvt_nids))
		spec->cvt_nids[spec->num_cvts] = cvt_nid;
	spec->num_cvts++;

	return 0;
}

static int hdmi_parse_codec(struct hda_codec *codec)
{
	hda_nid_t nid;
	int i, nodes;

	nodes = snd_hda_get_sub_nodes(codec, codec->afg, &nid);
	if (!nid || nodes < 0) {
		snd_printk(KERN_WARNING "HDMI: failed to get afg sub nodes\n");
		return -EINVAL;
	}

	for (i = 0; i < nodes; i++, nid++) {
		unsigned int caps;
		unsigned int type;

		caps = get_wcaps(codec, nid);
		type = get_wcaps_type(caps);

		if (!(caps & AC_WCAP_DIGITAL))
			continue;

		switch (type) {
		case AC_WID_AUD_OUT:
			hdmi_add_cvt(codec, nid);
			break;
		case AC_WID_PIN:
			hdmi_add_pin(codec, nid);
			break;
		}
	}

#ifdef CONFIG_PM
	/* We're seeing some problems with unsolicited hot plug events on
	 * PantherPoint after S3, if this is not enabled */
	if (codec->vendor_id == 0x80862806)
		codec->bus->power_keep_link_on = 1;
	/*
	 * G45/IbexPeak don't support EPSS: the unsolicited pin hot plug event
	 * can be lost and presence sense verb will become inaccurate if the
	 * HDA link is powered off at hot plug or hw initialization time.
	 */
	else if (!(snd_hda_param_read(codec, codec->afg, AC_PAR_POWER_STATE) &
	      AC_PWRST_EPSS))
		codec->bus->power_keep_link_on = 1;
#endif

	return 0;
}

/*
 */
static bool check_non_pcm_per_cvt(struct hda_codec *codec, hda_nid_t cvt_nid)
{
	struct hda_spdif_out *spdif;
	bool non_pcm;

	mutex_lock(&codec->spdif_mutex);
	spdif = snd_hda_spdif_out_of_nid(codec, cvt_nid);
	non_pcm = !!(spdif->status & IEC958_AES0_NONAUDIO);
	mutex_unlock(&codec->spdif_mutex);
	return non_pcm;
}


/*
 * HDMI callbacks
 */

static int generic_hdmi_playback_pcm_prepare(struct hda_pcm_stream *hinfo,
					   struct hda_codec *codec,
					   unsigned int stream_tag,
					   unsigned int format,
					   struct snd_pcm_substream *substream)
{
	hda_nid_t cvt_nid = hinfo->nid;
	struct hdmi_spec *spec = codec->spec;
	int pin_idx = hinfo_to_pin_index(spec, hinfo);
	struct hdmi_spec_per_pin *per_pin = get_pin(spec, pin_idx);
	hda_nid_t pin_nid = per_pin->pin_nid;
	bool non_pcm;
	int pinctl;

	non_pcm = check_non_pcm_per_cvt(codec, cvt_nid);
	per_pin->channels = substream->runtime->channels;
	per_pin->setup = true;

	hdmi_set_channel_count(codec, cvt_nid, substream->runtime->channels);

	hdmi_setup_audio_infoframe(codec, per_pin, non_pcm);
<<<<<<< HEAD
=======

	if (spec->dyn_pin_out) {
		pinctl = snd_hda_codec_read(codec, pin_nid, 0,
					    AC_VERB_GET_PIN_WIDGET_CONTROL, 0);
		snd_hda_codec_write(codec, pin_nid, 0,
				    AC_VERB_SET_PIN_WIDGET_CONTROL,
				    pinctl | PIN_OUT);
	}
>>>>>>> 2527c3d5

	return hdmi_setup_stream(codec, cvt_nid, pin_nid, stream_tag, format);
}

static int generic_hdmi_playback_pcm_cleanup(struct hda_pcm_stream *hinfo,
					     struct hda_codec *codec,
					     struct snd_pcm_substream *substream)
{
	snd_hda_codec_cleanup_stream(codec, hinfo->nid);
	return 0;
}

static int hdmi_pcm_close(struct hda_pcm_stream *hinfo,
			  struct hda_codec *codec,
			  struct snd_pcm_substream *substream)
{
	struct hdmi_spec *spec = codec->spec;
	int cvt_idx, pin_idx;
	struct hdmi_spec_per_cvt *per_cvt;
	struct hdmi_spec_per_pin *per_pin;
	int pinctl;

	if (hinfo->nid) {
		cvt_idx = cvt_nid_to_cvt_index(spec, hinfo->nid);
		if (snd_BUG_ON(cvt_idx < 0))
			return -EINVAL;
		per_cvt = get_cvt(spec, cvt_idx);

		snd_BUG_ON(!per_cvt->assigned);
		per_cvt->assigned = 0;
		hinfo->nid = 0;

		pin_idx = hinfo_to_pin_index(spec, hinfo);
		if (snd_BUG_ON(pin_idx < 0))
			return -EINVAL;
		per_pin = get_pin(spec, pin_idx);

		if (spec->dyn_pin_out) {
			pinctl = snd_hda_codec_read(codec, per_pin->pin_nid, 0,
					AC_VERB_GET_PIN_WIDGET_CONTROL, 0);
			snd_hda_codec_write(codec, per_pin->pin_nid, 0,
					    AC_VERB_SET_PIN_WIDGET_CONTROL,
					    pinctl & ~PIN_OUT);
		}

		snd_hda_spdif_ctls_unassign(codec, pin_idx);
		per_pin->chmap_set = false;
		memset(per_pin->chmap, 0, sizeof(per_pin->chmap));

		per_pin->setup = false;
		per_pin->channels = 0;
	}

	return 0;
}

static const struct hda_pcm_ops generic_ops = {
	.open = hdmi_pcm_open,
	.close = hdmi_pcm_close,
	.prepare = generic_hdmi_playback_pcm_prepare,
	.cleanup = generic_hdmi_playback_pcm_cleanup,
};

/*
 * ALSA API channel-map control callbacks
 */
static int hdmi_chmap_ctl_info(struct snd_kcontrol *kcontrol,
			       struct snd_ctl_elem_info *uinfo)
{
	struct snd_pcm_chmap *info = snd_kcontrol_chip(kcontrol);
	struct hda_codec *codec = info->private_data;
	struct hdmi_spec *spec = codec->spec;
	uinfo->type = SNDRV_CTL_ELEM_TYPE_INTEGER;
	uinfo->count = spec->channels_max;
	uinfo->value.integer.min = 0;
	uinfo->value.integer.max = SNDRV_CHMAP_LAST;
	return 0;
}

static int hdmi_chmap_ctl_tlv(struct snd_kcontrol *kcontrol, int op_flag,
			      unsigned int size, unsigned int __user *tlv)
{
	struct snd_pcm_chmap *info = snd_kcontrol_chip(kcontrol);
	struct hda_codec *codec = info->private_data;
	struct hdmi_spec *spec = codec->spec;
	const unsigned int valid_mask =
		FL | FR | RL | RR | LFE | FC | RLC | RRC;
	unsigned int __user *dst;
	int chs, count = 0;

	if (size < 8)
		return -ENOMEM;
	if (put_user(SNDRV_CTL_TLVT_CONTAINER, tlv))
		return -EFAULT;
	size -= 8;
	dst = tlv + 2;
	for (chs = 2; chs <= spec->channels_max; chs++) {
		int i, c;
		struct cea_channel_speaker_allocation *cap;
		cap = channel_allocations;
		for (i = 0; i < ARRAY_SIZE(channel_allocations); i++, cap++) {
			int chs_bytes = chs * 4;
			if (cap->channels != chs)
				continue;
			if (cap->spk_mask & ~valid_mask)
				continue;
			if (size < 8)
				return -ENOMEM;
			if (put_user(SNDRV_CTL_TLVT_CHMAP_VAR, dst) ||
			    put_user(chs_bytes, dst + 1))
				return -EFAULT;
			dst += 2;
			size -= 8;
			count += 8;
			if (size < chs_bytes)
				return -ENOMEM;
			size -= chs_bytes;
			count += chs_bytes;
			for (c = 7; c >= 0; c--) {
				int spk = cap->speakers[c];
				if (!spk)
					continue;
				if (put_user(spk_to_chmap(spk), dst))
					return -EFAULT;
				dst++;
			}
		}
	}
	if (put_user(count, tlv + 1))
		return -EFAULT;
	return 0;
}

static int hdmi_chmap_ctl_get(struct snd_kcontrol *kcontrol,
			      struct snd_ctl_elem_value *ucontrol)
{
	struct snd_pcm_chmap *info = snd_kcontrol_chip(kcontrol);
	struct hda_codec *codec = info->private_data;
	struct hdmi_spec *spec = codec->spec;
	int pin_idx = kcontrol->private_value;
	struct hdmi_spec_per_pin *per_pin = get_pin(spec, pin_idx);
	int i;

	for (i = 0; i < ARRAY_SIZE(per_pin->chmap); i++)
		ucontrol->value.integer.value[i] = per_pin->chmap[i];
	return 0;
}

static int hdmi_chmap_ctl_put(struct snd_kcontrol *kcontrol,
			      struct snd_ctl_elem_value *ucontrol)
{
	struct snd_pcm_chmap *info = snd_kcontrol_chip(kcontrol);
	struct hda_codec *codec = info->private_data;
	struct hdmi_spec *spec = codec->spec;
	int pin_idx = kcontrol->private_value;
	struct hdmi_spec_per_pin *per_pin = get_pin(spec, pin_idx);
	unsigned int ctl_idx;
	struct snd_pcm_substream *substream;
	unsigned char chmap[8];
	int i, ca, prepared = 0;

	ctl_idx = snd_ctl_get_ioffidx(kcontrol, &ucontrol->id);
	substream = snd_pcm_chmap_substream(info, ctl_idx);
	if (!substream || !substream->runtime)
		return 0; /* just for avoiding error from alsactl restore */
	switch (substream->runtime->status->state) {
	case SNDRV_PCM_STATE_OPEN:
	case SNDRV_PCM_STATE_SETUP:
		break;
	case SNDRV_PCM_STATE_PREPARED:
		prepared = 1;
		break;
	default:
		return -EBUSY;
	}
	memset(chmap, 0, sizeof(chmap));
	for (i = 0; i < ARRAY_SIZE(chmap); i++)
		chmap[i] = ucontrol->value.integer.value[i];
	if (!memcmp(chmap, per_pin->chmap, sizeof(chmap)))
		return 0;
	ca = hdmi_manual_channel_allocation(ARRAY_SIZE(chmap), chmap);
	if (ca < 0)
		return -EINVAL;
	per_pin->chmap_set = true;
	memcpy(per_pin->chmap, chmap, sizeof(chmap));
	if (prepared)
		hdmi_setup_audio_infoframe(codec, per_pin, per_pin->non_pcm);

	return 0;
}

static int generic_hdmi_build_pcms(struct hda_codec *codec)
{
	struct hdmi_spec *spec = codec->spec;
	int pin_idx;

	for (pin_idx = 0; pin_idx < spec->num_pins; pin_idx++) {
		struct hda_pcm *info;
		struct hda_pcm_stream *pstr;
		struct hdmi_spec_per_pin *per_pin;

		per_pin = get_pin(spec, pin_idx);
		sprintf(per_pin->pcm_name, "HDMI %d", pin_idx);
		info = snd_array_new(&spec->pcm_rec);
		if (!info)
			return -ENOMEM;
		info->name = per_pin->pcm_name;
		info->pcm_type = HDA_PCM_TYPE_HDMI;
		info->own_chmap = true;

		pstr = &info->stream[SNDRV_PCM_STREAM_PLAYBACK];
		pstr->substreams = 1;
		pstr->ops = generic_ops;
		/* other pstr fields are set in open */
	}

	codec->num_pcms = spec->num_pins;
	codec->pcm_info = spec->pcm_rec.list;

	return 0;
}

static int generic_hdmi_build_jack(struct hda_codec *codec, int pin_idx)
{
	char hdmi_str[32] = "HDMI/DP";
	struct hdmi_spec *spec = codec->spec;
	struct hdmi_spec_per_pin *per_pin = get_pin(spec, pin_idx);
	int pcmdev = get_pcm_rec(spec, pin_idx)->device;

	if (pcmdev > 0)
		sprintf(hdmi_str + strlen(hdmi_str), ",pcm=%d", pcmdev);
	if (!is_jack_detectable(codec, per_pin->pin_nid))
		strncat(hdmi_str, " Phantom",
			sizeof(hdmi_str) - strlen(hdmi_str) - 1);

	return snd_hda_jack_add_kctl(codec, per_pin->pin_nid, hdmi_str, 0);
}

static int generic_hdmi_build_controls(struct hda_codec *codec)
{
	struct hdmi_spec *spec = codec->spec;
	int err;
	int pin_idx;

	for (pin_idx = 0; pin_idx < spec->num_pins; pin_idx++) {
		struct hdmi_spec_per_pin *per_pin = get_pin(spec, pin_idx);

		err = generic_hdmi_build_jack(codec, pin_idx);
		if (err < 0)
			return err;

		err = snd_hda_create_dig_out_ctls(codec,
						  per_pin->pin_nid,
						  per_pin->mux_nids[0],
						  HDA_PCM_TYPE_HDMI);
		if (err < 0)
			return err;
		snd_hda_spdif_ctls_unassign(codec, pin_idx);

		/* add control for ELD Bytes */
		err = hdmi_create_eld_ctl(codec, pin_idx,
					  get_pcm_rec(spec, pin_idx)->device);

		if (err < 0)
			return err;

		hdmi_present_sense(per_pin, 0);
	}

	/* add channel maps */
	for (pin_idx = 0; pin_idx < spec->num_pins; pin_idx++) {
		struct snd_pcm_chmap *chmap;
		struct snd_kcontrol *kctl;
		int i;

		if (!codec->pcm_info[pin_idx].pcm)
			break;
		err = snd_pcm_add_chmap_ctls(codec->pcm_info[pin_idx].pcm,
					     SNDRV_PCM_STREAM_PLAYBACK,
					     NULL, 0, pin_idx, &chmap);
		if (err < 0)
			return err;
		/* override handlers */
		chmap->private_data = codec;
		kctl = chmap->kctl;
		for (i = 0; i < kctl->count; i++)
			kctl->vd[i].access |= SNDRV_CTL_ELEM_ACCESS_WRITE;
		kctl->info = hdmi_chmap_ctl_info;
		kctl->get = hdmi_chmap_ctl_get;
		kctl->put = hdmi_chmap_ctl_put;
		kctl->tlv.c = hdmi_chmap_ctl_tlv;
	}

	return 0;
}

static int generic_hdmi_init_per_pins(struct hda_codec *codec)
{
	struct hdmi_spec *spec = codec->spec;
	int pin_idx;

	for (pin_idx = 0; pin_idx < spec->num_pins; pin_idx++) {
		struct hdmi_spec_per_pin *per_pin = get_pin(spec, pin_idx);
		struct hdmi_eld *eld = &per_pin->sink_eld;

		per_pin->codec = codec;
		mutex_init(&eld->lock);
		INIT_DELAYED_WORK(&per_pin->work, hdmi_repoll_eld);
		snd_hda_eld_proc_new(codec, eld, pin_idx);
	}
	return 0;
}

static int generic_hdmi_init(struct hda_codec *codec)
{
	struct hdmi_spec *spec = codec->spec;
	int pin_idx;

	for (pin_idx = 0; pin_idx < spec->num_pins; pin_idx++) {
		struct hdmi_spec_per_pin *per_pin = get_pin(spec, pin_idx);
		hda_nid_t pin_nid = per_pin->pin_nid;

		hdmi_init_pin(codec, pin_nid);
		snd_hda_jack_detect_enable(codec, pin_nid, pin_nid);
	}
	return 0;
}

static void hdmi_array_init(struct hdmi_spec *spec, int nums)
{
	snd_array_init(&spec->pins, sizeof(struct hdmi_spec_per_pin), nums);
	snd_array_init(&spec->cvts, sizeof(struct hdmi_spec_per_cvt), nums);
	snd_array_init(&spec->pcm_rec, sizeof(struct hda_pcm), nums);
}

static void hdmi_array_free(struct hdmi_spec *spec)
{
	snd_array_free(&spec->pins);
	snd_array_free(&spec->cvts);
	snd_array_free(&spec->pcm_rec);
}

static void generic_hdmi_free(struct hda_codec *codec)
{
	struct hdmi_spec *spec = codec->spec;
	int pin_idx;

	for (pin_idx = 0; pin_idx < spec->num_pins; pin_idx++) {
		struct hdmi_spec_per_pin *per_pin = get_pin(spec, pin_idx);
		struct hdmi_eld *eld = &per_pin->sink_eld;

		cancel_delayed_work(&per_pin->work);
		snd_hda_eld_proc_free(codec, eld);
	}

	flush_workqueue(codec->bus->workq);
	hdmi_array_free(spec);
	kfree(spec);
}

static const struct hda_codec_ops generic_hdmi_patch_ops = {
	.init			= generic_hdmi_init,
	.free			= generic_hdmi_free,
	.build_pcms		= generic_hdmi_build_pcms,
	.build_controls		= generic_hdmi_build_controls,
	.unsol_event		= hdmi_unsol_event,
};


static void intel_haswell_fixup_connect_list(struct hda_codec *codec,
					     hda_nid_t nid)
{
	struct hdmi_spec *spec = codec->spec;
	hda_nid_t conns[4];
	int nconns;

	nconns = snd_hda_get_connections(codec, nid, conns, ARRAY_SIZE(conns));
	if (nconns == spec->num_cvts &&
	    !memcmp(conns, spec->cvt_nids, spec->num_cvts * sizeof(hda_nid_t)))
		return;

	/* override pins connection list */
	snd_printdd("hdmi: haswell: override pin connection 0x%x\n", nid);
	nconns = max(spec->num_cvts, 4);
	snd_hda_override_conn_list(codec, nid, spec->num_cvts, spec->cvt_nids);
}

#define INTEL_VENDOR_NID 0x08
#define INTEL_GET_VENDOR_VERB 0xf81
#define INTEL_SET_VENDOR_VERB 0x781
#define INTEL_EN_DP12			0x02 /* enable DP 1.2 features */
#define INTEL_EN_ALL_PIN_CVTS	0x01 /* enable 2nd & 3rd pins and convertors */

static void intel_haswell_enable_all_pins(struct hda_codec *codec,
					  bool update_tree)
{
	unsigned int vendor_param;

	vendor_param = snd_hda_codec_read(codec, INTEL_VENDOR_NID, 0,
				INTEL_GET_VENDOR_VERB, 0);
	if (vendor_param == -1 || vendor_param & INTEL_EN_ALL_PIN_CVTS)
		return;

	vendor_param |= INTEL_EN_ALL_PIN_CVTS;
	vendor_param = snd_hda_codec_read(codec, INTEL_VENDOR_NID, 0,
				INTEL_SET_VENDOR_VERB, vendor_param);
	if (vendor_param == -1)
		return;

	if (update_tree)
		snd_hda_codec_update_widgets(codec);
}

static void intel_haswell_fixup_enable_dp12(struct hda_codec *codec)
{
	unsigned int vendor_param;

	vendor_param = snd_hda_codec_read(codec, INTEL_VENDOR_NID, 0,
				INTEL_GET_VENDOR_VERB, 0);
	if (vendor_param == -1 || vendor_param & INTEL_EN_DP12)
		return;

	/* enable DP1.2 mode */
	vendor_param |= INTEL_EN_DP12;
	snd_hda_codec_write_cache(codec, INTEL_VENDOR_NID, 0,
				INTEL_SET_VENDOR_VERB, vendor_param);
}

/* Haswell needs to re-issue the vendor-specific verbs before turning to D0.
 * Otherwise you may get severe h/w communication errors.
 */
static void haswell_set_power_state(struct hda_codec *codec, hda_nid_t fg,
				unsigned int power_state)
{
	if (power_state == AC_PWRST_D0) {
		intel_haswell_enable_all_pins(codec, false);
		intel_haswell_fixup_enable_dp12(codec);
	}

	snd_hda_codec_read(codec, fg, 0, AC_VERB_SET_POWER_STATE, power_state);
	snd_hda_codec_set_power_to_all(codec, fg, power_state);
}

static int patch_generic_hdmi(struct hda_codec *codec)
{
	struct hdmi_spec *spec;

	spec = kzalloc(sizeof(*spec), GFP_KERNEL);
	if (spec == NULL)
		return -ENOMEM;

	codec->spec = spec;
	hdmi_array_init(spec, 4);

	if (codec->vendor_id == 0x80862807) {
		intel_haswell_enable_all_pins(codec, true);
		intel_haswell_fixup_enable_dp12(codec);
	}

	if (hdmi_parse_codec(codec) < 0) {
		codec->spec = NULL;
		kfree(spec);
		return -EINVAL;
	}
	codec->patch_ops = generic_hdmi_patch_ops;
	if (codec->vendor_id == 0x80862807)
		codec->patch_ops.set_power_state = haswell_set_power_state;

	generic_hdmi_init_per_pins(codec);

	init_channel_allocations();

	return 0;
}

/*
 * Shared non-generic implementations
 */

static int simple_playback_build_pcms(struct hda_codec *codec)
{
	struct hdmi_spec *spec = codec->spec;
	struct hda_pcm *info;
	unsigned int chans;
	struct hda_pcm_stream *pstr;
	struct hdmi_spec_per_cvt *per_cvt;

	per_cvt = get_cvt(spec, 0);
	chans = get_wcaps(codec, per_cvt->cvt_nid);
	chans = get_wcaps_channels(chans);

	info = snd_array_new(&spec->pcm_rec);
	if (!info)
		return -ENOMEM;
	info->name = get_pin(spec, 0)->pcm_name;
	sprintf(info->name, "HDMI 0");
	info->pcm_type = HDA_PCM_TYPE_HDMI;
	pstr = &info->stream[SNDRV_PCM_STREAM_PLAYBACK];
	*pstr = spec->pcm_playback;
	pstr->nid = per_cvt->cvt_nid;
	if (pstr->channels_max <= 2 && chans && chans <= 16)
		pstr->channels_max = chans;

	codec->num_pcms = 1;
	codec->pcm_info = info;

	return 0;
}

/* unsolicited event for jack sensing */
static void simple_hdmi_unsol_event(struct hda_codec *codec,
				    unsigned int res)
{
	snd_hda_jack_set_dirty_all(codec);
	snd_hda_jack_report_sync(codec);
}

/* generic_hdmi_build_jack can be used for simple_hdmi, too,
 * as long as spec->pins[] is set correctly
 */
#define simple_hdmi_build_jack	generic_hdmi_build_jack

static int simple_playback_build_controls(struct hda_codec *codec)
{
	struct hdmi_spec *spec = codec->spec;
	struct hdmi_spec_per_cvt *per_cvt;
	int err;

	per_cvt = get_cvt(spec, 0);
	err = snd_hda_create_dig_out_ctls(codec, per_cvt->cvt_nid,
					  per_cvt->cvt_nid,
					  HDA_PCM_TYPE_HDMI);
	if (err < 0)
		return err;
	return simple_hdmi_build_jack(codec, 0);
}

static int simple_playback_init(struct hda_codec *codec)
{
	struct hdmi_spec *spec = codec->spec;
	struct hdmi_spec_per_pin *per_pin = get_pin(spec, 0);
	hda_nid_t pin = per_pin->pin_nid;

	snd_hda_codec_write(codec, pin, 0,
			    AC_VERB_SET_PIN_WIDGET_CONTROL, PIN_OUT);
	/* some codecs require to unmute the pin */
	if (get_wcaps(codec, pin) & AC_WCAP_OUT_AMP)
		snd_hda_codec_write(codec, pin, 0, AC_VERB_SET_AMP_GAIN_MUTE,
				    AMP_OUT_UNMUTE);
	snd_hda_jack_detect_enable(codec, pin, pin);
	return 0;
}

static void simple_playback_free(struct hda_codec *codec)
{
	struct hdmi_spec *spec = codec->spec;

	hdmi_array_free(spec);
	kfree(spec);
}

/*
 * Nvidia specific implementations
 */

#define Nv_VERB_SET_Channel_Allocation          0xF79
#define Nv_VERB_SET_Info_Frame_Checksum         0xF7A
#define Nv_VERB_SET_Audio_Protection_On         0xF98
#define Nv_VERB_SET_Audio_Protection_Off        0xF99

#define nvhdmi_master_con_nid_7x	0x04
#define nvhdmi_master_pin_nid_7x	0x05

static const hda_nid_t nvhdmi_con_nids_7x[4] = {
	/*front, rear, clfe, rear_surr */
	0x6, 0x8, 0xa, 0xc,
};

static const struct hda_verb nvhdmi_basic_init_7x_2ch[] = {
	/* set audio protect on */
	{ 0x1, Nv_VERB_SET_Audio_Protection_On, 0x1},
	/* enable digital output on pin widget */
	{ 0x5, AC_VERB_SET_PIN_WIDGET_CONTROL, PIN_OUT | 0x5 },
	{} /* terminator */
};

static const struct hda_verb nvhdmi_basic_init_7x_8ch[] = {
	/* set audio protect on */
	{ 0x1, Nv_VERB_SET_Audio_Protection_On, 0x1},
	/* enable digital output on pin widget */
	{ 0x5, AC_VERB_SET_PIN_WIDGET_CONTROL, PIN_OUT | 0x5 },
	{ 0x7, AC_VERB_SET_PIN_WIDGET_CONTROL, PIN_OUT | 0x5 },
	{ 0x9, AC_VERB_SET_PIN_WIDGET_CONTROL, PIN_OUT | 0x5 },
	{ 0xb, AC_VERB_SET_PIN_WIDGET_CONTROL, PIN_OUT | 0x5 },
	{ 0xd, AC_VERB_SET_PIN_WIDGET_CONTROL, PIN_OUT | 0x5 },
	{} /* terminator */
};

#ifdef LIMITED_RATE_FMT_SUPPORT
/* support only the safe format and rate */
#define SUPPORTED_RATES		SNDRV_PCM_RATE_48000
#define SUPPORTED_MAXBPS	16
#define SUPPORTED_FORMATS	SNDRV_PCM_FMTBIT_S16_LE
#else
/* support all rates and formats */
#define SUPPORTED_RATES \
	(SNDRV_PCM_RATE_32000 | SNDRV_PCM_RATE_44100 | SNDRV_PCM_RATE_48000 |\
	SNDRV_PCM_RATE_88200 | SNDRV_PCM_RATE_96000 | SNDRV_PCM_RATE_176400 |\
	 SNDRV_PCM_RATE_192000)
#define SUPPORTED_MAXBPS	24
#define SUPPORTED_FORMATS \
	(SNDRV_PCM_FMTBIT_S16_LE | SNDRV_PCM_FMTBIT_S32_LE)
#endif

static int nvhdmi_7x_init_2ch(struct hda_codec *codec)
{
	snd_hda_sequence_write(codec, nvhdmi_basic_init_7x_2ch);
	return 0;
}

static int nvhdmi_7x_init_8ch(struct hda_codec *codec)
{
	snd_hda_sequence_write(codec, nvhdmi_basic_init_7x_8ch);
	return 0;
}

static unsigned int channels_2_6_8[] = {
	2, 6, 8
};

static unsigned int channels_2_8[] = {
	2, 8
};

static struct snd_pcm_hw_constraint_list hw_constraints_2_6_8_channels = {
	.count = ARRAY_SIZE(channels_2_6_8),
	.list = channels_2_6_8,
	.mask = 0,
};

static struct snd_pcm_hw_constraint_list hw_constraints_2_8_channels = {
	.count = ARRAY_SIZE(channels_2_8),
	.list = channels_2_8,
	.mask = 0,
};

static int simple_playback_pcm_open(struct hda_pcm_stream *hinfo,
				    struct hda_codec *codec,
				    struct snd_pcm_substream *substream)
{
	struct hdmi_spec *spec = codec->spec;
	struct snd_pcm_hw_constraint_list *hw_constraints_channels = NULL;

	switch (codec->preset->id) {
	case 0x10de0002:
	case 0x10de0003:
	case 0x10de0005:
	case 0x10de0006:
		hw_constraints_channels = &hw_constraints_2_8_channels;
		break;
	case 0x10de0007:
		hw_constraints_channels = &hw_constraints_2_6_8_channels;
		break;
	default:
		break;
	}

	if (hw_constraints_channels != NULL) {
		snd_pcm_hw_constraint_list(substream->runtime, 0,
				SNDRV_PCM_HW_PARAM_CHANNELS,
				hw_constraints_channels);
	} else {
		snd_pcm_hw_constraint_step(substream->runtime, 0,
					   SNDRV_PCM_HW_PARAM_CHANNELS, 2);
	}

	return snd_hda_multi_out_dig_open(codec, &spec->multiout);
}

static int simple_playback_pcm_close(struct hda_pcm_stream *hinfo,
				     struct hda_codec *codec,
				     struct snd_pcm_substream *substream)
{
	struct hdmi_spec *spec = codec->spec;
	return snd_hda_multi_out_dig_close(codec, &spec->multiout);
}

static int simple_playback_pcm_prepare(struct hda_pcm_stream *hinfo,
				       struct hda_codec *codec,
				       unsigned int stream_tag,
				       unsigned int format,
				       struct snd_pcm_substream *substream)
{
	struct hdmi_spec *spec = codec->spec;
	return snd_hda_multi_out_dig_prepare(codec, &spec->multiout,
					     stream_tag, format, substream);
}

static const struct hda_pcm_stream simple_pcm_playback = {
	.substreams = 1,
	.channels_min = 2,
	.channels_max = 2,
	.ops = {
		.open = simple_playback_pcm_open,
		.close = simple_playback_pcm_close,
		.prepare = simple_playback_pcm_prepare
	},
};

static const struct hda_codec_ops simple_hdmi_patch_ops = {
	.build_controls = simple_playback_build_controls,
	.build_pcms = simple_playback_build_pcms,
	.init = simple_playback_init,
	.free = simple_playback_free,
	.unsol_event = simple_hdmi_unsol_event,
};

static int patch_simple_hdmi(struct hda_codec *codec,
			     hda_nid_t cvt_nid, hda_nid_t pin_nid)
{
	struct hdmi_spec *spec;
	struct hdmi_spec_per_cvt *per_cvt;
	struct hdmi_spec_per_pin *per_pin;

	spec = kzalloc(sizeof(*spec), GFP_KERNEL);
	if (!spec)
		return -ENOMEM;

	codec->spec = spec;
	hdmi_array_init(spec, 1);

	spec->multiout.num_dacs = 0;  /* no analog */
	spec->multiout.max_channels = 2;
	spec->multiout.dig_out_nid = cvt_nid;
	spec->num_cvts = 1;
	spec->num_pins = 1;
	per_pin = snd_array_new(&spec->pins);
	per_cvt = snd_array_new(&spec->cvts);
	if (!per_pin || !per_cvt) {
		simple_playback_free(codec);
		return -ENOMEM;
	}
	per_cvt->cvt_nid = cvt_nid;
	per_pin->pin_nid = pin_nid;
	spec->pcm_playback = simple_pcm_playback;

	codec->patch_ops = simple_hdmi_patch_ops;

	return 0;
}

static void nvhdmi_8ch_7x_set_info_frame_parameters(struct hda_codec *codec,
						    int channels)
{
	unsigned int chanmask;
	int chan = channels ? (channels - 1) : 1;

	switch (channels) {
	default:
	case 0:
	case 2:
		chanmask = 0x00;
		break;
	case 4:
		chanmask = 0x08;
		break;
	case 6:
		chanmask = 0x0b;
		break;
	case 8:
		chanmask = 0x13;
		break;
	}

	/* Set the audio infoframe channel allocation and checksum fields.  The
	 * channel count is computed implicitly by the hardware. */
	snd_hda_codec_write(codec, 0x1, 0,
			Nv_VERB_SET_Channel_Allocation, chanmask);

	snd_hda_codec_write(codec, 0x1, 0,
			Nv_VERB_SET_Info_Frame_Checksum,
			(0x71 - chan - chanmask));
}

static int nvhdmi_8ch_7x_pcm_close(struct hda_pcm_stream *hinfo,
				   struct hda_codec *codec,
				   struct snd_pcm_substream *substream)
{
	struct hdmi_spec *spec = codec->spec;
	int i;

	snd_hda_codec_write(codec, nvhdmi_master_con_nid_7x,
			0, AC_VERB_SET_CHANNEL_STREAMID, 0);
	for (i = 0; i < 4; i++) {
		/* set the stream id */
		snd_hda_codec_write(codec, nvhdmi_con_nids_7x[i], 0,
				AC_VERB_SET_CHANNEL_STREAMID, 0);
		/* set the stream format */
		snd_hda_codec_write(codec, nvhdmi_con_nids_7x[i], 0,
				AC_VERB_SET_STREAM_FORMAT, 0);
	}

	/* The audio hardware sends a channel count of 0x7 (8ch) when all the
	 * streams are disabled. */
	nvhdmi_8ch_7x_set_info_frame_parameters(codec, 8);

	return snd_hda_multi_out_dig_close(codec, &spec->multiout);
}

static int nvhdmi_8ch_7x_pcm_prepare(struct hda_pcm_stream *hinfo,
				     struct hda_codec *codec,
				     unsigned int stream_tag,
				     unsigned int format,
				     struct snd_pcm_substream *substream)
{
	int chs;
	unsigned int dataDCC2, channel_id;
	int i;
	struct hdmi_spec *spec = codec->spec;
	struct hda_spdif_out *spdif;
	struct hdmi_spec_per_cvt *per_cvt;

	mutex_lock(&codec->spdif_mutex);
	per_cvt = get_cvt(spec, 0);
	spdif = snd_hda_spdif_out_of_nid(codec, per_cvt->cvt_nid);

	chs = substream->runtime->channels;

	dataDCC2 = 0x2;

	/* turn off SPDIF once; otherwise the IEC958 bits won't be updated */
	if (codec->spdif_status_reset && (spdif->ctls & AC_DIG1_ENABLE))
		snd_hda_codec_write(codec,
				nvhdmi_master_con_nid_7x,
				0,
				AC_VERB_SET_DIGI_CONVERT_1,
				spdif->ctls & ~AC_DIG1_ENABLE & 0xff);

	/* set the stream id */
	snd_hda_codec_write(codec, nvhdmi_master_con_nid_7x, 0,
			AC_VERB_SET_CHANNEL_STREAMID, (stream_tag << 4) | 0x0);

	/* set the stream format */
	snd_hda_codec_write(codec, nvhdmi_master_con_nid_7x, 0,
			AC_VERB_SET_STREAM_FORMAT, format);

	/* turn on again (if needed) */
	/* enable and set the channel status audio/data flag */
	if (codec->spdif_status_reset && (spdif->ctls & AC_DIG1_ENABLE)) {
		snd_hda_codec_write(codec,
				nvhdmi_master_con_nid_7x,
				0,
				AC_VERB_SET_DIGI_CONVERT_1,
				spdif->ctls & 0xff);
		snd_hda_codec_write(codec,
				nvhdmi_master_con_nid_7x,
				0,
				AC_VERB_SET_DIGI_CONVERT_2, dataDCC2);
	}

	for (i = 0; i < 4; i++) {
		if (chs == 2)
			channel_id = 0;
		else
			channel_id = i * 2;

		/* turn off SPDIF once;
		 *otherwise the IEC958 bits won't be updated
		 */
		if (codec->spdif_status_reset &&
		(spdif->ctls & AC_DIG1_ENABLE))
			snd_hda_codec_write(codec,
				nvhdmi_con_nids_7x[i],
				0,
				AC_VERB_SET_DIGI_CONVERT_1,
				spdif->ctls & ~AC_DIG1_ENABLE & 0xff);
		/* set the stream id */
		snd_hda_codec_write(codec,
				nvhdmi_con_nids_7x[i],
				0,
				AC_VERB_SET_CHANNEL_STREAMID,
				(stream_tag << 4) | channel_id);
		/* set the stream format */
		snd_hda_codec_write(codec,
				nvhdmi_con_nids_7x[i],
				0,
				AC_VERB_SET_STREAM_FORMAT,
				format);
		/* turn on again (if needed) */
		/* enable and set the channel status audio/data flag */
		if (codec->spdif_status_reset &&
		(spdif->ctls & AC_DIG1_ENABLE)) {
			snd_hda_codec_write(codec,
					nvhdmi_con_nids_7x[i],
					0,
					AC_VERB_SET_DIGI_CONVERT_1,
					spdif->ctls & 0xff);
			snd_hda_codec_write(codec,
					nvhdmi_con_nids_7x[i],
					0,
					AC_VERB_SET_DIGI_CONVERT_2, dataDCC2);
		}
	}

	nvhdmi_8ch_7x_set_info_frame_parameters(codec, chs);

	mutex_unlock(&codec->spdif_mutex);
	return 0;
}

static const struct hda_pcm_stream nvhdmi_pcm_playback_8ch_7x = {
	.substreams = 1,
	.channels_min = 2,
	.channels_max = 8,
	.nid = nvhdmi_master_con_nid_7x,
	.rates = SUPPORTED_RATES,
	.maxbps = SUPPORTED_MAXBPS,
	.formats = SUPPORTED_FORMATS,
	.ops = {
		.open = simple_playback_pcm_open,
		.close = nvhdmi_8ch_7x_pcm_close,
		.prepare = nvhdmi_8ch_7x_pcm_prepare
	},
};

static int patch_nvhdmi_2ch(struct hda_codec *codec)
{
	struct hdmi_spec *spec;
	int err = patch_simple_hdmi(codec, nvhdmi_master_con_nid_7x,
				    nvhdmi_master_pin_nid_7x);
	if (err < 0)
		return err;

	codec->patch_ops.init = nvhdmi_7x_init_2ch;
	/* override the PCM rates, etc, as the codec doesn't give full list */
	spec = codec->spec;
	spec->pcm_playback.rates = SUPPORTED_RATES;
	spec->pcm_playback.maxbps = SUPPORTED_MAXBPS;
	spec->pcm_playback.formats = SUPPORTED_FORMATS;
	return 0;
}

static int nvhdmi_7x_8ch_build_pcms(struct hda_codec *codec)
{
	struct hdmi_spec *spec = codec->spec;
	int err = simple_playback_build_pcms(codec);
	if (!err) {
		struct hda_pcm *info = get_pcm_rec(spec, 0);
		info->own_chmap = true;
	}
	return err;
}

static int nvhdmi_7x_8ch_build_controls(struct hda_codec *codec)
{
	struct hdmi_spec *spec = codec->spec;
	struct hda_pcm *info;
	struct snd_pcm_chmap *chmap;
	int err;

	err = simple_playback_build_controls(codec);
	if (err < 0)
		return err;

	/* add channel maps */
	info = get_pcm_rec(spec, 0);
	err = snd_pcm_add_chmap_ctls(info->pcm,
				     SNDRV_PCM_STREAM_PLAYBACK,
				     snd_pcm_alt_chmaps, 8, 0, &chmap);
	if (err < 0)
		return err;
	switch (codec->preset->id) {
	case 0x10de0002:
	case 0x10de0003:
	case 0x10de0005:
	case 0x10de0006:
		chmap->channel_mask = (1U << 2) | (1U << 8);
		break;
	case 0x10de0007:
		chmap->channel_mask = (1U << 2) | (1U << 6) | (1U << 8);
	}
	return 0;
}

static int patch_nvhdmi_8ch_7x(struct hda_codec *codec)
{
	struct hdmi_spec *spec;
	int err = patch_nvhdmi_2ch(codec);
	if (err < 0)
		return err;
	spec = codec->spec;
	spec->multiout.max_channels = 8;
	spec->pcm_playback = nvhdmi_pcm_playback_8ch_7x;
	codec->patch_ops.init = nvhdmi_7x_init_8ch;
	codec->patch_ops.build_pcms = nvhdmi_7x_8ch_build_pcms;
	codec->patch_ops.build_controls = nvhdmi_7x_8ch_build_controls;

	/* Initialize the audio infoframe channel mask and checksum to something
	 * valid */
	nvhdmi_8ch_7x_set_info_frame_parameters(codec, 8);

	return 0;
}

static int patch_nvhdmi(struct hda_codec *codec)
{
	struct hdmi_spec *spec;
	int err;

	err = patch_generic_hdmi(codec);
	if (err)
		return err;

	spec = codec->spec;
	spec->dyn_pin_out = true;

	return 0;
}

/*
 * ATI-specific implementations
 *
 * FIXME: we may omit the whole this and use the generic code once after
 * it's confirmed to work.
 */

#define ATIHDMI_CVT_NID		0x02	/* audio converter */
#define ATIHDMI_PIN_NID		0x03	/* HDMI output pin */

static int atihdmi_playback_pcm_prepare(struct hda_pcm_stream *hinfo,
					struct hda_codec *codec,
					unsigned int stream_tag,
					unsigned int format,
					struct snd_pcm_substream *substream)
{
	struct hdmi_spec *spec = codec->spec;
	struct hdmi_spec_per_cvt *per_cvt = get_cvt(spec, 0);
	int chans = substream->runtime->channels;
	int i, err;

	err = simple_playback_pcm_prepare(hinfo, codec, stream_tag, format,
					  substream);
	if (err < 0)
		return err;
	snd_hda_codec_write(codec, per_cvt->cvt_nid, 0,
			    AC_VERB_SET_CVT_CHAN_COUNT, chans - 1);
	/* FIXME: XXX */
	for (i = 0; i < chans; i++) {
		snd_hda_codec_write(codec, per_cvt->cvt_nid, 0,
				    AC_VERB_SET_HDMI_CHAN_SLOT,
				    (i << 4) | i);
	}
	return 0;
}

static int patch_atihdmi(struct hda_codec *codec)
{
	struct hdmi_spec *spec;
	int err = patch_simple_hdmi(codec, ATIHDMI_CVT_NID, ATIHDMI_PIN_NID);
	if (err < 0)
		return err;
	spec = codec->spec;
	spec->pcm_playback.ops.prepare = atihdmi_playback_pcm_prepare;
	return 0;
}

/* VIA HDMI Implementation */
#define VIAHDMI_CVT_NID	0x02	/* audio converter1 */
#define VIAHDMI_PIN_NID	0x03	/* HDMI output pin1 */

static int patch_via_hdmi(struct hda_codec *codec)
{
	return patch_simple_hdmi(codec, VIAHDMI_CVT_NID, VIAHDMI_PIN_NID);
}

/*
 * patch entries
 */
static const struct hda_codec_preset snd_hda_preset_hdmi[] = {
{ .id = 0x1002793c, .name = "RS600 HDMI",	.patch = patch_atihdmi },
{ .id = 0x10027919, .name = "RS600 HDMI",	.patch = patch_atihdmi },
{ .id = 0x1002791a, .name = "RS690/780 HDMI",	.patch = patch_atihdmi },
{ .id = 0x1002aa01, .name = "R6xx HDMI",	.patch = patch_generic_hdmi },
{ .id = 0x10951390, .name = "SiI1390 HDMI",	.patch = patch_generic_hdmi },
{ .id = 0x10951392, .name = "SiI1392 HDMI",	.patch = patch_generic_hdmi },
{ .id = 0x17e80047, .name = "Chrontel HDMI",	.patch = patch_generic_hdmi },
{ .id = 0x10de0002, .name = "MCP77/78 HDMI",	.patch = patch_nvhdmi_8ch_7x },
{ .id = 0x10de0003, .name = "MCP77/78 HDMI",	.patch = patch_nvhdmi_8ch_7x },
{ .id = 0x10de0005, .name = "MCP77/78 HDMI",	.patch = patch_nvhdmi_8ch_7x },
{ .id = 0x10de0006, .name = "MCP77/78 HDMI",	.patch = patch_nvhdmi_8ch_7x },
{ .id = 0x10de0007, .name = "MCP79/7A HDMI",	.patch = patch_nvhdmi_8ch_7x },
{ .id = 0x10de000a, .name = "GPU 0a HDMI/DP",	.patch = patch_nvhdmi },
{ .id = 0x10de000b, .name = "GPU 0b HDMI/DP",	.patch = patch_nvhdmi },
{ .id = 0x10de000c, .name = "MCP89 HDMI",	.patch = patch_nvhdmi },
{ .id = 0x10de000d, .name = "GPU 0d HDMI/DP",	.patch = patch_nvhdmi },
{ .id = 0x10de0010, .name = "GPU 10 HDMI/DP",	.patch = patch_nvhdmi },
{ .id = 0x10de0011, .name = "GPU 11 HDMI/DP",	.patch = patch_nvhdmi },
{ .id = 0x10de0012, .name = "GPU 12 HDMI/DP",	.patch = patch_nvhdmi },
{ .id = 0x10de0013, .name = "GPU 13 HDMI/DP",	.patch = patch_nvhdmi },
{ .id = 0x10de0014, .name = "GPU 14 HDMI/DP",	.patch = patch_nvhdmi },
{ .id = 0x10de0015, .name = "GPU 15 HDMI/DP",	.patch = patch_nvhdmi },
{ .id = 0x10de0016, .name = "GPU 16 HDMI/DP",	.patch = patch_nvhdmi },
/* 17 is known to be absent */
<<<<<<< HEAD
{ .id = 0x10de0018, .name = "GPU 18 HDMI/DP",	.patch = patch_generic_hdmi },
{ .id = 0x10de0019, .name = "GPU 19 HDMI/DP",	.patch = patch_generic_hdmi },
{ .id = 0x10de001a, .name = "GPU 1a HDMI/DP",	.patch = patch_generic_hdmi },
{ .id = 0x10de001b, .name = "GPU 1b HDMI/DP",	.patch = patch_generic_hdmi },
{ .id = 0x10de001c, .name = "GPU 1c HDMI/DP",	.patch = patch_generic_hdmi },
{ .id = 0x10de0040, .name = "GPU 40 HDMI/DP",	.patch = patch_generic_hdmi },
{ .id = 0x10de0041, .name = "GPU 41 HDMI/DP",	.patch = patch_generic_hdmi },
{ .id = 0x10de0042, .name = "GPU 42 HDMI/DP",	.patch = patch_generic_hdmi },
{ .id = 0x10de0043, .name = "GPU 43 HDMI/DP",	.patch = patch_generic_hdmi },
{ .id = 0x10de0044, .name = "GPU 44 HDMI/DP",	.patch = patch_generic_hdmi },
{ .id = 0x10de0051, .name = "GPU 51 HDMI/DP",	.patch = patch_generic_hdmi },
{ .id = 0x10de0060, .name = "GPU 60 HDMI/DP",	.patch = patch_generic_hdmi },
=======
{ .id = 0x10de0018, .name = "GPU 18 HDMI/DP",	.patch = patch_nvhdmi },
{ .id = 0x10de0019, .name = "GPU 19 HDMI/DP",	.patch = patch_nvhdmi },
{ .id = 0x10de001a, .name = "GPU 1a HDMI/DP",	.patch = patch_nvhdmi },
{ .id = 0x10de001b, .name = "GPU 1b HDMI/DP",	.patch = patch_nvhdmi },
{ .id = 0x10de001c, .name = "GPU 1c HDMI/DP",	.patch = patch_nvhdmi },
{ .id = 0x10de0040, .name = "GPU 40 HDMI/DP",	.patch = patch_nvhdmi },
{ .id = 0x10de0041, .name = "GPU 41 HDMI/DP",	.patch = patch_nvhdmi },
{ .id = 0x10de0042, .name = "GPU 42 HDMI/DP",	.patch = patch_nvhdmi },
{ .id = 0x10de0043, .name = "GPU 43 HDMI/DP",	.patch = patch_nvhdmi },
{ .id = 0x10de0044, .name = "GPU 44 HDMI/DP",	.patch = patch_nvhdmi },
{ .id = 0x10de0051, .name = "GPU 51 HDMI/DP",	.patch = patch_nvhdmi },
{ .id = 0x10de0060, .name = "GPU 60 HDMI/DP",	.patch = patch_nvhdmi },
>>>>>>> 2527c3d5
{ .id = 0x10de0067, .name = "MCP67 HDMI",	.patch = patch_nvhdmi_2ch },
{ .id = 0x10de8001, .name = "MCP73 HDMI",	.patch = patch_nvhdmi_2ch },
{ .id = 0x11069f80, .name = "VX900 HDMI/DP",	.patch = patch_via_hdmi },
{ .id = 0x11069f81, .name = "VX900 HDMI/DP",	.patch = patch_via_hdmi },
{ .id = 0x11069f84, .name = "VX11 HDMI/DP",	.patch = patch_generic_hdmi },
{ .id = 0x11069f85, .name = "VX11 HDMI/DP",	.patch = patch_generic_hdmi },
{ .id = 0x80860054, .name = "IbexPeak HDMI",	.patch = patch_generic_hdmi },
{ .id = 0x80862801, .name = "Bearlake HDMI",	.patch = patch_generic_hdmi },
{ .id = 0x80862802, .name = "Cantiga HDMI",	.patch = patch_generic_hdmi },
{ .id = 0x80862803, .name = "Eaglelake HDMI",	.patch = patch_generic_hdmi },
{ .id = 0x80862804, .name = "IbexPeak HDMI",	.patch = patch_generic_hdmi },
{ .id = 0x80862805, .name = "CougarPoint HDMI",	.patch = patch_generic_hdmi },
{ .id = 0x80862806, .name = "PantherPoint HDMI", .patch = patch_generic_hdmi },
{ .id = 0x80862807, .name = "Haswell HDMI",	.patch = patch_generic_hdmi },
{ .id = 0x80862880, .name = "CedarTrail HDMI",	.patch = patch_generic_hdmi },
{ .id = 0x808629fb, .name = "Crestline HDMI",	.patch = patch_generic_hdmi },
{} /* terminator */
};

MODULE_ALIAS("snd-hda-codec-id:1002793c");
MODULE_ALIAS("snd-hda-codec-id:10027919");
MODULE_ALIAS("snd-hda-codec-id:1002791a");
MODULE_ALIAS("snd-hda-codec-id:1002aa01");
MODULE_ALIAS("snd-hda-codec-id:10951390");
MODULE_ALIAS("snd-hda-codec-id:10951392");
MODULE_ALIAS("snd-hda-codec-id:10de0002");
MODULE_ALIAS("snd-hda-codec-id:10de0003");
MODULE_ALIAS("snd-hda-codec-id:10de0005");
MODULE_ALIAS("snd-hda-codec-id:10de0006");
MODULE_ALIAS("snd-hda-codec-id:10de0007");
MODULE_ALIAS("snd-hda-codec-id:10de000a");
MODULE_ALIAS("snd-hda-codec-id:10de000b");
MODULE_ALIAS("snd-hda-codec-id:10de000c");
MODULE_ALIAS("snd-hda-codec-id:10de000d");
MODULE_ALIAS("snd-hda-codec-id:10de0010");
MODULE_ALIAS("snd-hda-codec-id:10de0011");
MODULE_ALIAS("snd-hda-codec-id:10de0012");
MODULE_ALIAS("snd-hda-codec-id:10de0013");
MODULE_ALIAS("snd-hda-codec-id:10de0014");
MODULE_ALIAS("snd-hda-codec-id:10de0015");
MODULE_ALIAS("snd-hda-codec-id:10de0016");
MODULE_ALIAS("snd-hda-codec-id:10de0018");
MODULE_ALIAS("snd-hda-codec-id:10de0019");
MODULE_ALIAS("snd-hda-codec-id:10de001a");
MODULE_ALIAS("snd-hda-codec-id:10de001b");
MODULE_ALIAS("snd-hda-codec-id:10de001c");
MODULE_ALIAS("snd-hda-codec-id:10de0040");
MODULE_ALIAS("snd-hda-codec-id:10de0041");
MODULE_ALIAS("snd-hda-codec-id:10de0042");
MODULE_ALIAS("snd-hda-codec-id:10de0043");
MODULE_ALIAS("snd-hda-codec-id:10de0044");
MODULE_ALIAS("snd-hda-codec-id:10de0051");
MODULE_ALIAS("snd-hda-codec-id:10de0060");
MODULE_ALIAS("snd-hda-codec-id:10de0067");
MODULE_ALIAS("snd-hda-codec-id:10de8001");
MODULE_ALIAS("snd-hda-codec-id:11069f80");
MODULE_ALIAS("snd-hda-codec-id:11069f81");
MODULE_ALIAS("snd-hda-codec-id:11069f84");
MODULE_ALIAS("snd-hda-codec-id:11069f85");
MODULE_ALIAS("snd-hda-codec-id:17e80047");
MODULE_ALIAS("snd-hda-codec-id:80860054");
MODULE_ALIAS("snd-hda-codec-id:80862801");
MODULE_ALIAS("snd-hda-codec-id:80862802");
MODULE_ALIAS("snd-hda-codec-id:80862803");
MODULE_ALIAS("snd-hda-codec-id:80862804");
MODULE_ALIAS("snd-hda-codec-id:80862805");
MODULE_ALIAS("snd-hda-codec-id:80862806");
MODULE_ALIAS("snd-hda-codec-id:80862807");
MODULE_ALIAS("snd-hda-codec-id:80862880");
MODULE_ALIAS("snd-hda-codec-id:808629fb");

MODULE_LICENSE("GPL");
MODULE_DESCRIPTION("HDMI HD-audio codec");
MODULE_ALIAS("snd-hda-codec-intelhdmi");
MODULE_ALIAS("snd-hda-codec-nvhdmi");
MODULE_ALIAS("snd-hda-codec-atihdmi");

static struct hda_codec_preset_list intel_list = {
	.preset = snd_hda_preset_hdmi,
	.owner = THIS_MODULE,
};

static int __init patch_hdmi_init(void)
{
	return snd_hda_add_codec_preset(&intel_list);
}

static void __exit patch_hdmi_exit(void)
{
	snd_hda_delete_codec_preset(&intel_list);
}

module_init(patch_hdmi_init)
module_exit(patch_hdmi_exit)<|MERGE_RESOLUTION|>--- conflicted
+++ resolved
@@ -1495,8 +1495,6 @@
 	hdmi_set_channel_count(codec, cvt_nid, substream->runtime->channels);
 
 	hdmi_setup_audio_infoframe(codec, per_pin, non_pcm);
-<<<<<<< HEAD
-=======
 
 	if (spec->dyn_pin_out) {
 		pinctl = snd_hda_codec_read(codec, pin_nid, 0,
@@ -1505,7 +1503,6 @@
 				    AC_VERB_SET_PIN_WIDGET_CONTROL,
 				    pinctl | PIN_OUT);
 	}
->>>>>>> 2527c3d5
 
 	return hdmi_setup_stream(codec, cvt_nid, pin_nid, stream_tag, format);
 }
@@ -2609,20 +2606,6 @@
 { .id = 0x10de0015, .name = "GPU 15 HDMI/DP",	.patch = patch_nvhdmi },
 { .id = 0x10de0016, .name = "GPU 16 HDMI/DP",	.patch = patch_nvhdmi },
 /* 17 is known to be absent */
-<<<<<<< HEAD
-{ .id = 0x10de0018, .name = "GPU 18 HDMI/DP",	.patch = patch_generic_hdmi },
-{ .id = 0x10de0019, .name = "GPU 19 HDMI/DP",	.patch = patch_generic_hdmi },
-{ .id = 0x10de001a, .name = "GPU 1a HDMI/DP",	.patch = patch_generic_hdmi },
-{ .id = 0x10de001b, .name = "GPU 1b HDMI/DP",	.patch = patch_generic_hdmi },
-{ .id = 0x10de001c, .name = "GPU 1c HDMI/DP",	.patch = patch_generic_hdmi },
-{ .id = 0x10de0040, .name = "GPU 40 HDMI/DP",	.patch = patch_generic_hdmi },
-{ .id = 0x10de0041, .name = "GPU 41 HDMI/DP",	.patch = patch_generic_hdmi },
-{ .id = 0x10de0042, .name = "GPU 42 HDMI/DP",	.patch = patch_generic_hdmi },
-{ .id = 0x10de0043, .name = "GPU 43 HDMI/DP",	.patch = patch_generic_hdmi },
-{ .id = 0x10de0044, .name = "GPU 44 HDMI/DP",	.patch = patch_generic_hdmi },
-{ .id = 0x10de0051, .name = "GPU 51 HDMI/DP",	.patch = patch_generic_hdmi },
-{ .id = 0x10de0060, .name = "GPU 60 HDMI/DP",	.patch = patch_generic_hdmi },
-=======
 { .id = 0x10de0018, .name = "GPU 18 HDMI/DP",	.patch = patch_nvhdmi },
 { .id = 0x10de0019, .name = "GPU 19 HDMI/DP",	.patch = patch_nvhdmi },
 { .id = 0x10de001a, .name = "GPU 1a HDMI/DP",	.patch = patch_nvhdmi },
@@ -2635,7 +2618,6 @@
 { .id = 0x10de0044, .name = "GPU 44 HDMI/DP",	.patch = patch_nvhdmi },
 { .id = 0x10de0051, .name = "GPU 51 HDMI/DP",	.patch = patch_nvhdmi },
 { .id = 0x10de0060, .name = "GPU 60 HDMI/DP",	.patch = patch_nvhdmi },
->>>>>>> 2527c3d5
 { .id = 0x10de0067, .name = "MCP67 HDMI",	.patch = patch_nvhdmi_2ch },
 { .id = 0x10de8001, .name = "MCP73 HDMI",	.patch = patch_nvhdmi_2ch },
 { .id = 0x11069f80, .name = "VX900 HDMI/DP",	.patch = patch_via_hdmi },
