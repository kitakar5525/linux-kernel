/*
 * Enhanced Host Controller Interface (EHCI) driver for USB.
 *
 * Maintainer: Alan Stern <stern@rowland.harvard.edu>
 *
 * Copyright (c) 2000-2004 by David Brownell
 *
 * This program is free software; you can redistribute it and/or modify it
 * under the terms of the GNU General Public License as published by the
 * Free Software Foundation; either version 2 of the License, or (at your
 * option) any later version.
 *
 * This program is distributed in the hope that it will be useful, but
 * WITHOUT ANY WARRANTY; without even the implied warranty of MERCHANTABILITY
 * or FITNESS FOR A PARTICULAR PURPOSE.  See the GNU General Public License
 * for more details.
 *
 * You should have received a copy of the GNU General Public License
 * along with this program; if not, write to the Free Software Foundation,
 * Inc., 675 Mass Ave, Cambridge, MA 02139, USA.
 */

#include <linux/module.h>
#include <linux/pci.h>
#include <linux/dmapool.h>
#include <linux/kernel.h>
#include <linux/delay.h>
#include <linux/ioport.h>
#include <linux/sched.h>
#include <linux/vmalloc.h>
#include <linux/errno.h>
#include <linux/init.h>
#include <linux/hrtimer.h>
#include <linux/list.h>
#include <linux/interrupt.h>
#include <linux/usb.h>
#include <linux/usb/hcd.h>
#include <linux/moduleparam.h>
#include <linux/dma-mapping.h>
#include <linux/debugfs.h>
#include <linux/slab.h>

#include <asm/byteorder.h>
#include <asm/io.h>
#include <asm/irq.h>
#include <asm/unaligned.h>

#if defined(CONFIG_PPC_PS3)
#include <asm/firmware.h>
#endif

#ifdef CONFIG_USB_HCD_HSIC
#include <linux/usb/ehci-tangier-hsic-pci.h>
#endif


/*-------------------------------------------------------------------------*/

/*
 * EHCI hc_driver implementation ... experimental, incomplete.
 * Based on the final 1.0 register interface specification.
 *
 * USB 2.0 shows up in upcoming www.pcmcia.org technology.
 * First was PCMCIA, like ISA; then CardBus, which is PCI.
 * Next comes "CardBay", using USB 2.0 signals.
 *
 * Contains additional contributions by Brad Hards, Rory Bolt, and others.
 * Special thanks to Intel and VIA for providing host controllers to
 * test this driver on, and Cypress (including In-System Design) for
 * providing early devices for those host controllers to talk to!
 */

#define DRIVER_AUTHOR "David Brownell"
#define DRIVER_DESC "USB 2.0 'Enhanced' Host Controller (EHCI) Driver"

static const char	hcd_name [] = "ehci_hcd";


#undef VERBOSE_DEBUG
#undef EHCI_URB_TRACE

/* magic numbers that can affect system performance */
#define	EHCI_TUNE_CERR		3	/* 0-3 qtd retries; 0 == don't stop */
#define	EHCI_TUNE_RL_HS		4	/* nak throttle; see 4.9 */
#define	EHCI_TUNE_RL_TT		0
#define	EHCI_TUNE_MULT_HS	1	/* 1-3 transactions/uframe; 4.10.3 */
#define	EHCI_TUNE_MULT_TT	1
/*
 * Some drivers think it's safe to schedule isochronous transfers more than
 * 256 ms into the future (partly as a result of an old bug in the scheduling
 * code).  In an attempt to avoid trouble, we will use a minimum scheduling
 * length of 512 frames instead of 256.
 */
#define	EHCI_TUNE_FLS		1	/* (medium) 512-frame schedule */

/* Initial IRQ latency:  faster than hw default */
static int log2_irq_thresh = 0;		// 0 to 6
module_param (log2_irq_thresh, int, S_IRUGO);
MODULE_PARM_DESC (log2_irq_thresh, "log2 IRQ latency, 1-64 microframes");

/* initial park setting:  hw default */
static unsigned park = 3;
module_param (park, uint, S_IRUGO);
MODULE_PARM_DESC (park, "park setting; 1-3 back-to-back async packets");

/* for flakey hardware, ignore overcurrent indicators */
static bool ignore_oc = 0;
module_param (ignore_oc, bool, S_IRUGO);
MODULE_PARM_DESC (ignore_oc, "ignore bogus hardware overcurrent indications");

#define	INTR_MASK (STS_IAA | STS_FATAL | STS_PCD | STS_ERR | STS_INT)

/*-------------------------------------------------------------------------*/

#include "ehci.h"
#include "pci-quirks.h"

/*
 * The MosChip MCS9990 controller updates its microframe counter
 * a little before the frame counter, and occasionally we will read
 * the invalid intermediate value.  Avoid problems by checking the
 * microframe number (the low-order 3 bits); if they are 0 then
 * re-read the register to get the correct value.
 */
static unsigned ehci_moschip_read_frame_index(struct ehci_hcd *ehci)
{
	unsigned uf;

	uf = ehci_readl(ehci, &ehci->regs->frame_index);
	if (unlikely((uf & 7) == 0))
		uf = ehci_readl(ehci, &ehci->regs->frame_index);
	return uf;
}

static inline unsigned ehci_read_frame_index(struct ehci_hcd *ehci)
{
	if (ehci->frame_index_bug)
		return ehci_moschip_read_frame_index(ehci);
	return ehci_readl(ehci, &ehci->regs->frame_index);
}

#include "ehci-dbg.c"

/*-------------------------------------------------------------------------*/

/*
 * handshake - spin reading hc until handshake completes or fails
 * @ptr: address of hc register to be read
 * @mask: bits to look at in result of read
 * @done: value of those bits when handshake succeeds
 * @usec: timeout in microseconds
 *
 * Returns negative errno, or zero on success
 *
 * Success happens when the "mask" bits have the specified value (hardware
 * handshake done).  There are two failure modes:  "usec" have passed (major
 * hardware flakeout), or the register reads as all-ones (hardware removed).
 *
 * That last failure should_only happen in cases like physical cardbus eject
 * before driver shutdown. But it also seems to be caused by bugs in cardbus
 * bridge shutdown:  shutting down the bridge before the devices using it.
 */
static int handshake (struct ehci_hcd *ehci, void __iomem *ptr,
		      u32 mask, u32 done, int usec)
{
	u32	result;

	do {
		result = ehci_readl(ehci, ptr);
		if (result == ~(u32)0)		/* card removed */
			return -ENODEV;
		result &= mask;
		if (result == done)
			return 0;
		udelay (1);
		usec--;
	} while (usec > 0);
	return -ETIMEDOUT;
}

/* check TDI/ARC silicon is in host mode */
static int tdi_in_host_mode (struct ehci_hcd *ehci)
{
	u32		tmp;

	tmp = ehci_readl(ehci, &ehci->regs->usbmode);
	return (tmp & 3) == USBMODE_CM_HC;
}

/*
 * Force HC to halt state from unknown (EHCI spec section 2.3).
 * Must be called with interrupts enabled and the lock not held.
 */
static int ehci_halt (struct ehci_hcd *ehci)
{
	u32	temp;

	spin_lock_irq(&ehci->lock);

	/* disable any irqs left enabled by previous code */
	ehci_writel(ehci, 0, &ehci->regs->intr_enable);

	if (ehci_is_TDI(ehci) && !tdi_in_host_mode(ehci)) {
		spin_unlock_irq(&ehci->lock);
		return 0;
	}

	/*
	 * This routine gets called during probe before ehci->command
	 * has been initialized, so we can't rely on its value.
	 */
	ehci->command &= ~CMD_RUN;
	temp = ehci_readl(ehci, &ehci->regs->command);
	temp &= ~(CMD_RUN | CMD_IAAD);
	ehci_writel(ehci, temp, &ehci->regs->command);

	spin_unlock_irq(&ehci->lock);
	synchronize_irq(ehci_to_hcd(ehci)->irq);

	return handshake(ehci, &ehci->regs->status,
			  STS_HALT, STS_HALT, 16 * 125);
}

/* put TDI/ARC silicon into EHCI mode */
static void tdi_reset (struct ehci_hcd *ehci)
{
	u32		tmp;

	tmp = ehci_readl(ehci, &ehci->regs->usbmode);
	tmp |= USBMODE_CM_HC;
	/* The default byte access to MMR space is LE after
	 * controller reset. Set the required endian mode
	 * for transfer buffers to match the host microprocessor
	 */
	if (ehci_big_endian_mmio(ehci))
		tmp |= USBMODE_BE;
	ehci_writel(ehci, tmp, &ehci->regs->usbmode);
}

/*
 * Reset a non-running (STS_HALT == 1) controller.
 * Must be called with interrupts enabled and the lock not held.
 */
int ehci_reset(struct ehci_hcd *ehci)
{
	int	retval;
	u32	command = ehci_readl(ehci, &ehci->regs->command);
	int	port;
	u32	temp;

	/* If the EHCI debug controller is active, special care must be
	 * taken before and after a host controller reset */
	if (ehci->debug && !dbgp_reset_prep(ehci_to_hcd(ehci)))
		ehci->debug = NULL;

	command |= CMD_RESET;
	dbg_cmd (ehci, "reset", command);
	ehci_writel(ehci, command, &ehci->regs->command);
	ehci->rh_state = EHCI_RH_HALTED;
	ehci->next_statechange = jiffies;
	retval = handshake (ehci, &ehci->regs->command,
			    CMD_RESET, 0, 250 * 1000);

	if (ehci->has_hostpc) {
		ehci_writel(ehci, USBMODE_EX_HC | USBMODE_EX_VBPS,
				&ehci->regs->usbmode_ex);
		ehci_writel(ehci, TXFIFO_DEFAULT, &ehci->regs->txfill_tuning);

		/* FIXME: clear ASUS auto PHY low power mode, as we set it
		 * manually */
		port = HCS_N_PORTS(ehci->hcs_params);
		while (port--) {
			u32 __iomem	*hostpc_reg = &ehci->regs->hostpc[port];
			temp = ehci_readl(ehci, hostpc_reg);
			ehci_writel(ehci, temp & ~HOSTPC_ASUS, hostpc_reg);
		}
	}
	if (retval)
		return retval;

	if (ehci_is_TDI(ehci))
		tdi_reset (ehci);

	if (ehci->debug)
		dbgp_external_startup(ehci_to_hcd(ehci));

	ehci->port_c_suspend = ehci->suspended_ports =
			ehci->resuming_ports = 0;
	return retval;
}
EXPORT_SYMBOL_GPL(ehci_reset);

/*
 * Idle the controller (turn off the schedules).
 * Must be called with interrupts enabled and the lock not held.
 */
static void ehci_quiesce (struct ehci_hcd *ehci)
{
	u32	temp;

	if (ehci->rh_state != EHCI_RH_RUNNING)
		return;

	/* wait for any schedule enables/disables to take effect */
	temp = (ehci->command << 10) & (STS_ASS | STS_PSS);
	handshake(ehci, &ehci->regs->status, STS_ASS | STS_PSS, temp, 16 * 125);

	/* then disable anything that's still active */
	spin_lock_irq(&ehci->lock);
	ehci->command &= ~(CMD_ASE | CMD_PSE);
	ehci_writel(ehci, ehci->command, &ehci->regs->command);
	spin_unlock_irq(&ehci->lock);

	/* hardware can take 16 microframes to turn off ... */
	handshake(ehci, &ehci->regs->status, STS_ASS | STS_PSS, 0, 16 * 125);
}

/*-------------------------------------------------------------------------*/

static void end_unlink_async(struct ehci_hcd *ehci);
static void unlink_empty_async(struct ehci_hcd *ehci);
static void unlink_empty_async_suspended(struct ehci_hcd *ehci);
static void ehci_work(struct ehci_hcd *ehci);
static void start_unlink_intr(struct ehci_hcd *ehci, struct ehci_qh *qh);
static void end_unlink_intr(struct ehci_hcd *ehci, struct ehci_qh *qh);

#include "ehci-sram.c"
#include "ehci-timer.c"
#include "ehci-hub.c"
#include "ehci-mem.c"
#include "ehci-q.c"
#include "ehci-sched.c"
#include "ehci-sysfs.c"

/*-------------------------------------------------------------------------*/

/* On some systems, leaving remote wakeup enabled prevents system shutdown.
 * The firmware seems to think that powering off is a wakeup event!
 * This routine turns off remote wakeup and everything else, on all ports.
 */
static void ehci_turn_off_all_ports(struct ehci_hcd *ehci)
{
	int	port = HCS_N_PORTS(ehci->hcs_params);

	while (port--)
		ehci_writel(ehci, PORT_RWC_BITS,
				&ehci->regs->port_status[port]);
}

/*
 * Halt HC, turn off all ports, and let the BIOS use the companion controllers.
 * Must be called with interrupts enabled and the lock not held.
 */
static void ehci_silence_controller(struct ehci_hcd *ehci)
{
	ehci_halt(ehci);

	spin_lock_irq(&ehci->lock);
	ehci->rh_state = EHCI_RH_HALTED;
	ehci_turn_off_all_ports(ehci);

	/* make BIOS/etc use companion controller during reboot */
	ehci_writel(ehci, 0, &ehci->regs->configured_flag);

	/* unblock posted writes */
	ehci_readl(ehci, &ehci->regs->configured_flag);
	spin_unlock_irq(&ehci->lock);
}

/* ehci_shutdown kick in for silicon on any bus (not just pci, etc).
 * This forcibly disables dma and IRQs, helping kexec and other cases
 * where the next system software may expect clean state.
 */
static void ehci_shutdown(struct usb_hcd *hcd)
{
	struct ehci_hcd	*ehci = hcd_to_ehci(hcd);

	spin_lock_irq(&ehci->lock);
	ehci->shutdown = true;
	ehci->rh_state = EHCI_RH_STOPPING;
	ehci->enabled_hrtimer_events = 0;
	spin_unlock_irq(&ehci->lock);

	ehci_silence_controller(ehci);

	hrtimer_cancel(&ehci->hrtimer);
}

/*-------------------------------------------------------------------------*/

/*
 * ehci_work is called from some interrupts, timers, and so on.
 * it calls driver completion functions, after dropping ehci->lock.
 */
static void ehci_work (struct ehci_hcd *ehci)
{
	/* another CPU may drop ehci->lock during a schedule scan while
	 * it reports urb completions.  this flag guards against bogus
	 * attempts at re-entrant schedule scanning.
	 */
	if (ehci->scanning) {
		ehci->need_rescan = true;
		return;
	}
	ehci->scanning = true;

 rescan:
	ehci->need_rescan = false;
	if (ehci->async_count)
		scan_async(ehci);
	if (ehci->intr_count > 0)
		scan_intr(ehci);
	if (ehci->isoc_count > 0)
		scan_isoc(ehci);
	if (ehci->need_rescan)
		goto rescan;
	ehci->scanning = false;

	/* the IO watchdog guards against hardware or driver bugs that
	 * misplace IRQs, and should let us run completely without IRQs.
	 * such lossage has been observed on both VT6202 and VT8235.
	 */
	turn_on_io_watchdog(ehci);
}

/*
 * Called when the ehci_hcd module is removed.
 */
void ehci_stop(struct usb_hcd *hcd)
{
	struct ehci_hcd		*ehci = hcd_to_ehci (hcd);

	ehci_dbg (ehci, "stop\n");

	/* no more interrupts ... */

	spin_lock_irq(&ehci->lock);
	ehci->enabled_hrtimer_events = 0;
	spin_unlock_irq(&ehci->lock);

	ehci_quiesce(ehci);
	ehci_silence_controller(ehci);
	ehci_reset (ehci);

	hrtimer_cancel(&ehci->hrtimer);
	remove_sysfs_files(ehci);
	remove_debug_files (ehci);

	/* root hub is shut down separately (first, when possible) */
	spin_lock_irq (&ehci->lock);
	end_free_itds(ehci);
	spin_unlock_irq (&ehci->lock);
	ehci_mem_cleanup (ehci);

	if (ehci->amd_pll_fix == 1)
		usb_amd_dev_put();

#ifdef	EHCI_STATS
	ehci_dbg(ehci, "irq normal %ld err %ld iaa %ld (lost %ld)\n",
		ehci->stats.normal, ehci->stats.error, ehci->stats.iaa,
		ehci->stats.lost_iaa);
	ehci_dbg (ehci, "complete %ld unlink %ld\n",
		ehci->stats.complete, ehci->stats.unlink);
#endif

	dbg_status (ehci, "ehci_stop completed",
		    ehci_readl(ehci, &ehci->regs->status));
}
EXPORT_SYMBOL_GPL(ehci_stop);

/* one-time init, only for memory state */
static int ehci_init(struct usb_hcd *hcd)
{
	struct ehci_hcd		*ehci = hcd_to_ehci(hcd);
	u32			temp;
	int			retval;
	u32			hcc_params;
	struct ehci_qh_hw	*hw;

	spin_lock_init(&ehci->lock);

	/*
	 * keep io watchdog by default, those good HCDs could turn off it later
	 */
	ehci->need_io_watchdog = 1;

	hrtimer_init(&ehci->hrtimer, CLOCK_MONOTONIC, HRTIMER_MODE_ABS);
	ehci->hrtimer.function = ehci_hrtimer_func;
	ehci->next_hrtimer_event = EHCI_HRTIMER_NO_EVENT;

	hcc_params = ehci_readl(ehci, &ehci->caps->hcc_params);

	/*
	 * by default set standard 80% (== 100 usec/uframe) max periodic
	 * bandwidth as required by USB 2.0
	 */
	ehci->uframe_periodic_max = 100;

	/*
	 * hw default: 1K periodic list heads, one per frame.
	 * periodic_size can shrink by USBCMD update if hcc_params allows.
	 */
	ehci->periodic_size = DEFAULT_I_TDPS;
	INIT_LIST_HEAD(&ehci->async_unlink);
	INIT_LIST_HEAD(&ehci->async_idle);
	INIT_LIST_HEAD(&ehci->intr_unlink);
	INIT_LIST_HEAD(&ehci->intr_qh_list);
	INIT_LIST_HEAD(&ehci->cached_itd_list);
	INIT_LIST_HEAD(&ehci->cached_sitd_list);

	if (HCC_PGM_FRAMELISTLEN(hcc_params)) {
		/* periodic schedule size can be smaller than default */
		switch (EHCI_TUNE_FLS) {
		case 0: ehci->periodic_size = 1024; break;
		case 1: ehci->periodic_size = 512; break;
		case 2: ehci->periodic_size = 256; break;
		default:	BUG();
		}
	}
	if ((retval = ehci_mem_init(ehci, GFP_KERNEL)) < 0)
		return retval;

	/* controllers may cache some of the periodic schedule ... */
	if (HCC_ISOC_CACHE(hcc_params))		// full frame cache
		ehci->i_thresh = 0;
	else					// N microframes cached
		ehci->i_thresh = 2 + HCC_ISOC_THRES(hcc_params);

	/*
	 * dedicate a qh for the async ring head, since we couldn't unlink
	 * a 'real' qh without stopping the async schedule [4.8].  use it
	 * as the 'reclamation list head' too.
	 * its dummy is used in hw_alt_next of many tds, to prevent the qh
	 * from automatically advancing to the next td after short reads.
	 */
	ehci->async->qh_next.qh = NULL;
	hw = ehci->async->hw;
	hw->hw_next = QH_NEXT(ehci, ehci->async->qh_dma);
	hw->hw_info1 = cpu_to_hc32(ehci, QH_HEAD);
#if defined(CONFIG_PPC_PS3)
	hw->hw_info1 |= cpu_to_hc32(ehci, QH_INACTIVATE);
#endif
	hw->hw_token = cpu_to_hc32(ehci, QTD_STS_HALT);
	hw->hw_qtd_next = EHCI_LIST_END(ehci);
	ehci->async->qh_state = QH_STATE_LINKED;
	hw->hw_alt_next = QTD_NEXT(ehci, ehci->async->dummy->qtd_dma);

	/* clear interrupt enables, set irq latency */
	if (log2_irq_thresh < 0 || log2_irq_thresh > 6)
		log2_irq_thresh = 0;
	temp = 1 << (16 + log2_irq_thresh);
	if (HCC_PER_PORT_CHANGE_EVENT(hcc_params)) {
		ehci->has_ppcd = 1;
		ehci_dbg(ehci, "enable per-port change event\n");
		temp |= CMD_PPCEE;
	}
	if (HCC_CANPARK(hcc_params)) {
		/* HW default park == 3, on hardware that supports it (like
		 * NVidia and ALI silicon), maximizes throughput on the async
		 * schedule by avoiding QH fetches between transfers.
		 *
		 * With fast usb storage devices and NForce2, "park" seems to
		 * make problems:  throughput reduction (!), data errors...
		 */
		if (park) {
			park = min(park, (unsigned) 3);
			temp |= CMD_PARK;
			temp |= park << 8;
		}
		ehci_dbg(ehci, "park %d\n", park);
	}
	if (HCC_PGM_FRAMELISTLEN(hcc_params)) {
		/* periodic schedule size can be smaller than default */
		temp &= ~(3 << 2);
		temp |= (EHCI_TUNE_FLS << 2);
	}
	ehci->command = temp;

	/* Accept arbitrarily long scatter-gather lists */
	if (!(hcd->driver->flags & HCD_LOCAL_MEM))
		hcd->self.sg_tablesize = ~0;
	return 0;
}

/* start HC running; it's halted, ehci_init() has been run (once) */
static int ehci_run (struct usb_hcd *hcd)
{
	struct ehci_hcd		*ehci = hcd_to_ehci (hcd);
	u32			temp;
	u32			hcc_params;

	hcd->uses_new_polling = 1;

	/* EHCI spec section 4.1 */

	ehci_writel(ehci, ehci->periodic_dma, &ehci->regs->frame_list);
	ehci_writel(ehci, (u32)ehci->async->qh_dma, &ehci->regs->async_next);

	/*
	 * hcc_params controls whether ehci->regs->segment must (!!!)
	 * be used; it constrains QH/ITD/SITD and QTD locations.
	 * pci_pool consistent memory always uses segment zero.
	 * streaming mappings for I/O buffers, like pci_map_single(),
	 * can return segments above 4GB, if the device allows.
	 *
	 * NOTE:  the dma mask is visible through dma_supported(), so
	 * drivers can pass this info along ... like NETIF_F_HIGHDMA,
	 * Scsi_Host.highmem_io, and so forth.  It's readonly to all
	 * host side drivers though.
	 */
	hcc_params = ehci_readl(ehci, &ehci->caps->hcc_params);
	if (HCC_64BIT_ADDR(hcc_params)) {
		ehci_writel(ehci, 0, &ehci->regs->segment);
#if 0
// this is deeply broken on almost all architectures
		if (!dma_set_mask(hcd->self.controller, DMA_BIT_MASK(64)))
			ehci_info(ehci, "enabled 64bit DMA\n");
#endif
	}


	// Philips, Intel, and maybe others need CMD_RUN before the
	// root hub will detect new devices (why?); NEC doesn't
	ehci->command &= ~(CMD_LRESET|CMD_IAAD|CMD_PSE|CMD_ASE|CMD_RESET);
	ehci->command |= CMD_RUN;
	ehci_writel(ehci, ehci->command, &ehci->regs->command);
	dbg_cmd (ehci, "init", ehci->command);

	/*
	 * Start, enabling full USB 2.0 functionality ... usb 1.1 devices
	 * are explicitly handed to companion controller(s), so no TT is
	 * involved with the root hub.  (Except where one is integrated,
	 * and there's no companion controller unless maybe for USB OTG.)
	 *
	 * Turning on the CF flag will transfer ownership of all ports
	 * from the companions to the EHCI controller.  If any of the
	 * companions are in the middle of a port reset at the time, it
	 * could cause trouble.  Write-locking ehci_cf_port_reset_rwsem
	 * guarantees that no resets are in progress.  After we set CF,
	 * a short delay lets the hardware catch up; new resets shouldn't
	 * be started before the port switching actions could complete.
	 */
	down_write(&ehci_cf_port_reset_rwsem);
	ehci->rh_state = EHCI_RH_RUNNING;
	ehci_writel(ehci, FLAG_CF, &ehci->regs->configured_flag);
	ehci_readl(ehci, &ehci->regs->command);	/* unblock posted writes */
	msleep(5);
	up_write(&ehci_cf_port_reset_rwsem);
	ehci->last_periodic_enable = ktime_get_real();

	temp = HC_VERSION(ehci, ehci_readl(ehci, &ehci->caps->hc_capbase));
	ehci_info (ehci,
		"USB %x.%x started, EHCI %x.%02x%s\n",
		((ehci->sbrn & 0xf0)>>4), (ehci->sbrn & 0x0f),
		temp >> 8, temp & 0xff,
		ignore_oc ? ", overcurrent ignored" : "");

	ehci_writel(ehci, INTR_MASK,
		    &ehci->regs->intr_enable); /* Turn On Interrupts */

	/* GRR this is run-once init(), being done every time the HC starts.
	 * So long as they're part of class devices, we can't do it init()
	 * since the class device isn't created that early.
	 */
	create_debug_files(ehci);
	create_sysfs_files(ehci);

	return 0;
}

int ehci_setup(struct usb_hcd *hcd)
{
	struct ehci_hcd *ehci = hcd_to_ehci(hcd);
	int retval;

	ehci->regs = (void __iomem *)ehci->caps +
	    HC_LENGTH(ehci, ehci_readl(ehci, &ehci->caps->hc_capbase));
	dbg_hcs_params(ehci, "reset");
	dbg_hcc_params(ehci, "reset");

	/* cache this readonly data; minimize chip reads */
	ehci->hcs_params = ehci_readl(ehci, &ehci->caps->hcs_params);

	ehci->sbrn = HCD_USB2;

	/* data structure init */
	retval = ehci_init(hcd);
	if (retval)
		return retval;

	retval = ehci_halt(ehci);
	if (retval)
		return retval;

	ehci_reset(ehci);

	return 0;
}
EXPORT_SYMBOL_GPL(ehci_setup);

/*-------------------------------------------------------------------------*/

static irqreturn_t ehci_irq (struct usb_hcd *hcd)
{
	struct ehci_hcd		*ehci = hcd_to_ehci (hcd);
	u32			status, masked_status, pcd_status = 0, cmd;
	int			bh;
<<<<<<< HEAD
#ifdef CONFIG_USB_HCD_HSIC
	struct pci_dev	*pdev = to_pci_dev(hcd->self.controller);
#endif
=======
	unsigned long		flags;
>>>>>>> 2527c3d5

	/*
	 * For threadirqs option we use spin_lock_irqsave() variant to prevent
	 * deadlock with ehci hrtimer callback, because hrtimer callbacks run
	 * in interrupt context even when threadirqs is specified. We can go
	 * back to spin_lock() variant when hrtimer callbacks become threaded.
	 */
	spin_lock_irqsave(&ehci->lock, flags);

	status = ehci_readl(ehci, &ehci->regs->status);

	/* e.g. cardbus physical eject */
	if (status == ~(u32) 0) {
		ehci_dbg (ehci, "device removed\n");
		goto dead;
	}

	/*
	 * We don't use STS_FLR, but some controllers don't like it to
	 * remain on, so mask it out along with the other status bits.
	 */
	masked_status = status & (INTR_MASK | STS_FLR);

	/* Shared IRQ? */
	if (!masked_status || unlikely(ehci->rh_state == EHCI_RH_HALTED)) {
		spin_unlock_irqrestore(&ehci->lock, flags);
		return IRQ_NONE;
	}

	/* clear (just) interrupts */
	ehci_writel(ehci, masked_status, &ehci->regs->status);
	cmd = ehci_readl(ehci, &ehci->regs->command);
	bh = 0;

#ifdef	VERBOSE_DEBUG
	/* unrequested/ignored: Frame List Rollover */
	dbg_status (ehci, "irq", status);
#endif

	/* INT, ERR, and IAA interrupt rates can be throttled */

	/* normal [4.15.1.2] or error [4.15.1.1] completion */
	if (likely ((status & (STS_INT|STS_ERR)) != 0)) {
		if (likely ((status & STS_ERR) == 0))
			COUNT (ehci->stats.normal);
		else
			COUNT (ehci->stats.error);
		bh = 1;
	}

	/* complete the unlinking of some qh [4.15.2.3] */
	if (status & STS_IAA) {

		/* Turn off the IAA watchdog */
		ehci->enabled_hrtimer_events &= ~BIT(EHCI_HRTIMER_IAA_WATCHDOG);

		/*
		 * Mild optimization: Allow another IAAD to reset the
		 * hrtimer, if one occurs before the next expiration.
		 * In theory we could always cancel the hrtimer, but
		 * tests show that about half the time it will be reset
		 * for some other event anyway.
		 */
		if (ehci->next_hrtimer_event == EHCI_HRTIMER_IAA_WATCHDOG)
			++ehci->next_hrtimer_event;

		/* guard against (alleged) silicon errata */
		if (cmd & CMD_IAAD)
			ehci_dbg(ehci, "IAA with IAAD still set?\n");
		if (ehci->iaa_in_progress)
			COUNT(ehci->stats.iaa);
		end_unlink_async(ehci);
	}

	/* remote wakeup [4.3.1] */
	if (status & STS_PCD) {
		unsigned	i = HCS_N_PORTS (ehci->hcs_params);
		u32		ppcd = ~0;

		/* kick root hub later */
		pcd_status = status;

		/* resume root hub? */
		if (ehci->rh_state == EHCI_RH_SUSPENDED)
			usb_hcd_resume_root_hub(hcd);

		/* get per-port change detect bits */
		if (ehci->has_ppcd)
			ppcd = status >> 16;

		while (i--) {
			int pstatus;

			/* leverage per-port change bits feature */
			if (!(ppcd & (1 << i)))
				continue;
			pstatus = ehci_readl(ehci,
					 &ehci->regs->port_status[i]);

			if (pstatus & PORT_OWNER)
				continue;
			if (!(test_bit(i, &ehci->suspended_ports) &&
					((pstatus & PORT_RESUME) ||
						!(pstatus & PORT_SUSPEND)) &&
					(pstatus & PORT_PE) &&
					ehci->reset_done[i] == 0))
				continue;

			/* start 20 msec resume signaling from this port,
			 * and make khubd collect PORT_STAT_C_SUSPEND to
			 * stop that signaling.  Use 5 ms extra for safety,
			 * like usb_port_resume() does.
			 */
			ehci->reset_done[i] = jiffies + msecs_to_jiffies(25);
			set_bit(i, &ehci->resuming_ports);
			ehci_dbg (ehci, "port %d remote wakeup\n", i + 1);
			usb_hcd_start_port_resume(&hcd->self, i);
			mod_timer(&hcd->rh_timer, ehci->reset_done[i]);

#ifdef CONFIG_USB_HCD_HSIC
			if (pdev->device == 0x119d || pdev->device == 0x0f35)
				count_ipc_stats(0, REMOTE_WAKEUP);
#endif
		}
	}

	/* PCI errors [4.15.2.4] */
	if (unlikely ((status & STS_FATAL) != 0)) {
		ehci_err(ehci, "fatal error\n");
		dbg_cmd(ehci, "fatal", cmd);
		dbg_status(ehci, "fatal", status);
dead:
		usb_hc_died(hcd);

		/* Don't let the controller do anything more */
		ehci->shutdown = true;
		ehci->rh_state = EHCI_RH_STOPPING;
		ehci->command &= ~(CMD_RUN | CMD_ASE | CMD_PSE);
		ehci_writel(ehci, ehci->command, &ehci->regs->command);
		ehci_writel(ehci, 0, &ehci->regs->intr_enable);
		ehci_handle_controller_death(ehci);

		/* Handle completions when the controller stops */
		bh = 0;
	}

	if (bh)
		ehci_work (ehci);
	spin_unlock_irqrestore(&ehci->lock, flags);
	if (pcd_status)
		usb_hcd_poll_rh_status(hcd);
	return IRQ_HANDLED;
}

/*-------------------------------------------------------------------------*/

/*
 * non-error returns are a promise to giveback() the urb later
 * we drop ownership so next owner (or urb unlink) can get it
 *
 * urb + dev is in hcd.self.controller.urb_list
 * we're queueing TDs onto software and hardware lists
 *
 * hcd-specific init for hcpriv hasn't been done yet
 *
 * NOTE:  control, bulk, and interrupt share the same code to append TDs
 * to a (possibly active) QH, and the same QH scanning code.
 */
static int ehci_urb_enqueue (
	struct usb_hcd	*hcd,
	struct urb	*urb,
	gfp_t		mem_flags
) {
	struct ehci_hcd		*ehci = hcd_to_ehci (hcd);
	struct list_head	qtd_list;

	INIT_LIST_HEAD (&qtd_list);

	switch (usb_pipetype (urb->pipe)) {
	case PIPE_CONTROL:
		/* qh_completions() code doesn't handle all the fault cases
		 * in multi-TD control transfers.  Even 1KB is rare anyway.
		 */
		if (urb->transfer_buffer_length > (16 * 1024))
			return -EMSGSIZE;
		/* FALLTHROUGH */
	/* case PIPE_BULK: */
	default:
		if (!qh_urb_transaction (ehci, urb, &qtd_list, mem_flags))
			return -ENOMEM;
		return submit_async(ehci, urb, &qtd_list, mem_flags);

	case PIPE_INTERRUPT:
		if (!qh_urb_transaction (ehci, urb, &qtd_list, mem_flags))
			return -ENOMEM;
		return intr_submit(ehci, urb, &qtd_list, mem_flags);

	case PIPE_ISOCHRONOUS:
		if (urb->dev->speed == USB_SPEED_HIGH)
			return itd_submit (ehci, urb, mem_flags);
		else
			return sitd_submit (ehci, urb, mem_flags);
	}
}

/* remove from hardware lists
 * completions normally happen asynchronously
 */

static int ehci_urb_dequeue(struct usb_hcd *hcd, struct urb *urb, int status)
{
	struct ehci_hcd		*ehci = hcd_to_ehci (hcd);
	struct ehci_qh		*qh;
	unsigned long		flags;
	int			rc;

	spin_lock_irqsave (&ehci->lock, flags);
	rc = usb_hcd_check_unlink_urb(hcd, urb, status);
	if (rc)
		goto done;

	if (usb_pipetype(urb->pipe) == PIPE_ISOCHRONOUS) {
		/*
		 * We don't expedite dequeue for isochronous URBs.
		 * Just wait until they complete normally or their
		 * time slot expires.
		 */
	} else {
		qh = (struct ehci_qh *) urb->hcpriv;
		qh->exception = 1;
		switch (qh->qh_state) {
		case QH_STATE_LINKED:
			if (usb_pipetype(urb->pipe) == PIPE_INTERRUPT)
				start_unlink_intr(ehci, qh);
			else
				start_unlink_async(ehci, qh);
			break;
		case QH_STATE_COMPLETING:
			qh->dequeue_during_giveback = 1;
			break;
		case QH_STATE_UNLINK:
		case QH_STATE_UNLINK_WAIT:
			/* already started */
			break;
		case QH_STATE_IDLE:
			/* QH might be waiting for a Clear-TT-Buffer */
			qh_completions(ehci, qh);
			break;
		}
	}
done:
	spin_unlock_irqrestore (&ehci->lock, flags);
	return rc;
}

/*-------------------------------------------------------------------------*/

// bulk qh holds the data toggle

static void
ehci_endpoint_disable (struct usb_hcd *hcd, struct usb_host_endpoint *ep)
{
	struct ehci_hcd		*ehci = hcd_to_ehci (hcd);
	unsigned long		flags;
	struct ehci_qh		*qh, *tmp;

	/* ASSERT:  any requests/urbs are being unlinked */
	/* ASSERT:  nobody can be submitting urbs for this any more */

rescan:
	spin_lock_irqsave (&ehci->lock, flags);
	qh = ep->hcpriv;
	if (!qh)
		goto done;

	/* endpoints can be iso streams.  for now, we don't
	 * accelerate iso completions ... so spin a while.
	 */
	if (qh->hw == NULL) {
		struct ehci_iso_stream	*stream = ep->hcpriv;

		if (!list_empty(&stream->td_list))
			goto idle_timeout;

		/* BUG_ON(!list_empty(&stream->free_list)); */
		kfree(stream);
		goto done;
	}

	qh->exception = 1;
	switch (qh->qh_state) {
	case QH_STATE_LINKED:
	case QH_STATE_COMPLETING:
		for (tmp = ehci->async->qh_next.qh;
				tmp && tmp != qh;
				tmp = tmp->qh_next.qh)
			continue;
		/* periodic qh self-unlinks on empty, and a COMPLETING qh
		 * may already be unlinked.
		 */
		if (tmp)
			start_unlink_async(ehci, qh);
		/* FALL THROUGH */
	case QH_STATE_UNLINK:		/* wait for hw to finish? */
	case QH_STATE_UNLINK_WAIT:
idle_timeout:
		spin_unlock_irqrestore (&ehci->lock, flags);
		schedule_timeout_uninterruptible(1);
		goto rescan;
	case QH_STATE_IDLE:		/* fully unlinked */
		if (qh->clearing_tt)
			goto idle_timeout;
		if (list_empty (&qh->qtd_list)) {
			qh_destroy(ehci, qh);
			break;
		}
		/* else FALL THROUGH */
	default:
		/* caller was supposed to have unlinked any requests;
		 * that's not our job.  just leak this memory.
		 */
		ehci_err (ehci, "qh %p (#%02x) state %d%s\n",
			qh, ep->desc.bEndpointAddress, qh->qh_state,
			list_empty (&qh->qtd_list) ? "" : "(has tds)");
		break;
	}
 done:
	ep->hcpriv = NULL;
	spin_unlock_irqrestore (&ehci->lock, flags);
}

static void
ehci_endpoint_reset(struct usb_hcd *hcd, struct usb_host_endpoint *ep)
{
	struct ehci_hcd		*ehci = hcd_to_ehci(hcd);
	struct ehci_qh		*qh;
	int			eptype = usb_endpoint_type(&ep->desc);
	int			epnum = usb_endpoint_num(&ep->desc);
	int			is_out = usb_endpoint_dir_out(&ep->desc);
	unsigned long		flags;

	if (eptype != USB_ENDPOINT_XFER_BULK && eptype != USB_ENDPOINT_XFER_INT)
		return;

	spin_lock_irqsave(&ehci->lock, flags);
	qh = ep->hcpriv;

	/* For Bulk and Interrupt endpoints we maintain the toggle state
	 * in the hardware; the toggle bits in udev aren't used at all.
	 * When an endpoint is reset by usb_clear_halt() we must reset
	 * the toggle bit in the QH.
	 */
	if (qh) {
		usb_settoggle(qh->dev, epnum, is_out, 0);
		if (!list_empty(&qh->qtd_list)) {
			WARN_ONCE(1, "clear_halt for a busy endpoint\n");
		} else {
			/* The toggle value in the QH can't be updated
			 * while the QH is active.  Unlink it now;
			 * re-linking will call qh_refresh().
			 */
			qh->exception = 1;
			if (eptype == USB_ENDPOINT_XFER_BULK)
				start_unlink_async(ehci, qh);
			else
				start_unlink_intr(ehci, qh);
		}
	}
	spin_unlock_irqrestore(&ehci->lock, flags);
}

static int ehci_get_frame (struct usb_hcd *hcd)
{
	struct ehci_hcd		*ehci = hcd_to_ehci (hcd);
	return (ehci_read_frame_index(ehci) >> 3) % ehci->periodic_size;
}

/*-------------------------------------------------------------------------*/

#ifdef	CONFIG_PM

/* suspend/resume, section 4.3 */

/* These routines handle the generic parts of controller suspend/resume */

int ehci_suspend(struct usb_hcd *hcd, bool do_wakeup)
{
	struct ehci_hcd		*ehci = hcd_to_ehci(hcd);

	if (time_before(jiffies, ehci->next_statechange))
		msleep(10);

	/*
	 * Root hub was already suspended.  Disable IRQ emission and
	 * mark HW unaccessible.  The PM and USB cores make sure that
	 * the root hub is either suspended or stopped.
	 */
	ehci_prepare_ports_for_controller_suspend(ehci, do_wakeup);

	spin_lock_irq(&ehci->lock);
	ehci_writel(ehci, 0, &ehci->regs->intr_enable);
	(void) ehci_readl(ehci, &ehci->regs->intr_enable);

	clear_bit(HCD_FLAG_HW_ACCESSIBLE, &hcd->flags);
	spin_unlock_irq(&ehci->lock);

	return 0;
}
EXPORT_SYMBOL_GPL(ehci_suspend);

/* Returns 0 if power was preserved, 1 if power was lost */
int ehci_resume(struct usb_hcd *hcd, bool hibernated)
{
	struct ehci_hcd		*ehci = hcd_to_ehci(hcd);

	if (time_before(jiffies, ehci->next_statechange))
		msleep(100);

	/* Mark hardware accessible again as we are back to full power by now */
	set_bit(HCD_FLAG_HW_ACCESSIBLE, &hcd->flags);

	if (ehci->shutdown)
		return 0;		/* Controller is dead */

	/*
	 * If CF is still set and we aren't resuming from hibernation
	 * then we maintained suspend power.
	 * Just undo the effect of ehci_suspend().
	 */
	if (ehci_readl(ehci, &ehci->regs->configured_flag) == FLAG_CF &&
			!hibernated) {
		int	mask = INTR_MASK;

		ehci_prepare_ports_for_controller_resume(ehci);

		spin_lock_irq(&ehci->lock);
		if (ehci->shutdown)
			goto skip;

		if (!hcd->self.root_hub->do_remote_wakeup)
			mask &= ~STS_PCD;
		ehci_writel(ehci, mask, &ehci->regs->intr_enable);
		ehci_readl(ehci, &ehci->regs->intr_enable);
 skip:
		spin_unlock_irq(&ehci->lock);
		return 0;
	}

	/*
	 * Else reset, to cope with power loss or resume from hibernation
	 * having let the firmware kick in during reboot.
	 */
	usb_root_hub_lost_power(hcd->self.root_hub);
	(void) ehci_halt(ehci);
	(void) ehci_reset(ehci);

	spin_lock_irq(&ehci->lock);
	if (ehci->shutdown)
		goto skip;

	ehci_writel(ehci, ehci->command, &ehci->regs->command);
	ehci_writel(ehci, FLAG_CF, &ehci->regs->configured_flag);
	ehci_readl(ehci, &ehci->regs->command);	/* unblock posted writes */

	ehci->rh_state = EHCI_RH_SUSPENDED;
	spin_unlock_irq(&ehci->lock);

	return 1;
}
EXPORT_SYMBOL_GPL(ehci_resume);

#endif

/*-------------------------------------------------------------------------*/

/*
 * Generic structure: This gets copied for platform drivers so that
 * individual entries can be overridden as needed.
 */

static const struct hc_driver ehci_hc_driver = {
	.description =		hcd_name,
	.product_desc =		"EHCI Host Controller",
	.hcd_priv_size =	sizeof(struct ehci_hcd),

	/*
	 * generic hardware linkage
	 */
	.irq =			ehci_irq,
	.flags =		HCD_MEMORY | HCD_USB2,

	/*
	 * basic lifecycle operations
	 */
	.reset =		ehci_setup,
	.start =		ehci_run,
	.stop =			ehci_stop,
	.shutdown =		ehci_shutdown,

	/*
	 * managing i/o requests and associated device resources
	 */
	.urb_enqueue =		ehci_urb_enqueue,
	.urb_dequeue =		ehci_urb_dequeue,
	.endpoint_disable =	ehci_endpoint_disable,
	.endpoint_reset =	ehci_endpoint_reset,
	.clear_tt_buffer_complete =	ehci_clear_tt_buffer_complete,

	/*
	 * scheduling support
	 */
	.get_frame_number =	ehci_get_frame,

	/*
	 * root hub support
	 */
	.hub_status_data =	ehci_hub_status_data,
	.hub_control =		ehci_hub_control,
	.bus_suspend =		ehci_bus_suspend,
	.bus_resume =		ehci_bus_resume,
	.relinquish_port =	ehci_relinquish_port,
	.port_handed_over =	ehci_port_handed_over,
};

void ehci_init_driver(struct hc_driver *drv,
		const struct ehci_driver_overrides *over)
{
	/* Copy the generic table to drv and then apply the overrides */
	*drv = ehci_hc_driver;

	if (over) {
		drv->hcd_priv_size += over->extra_priv_size;
		if (over->reset)
			drv->reset = over->reset;
	}
}
EXPORT_SYMBOL_GPL(ehci_init_driver);

/*-------------------------------------------------------------------------*/

MODULE_DESCRIPTION(DRIVER_DESC);
MODULE_AUTHOR (DRIVER_AUTHOR);
MODULE_LICENSE ("GPL");

#ifdef CONFIG_USB_EHCI_FSL
#include "ehci-fsl.c"
#define	PLATFORM_DRIVER		ehci_fsl_driver
#endif

#ifdef CONFIG_USB_EHCI_SH
#include "ehci-sh.c"
#define PLATFORM_DRIVER		ehci_hcd_sh_driver
#endif

#ifdef CONFIG_PPC_PS3
#include "ehci-ps3.c"
#define	PS3_SYSTEM_BUS_DRIVER	ps3_ehci_driver
#endif

#ifdef CONFIG_USB_EHCI_HCD_PPC_OF
#include "ehci-ppc-of.c"
#define OF_PLATFORM_DRIVER	ehci_hcd_ppc_of_driver
#endif

#ifdef CONFIG_XPS_USB_HCD_XILINX
#include "ehci-xilinx-of.c"
#define XILINX_OF_PLATFORM_DRIVER	ehci_hcd_xilinx_of_driver
#endif

#ifdef CONFIG_USB_W90X900_EHCI
#include "ehci-w90x900.c"
#define	PLATFORM_DRIVER		ehci_hcd_w90x900_driver
#endif

#ifdef CONFIG_USB_OCTEON_EHCI
#include "ehci-octeon.c"
#define PLATFORM_DRIVER		ehci_octeon_driver
#endif

#ifdef CONFIG_TILE_USB
#include "ehci-tilegx.c"
#define	PLATFORM_DRIVER		ehci_hcd_tilegx_driver
#endif

#ifdef CONFIG_USB_EHCI_HCD_PMC_MSP
#include "ehci-pmcmsp.c"
#define	PLATFORM_DRIVER		ehci_hcd_msp_driver
#endif

#ifdef CONFIG_USB_EHCI_TEGRA
#include "ehci-tegra.c"
#define PLATFORM_DRIVER		tegra_ehci_driver
#endif

#ifdef CONFIG_SPARC_LEON
#include "ehci-grlib.c"
#define PLATFORM_DRIVER		ehci_grlib_driver
#endif

#ifdef CONFIG_USB_EHCI_MV
#include "ehci-mv.c"
#define        PLATFORM_DRIVER         ehci_mv_driver
#endif

#ifdef CONFIG_MIPS_SEAD3
#include "ehci-sead3.c"
#define	PLATFORM_DRIVER		ehci_hcd_sead3_driver
#endif

static int __init ehci_hcd_init(void)
{
	int retval = 0;

	if (usb_disabled())
		return -ENODEV;

	printk(KERN_INFO "%s: " DRIVER_DESC "\n", hcd_name);
	set_bit(USB_EHCI_LOADED, &usb_hcds_loaded);
	if (test_bit(USB_UHCI_LOADED, &usb_hcds_loaded) ||
			test_bit(USB_OHCI_LOADED, &usb_hcds_loaded))
		printk(KERN_WARNING "Warning! ehci_hcd should always be loaded"
				" before uhci_hcd and ohci_hcd, not after\n");

	pr_debug("%s: block sizes: qh %Zd qtd %Zd itd %Zd sitd %Zd\n",
		 hcd_name,
		 sizeof(struct ehci_qh), sizeof(struct ehci_qtd),
		 sizeof(struct ehci_itd), sizeof(struct ehci_sitd));

#ifdef DEBUG
	ehci_debug_root = debugfs_create_dir("ehci", usb_debug_root);
	if (!ehci_debug_root) {
		retval = -ENOENT;
		goto err_debug;
	}
#endif

#ifdef PLATFORM_DRIVER
	retval = platform_driver_register(&PLATFORM_DRIVER);
	if (retval < 0)
		goto clean0;
#endif

#ifdef PS3_SYSTEM_BUS_DRIVER
	retval = ps3_ehci_driver_register(&PS3_SYSTEM_BUS_DRIVER);
	if (retval < 0)
		goto clean2;
#endif

#ifdef OF_PLATFORM_DRIVER
	retval = platform_driver_register(&OF_PLATFORM_DRIVER);
	if (retval < 0)
		goto clean3;
#endif

#ifdef XILINX_OF_PLATFORM_DRIVER
	retval = platform_driver_register(&XILINX_OF_PLATFORM_DRIVER);
	if (retval < 0)
		goto clean4;
#endif
	return retval;

#ifdef XILINX_OF_PLATFORM_DRIVER
	/* platform_driver_unregister(&XILINX_OF_PLATFORM_DRIVER); */
clean4:
#endif
#ifdef OF_PLATFORM_DRIVER
	platform_driver_unregister(&OF_PLATFORM_DRIVER);
clean3:
#endif
#ifdef PS3_SYSTEM_BUS_DRIVER
	ps3_ehci_driver_unregister(&PS3_SYSTEM_BUS_DRIVER);
clean2:
#endif
#ifdef PLATFORM_DRIVER
	platform_driver_unregister(&PLATFORM_DRIVER);
clean0:
#endif
#ifdef DEBUG
	debugfs_remove(ehci_debug_root);
	ehci_debug_root = NULL;
err_debug:
#endif
	clear_bit(USB_EHCI_LOADED, &usb_hcds_loaded);
	return retval;
}
module_init(ehci_hcd_init);

static void __exit ehci_hcd_cleanup(void)
{
#ifdef XILINX_OF_PLATFORM_DRIVER
	platform_driver_unregister(&XILINX_OF_PLATFORM_DRIVER);
#endif
#ifdef OF_PLATFORM_DRIVER
	platform_driver_unregister(&OF_PLATFORM_DRIVER);
#endif
#ifdef PLATFORM_DRIVER
	platform_driver_unregister(&PLATFORM_DRIVER);
#endif
#ifdef PS3_SYSTEM_BUS_DRIVER
	ps3_ehci_driver_unregister(&PS3_SYSTEM_BUS_DRIVER);
#endif
#ifdef DEBUG
	debugfs_remove(ehci_debug_root);
#endif
	clear_bit(USB_EHCI_LOADED, &usb_hcds_loaded);
}
module_exit(ehci_hcd_cleanup);<|MERGE_RESOLUTION|>--- conflicted
+++ resolved
@@ -705,13 +705,10 @@
 	struct ehci_hcd		*ehci = hcd_to_ehci (hcd);
 	u32			status, masked_status, pcd_status = 0, cmd;
 	int			bh;
-<<<<<<< HEAD
+	unsigned long		flags;
 #ifdef CONFIG_USB_HCD_HSIC
 	struct pci_dev	*pdev = to_pci_dev(hcd->self.controller);
 #endif
-=======
-	unsigned long		flags;
->>>>>>> 2527c3d5
 
 	/*
 	 * For threadirqs option we use spin_lock_irqsave() variant to prevent
