#ifndef __LINUX_COMPILER_H
#error "Please don't include <linux/compiler-gcc4.h> directly, include <linux/compiler.h> instead."
#endif

/* GCC 4.1.[01] miscompiles __weak */
#ifdef __KERNEL__
# if GCC_VERSION >= 40100 &&  GCC_VERSION <= 40101
#  error Your version of gcc miscompiles the __weak directive
# endif
#endif

#define __used			__attribute__((__used__))
#define __must_check 		__attribute__((warn_unused_result))
#define __compiler_offsetof(a,b) __builtin_offsetof(a,b)

#if GCC_VERSION >= 40100 && GCC_VERSION < 40600
# define __compiletime_object_size(obj) __builtin_object_size(obj, 0)
#endif

#if GCC_VERSION >= 40300
/* Mark functions as cold. gcc will assume any path leading to a call
   to them will be unlikely.  This means a lot of manual unlikely()s
   are unnecessary now for any paths leading to the usual suspects
   like BUG(), printk(), panic() etc. [but let's keep them for now for
   older compilers]

   Early snapshots of gcc 4.3 don't support this and we can't detect this
   in the preprocessor, but we can live with this because they're unreleased.
   Maketime probing would be overkill here.

   gcc also has a __attribute__((__hot__)) to move hot functions into
   a special section, but I don't see any sense in this right now in
   the kernel context */
#define __cold			__attribute__((__cold__))

#define __UNIQUE_ID(prefix) __PASTE(__PASTE(__UNIQUE_ID_, prefix), __COUNTER__)

#ifndef __CHECKER__
# define __compiletime_warning(message) __attribute__((warning(message)))
# define __compiletime_error(message) __attribute__((error(message)))
#endif /* __CHECKER__ */
#endif /* GCC_VERSION >= 40300 */

#if GCC_VERSION >= 40500
/*
 * Mark a position in code as unreachable.  This can be used to
 * suppress control flow warnings after asm blocks that transfer
 * control elsewhere.
 *
 * Early snapshots of gcc 4.5 don't support this and we can't detect
 * this in the preprocessor, but we can live with this because they're
 * unreleased.  Really, we need to have autoconf for the kernel.
 */
#define unreachable() __builtin_unreachable()

/* Mark a function definition as prohibited from being cloned. */
#define __noclone	__attribute__((__noclone__))

#endif /* GCC_VERSION >= 40500 */

#if GCC_VERSION >= 40600
/*
 * Tell the optimizer that something else uses this function or variable.
 */
#define __visible __attribute__((externally_visible))
#endif

/*
 * GCC 'asm goto' miscompiles certain code sequences:
 *
 *   http://gcc.gnu.org/bugzilla/show_bug.cgi?id=58670
 *
 * Work it around via a compiler barrier quirk suggested by Jakub Jelinek.
 * Fixed in GCC 4.8.2 and later versions.
 *
 * (asm goto is automatically volatile - the naming reflects this.)
 */
<<<<<<< HEAD
#if GCC_VERSION <= 40801
# define asm_volatile_goto(x...)	do { asm goto(x); asm (""); } while (0)
#else
# define asm_volatile_goto(x...)	do { asm goto(x); } while (0)
#endif
=======
#define asm_volatile_goto(x...)	do { asm goto(x); asm (""); } while (0)
>>>>>>> 2527c3d5

#ifdef CONFIG_ARCH_USE_BUILTIN_BSWAP
#if GCC_VERSION >= 40400
#define __HAVE_BUILTIN_BSWAP32__
#define __HAVE_BUILTIN_BSWAP64__
#endif
#if GCC_VERSION >= 40800 || (defined(__powerpc__) && GCC_VERSION >= 40600)
#define __HAVE_BUILTIN_BSWAP16__
#endif
#endif /* CONFIG_ARCH_USE_BUILTIN_BSWAP */<|MERGE_RESOLUTION|>--- conflicted
+++ resolved
@@ -75,15 +75,7 @@
  *
  * (asm goto is automatically volatile - the naming reflects this.)
  */
-<<<<<<< HEAD
-#if GCC_VERSION <= 40801
-# define asm_volatile_goto(x...)	do { asm goto(x); asm (""); } while (0)
-#else
-# define asm_volatile_goto(x...)	do { asm goto(x); } while (0)
-#endif
-=======
 #define asm_volatile_goto(x...)	do { asm goto(x); asm (""); } while (0)
->>>>>>> 2527c3d5
 
 #ifdef CONFIG_ARCH_USE_BUILTIN_BSWAP
 #if GCC_VERSION >= 40400
