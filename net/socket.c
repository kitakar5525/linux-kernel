--- conflicted
+++ resolved
@@ -1964,17 +1964,12 @@
 {
 	if (copy_from_user(kmsg, umsg, sizeof(struct msghdr)))
 		return -EFAULT;
-<<<<<<< HEAD
-	if (kmsg->msg_namelen > sizeof(struct sockaddr_storage))
-		return -EINVAL;
-=======
 
 	if (kmsg->msg_namelen < 0)
 		return -EINVAL;
 
 	if (kmsg->msg_namelen > sizeof(struct sockaddr_storage))
 		kmsg->msg_namelen = sizeof(struct sockaddr_storage);
->>>>>>> 2527c3d5
 	return 0;
 }
 
