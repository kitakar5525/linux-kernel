--- conflicted
+++ resolved
@@ -2165,11 +2165,7 @@
 	struct mmc_card *card = md->queue.card;
 	struct mmc_host *host = card->host;
 	unsigned long flags;
-<<<<<<< HEAD
-	unsigned int cmd_flags = 0;
-=======
 	unsigned int cmd_flags = req ? req->cmd_flags : 0;
->>>>>>> 2527c3d5
 
 #ifdef CONFIG_MMC_BLOCK_DEFERRED_RESUME
 	if (mmc_bus_needs_resume(card->host))
@@ -2223,11 +2219,7 @@
 
 out:
 	if ((!req && !(mq->flags & MMC_QUEUE_NEW_REQUEST)) ||
-<<<<<<< HEAD
-	     (req && (cmd_flags & MMC_REQ_SPECIAL_MASK)))
-=======
 	     (cmd_flags & MMC_REQ_SPECIAL_MASK))
->>>>>>> 2527c3d5
 		/*
 		 * Release host when there are no more requests
 		 * and after special request(discard, flush) is done.
