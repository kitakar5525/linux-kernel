/*
 *  kernel/sched/core.c
 *
 *  Kernel scheduler and related syscalls
 *
 *  Copyright (C) 1991-2002  Linus Torvalds
 *
 *  1996-12-23  Modified by Dave Grothe to fix bugs in semaphores and
 *		make semaphores SMP safe
 *  1998-11-19	Implemented schedule_timeout() and related stuff
 *		by Andrea Arcangeli
 *  2002-01-04	New ultra-scalable O(1) scheduler by Ingo Molnar:
 *		hybrid priority-list and round-robin design with
 *		an array-switch method of distributing timeslices
 *		and per-CPU runqueues.  Cleanups and useful suggestions
 *		by Davide Libenzi, preemptible kernel bits by Robert Love.
 *  2003-09-03	Interactivity tuning by Con Kolivas.
 *  2004-04-02	Scheduler domains code by Nick Piggin
 *  2007-04-15  Work begun on replacing all interactivity tuning with a
 *              fair scheduling design by Con Kolivas.
 *  2007-05-05  Load balancing (smp-nice) and other improvements
 *              by Peter Williams
 *  2007-05-06  Interactivity improvements to CFS by Mike Galbraith
 *  2007-07-01  Group scheduling enhancements by Srivatsa Vaddagiri
 *  2007-11-29  RT balancing improvements by Steven Rostedt, Gregory Haskins,
 *              Thomas Gleixner, Mike Kravetz
 */

#include <linux/mm.h>
#include <linux/module.h>
#include <linux/nmi.h>
#include <linux/init.h>
#include <linux/uaccess.h>
#include <linux/highmem.h>
#include <asm/mmu_context.h>
#include <linux/interrupt.h>
#include <linux/capability.h>
#include <linux/completion.h>
#include <linux/kernel_stat.h>
#include <linux/debug_locks.h>
#include <linux/perf_event.h>
#include <linux/security.h>
#include <linux/notifier.h>
#include <linux/profile.h>
#include <linux/freezer.h>
#include <linux/vmalloc.h>
#include <linux/blkdev.h>
#include <linux/delay.h>
#include <linux/pid_namespace.h>
#include <linux/smp.h>
#include <linux/threads.h>
#include <linux/timer.h>
#include <linux/rcupdate.h>
#include <linux/cpu.h>
#include <linux/cpuset.h>
#include <linux/percpu.h>
#include <linux/proc_fs.h>
#include <linux/seq_file.h>
#include <linux/sysctl.h>
#include <linux/syscalls.h>
#include <linux/times.h>
#include <linux/tsacct_kern.h>
#include <linux/kprobes.h>
#include <linux/delayacct.h>
#include <linux/unistd.h>
#include <linux/pagemap.h>
#include <linux/hrtimer.h>
#include <linux/tick.h>
#include <linux/debugfs.h>
#include <linux/ctype.h>
#include <linux/ftrace.h>
#include <linux/slab.h>
#include <linux/init_task.h>
#include <linux/binfmts.h>
#include <linux/context_tracking.h>

#include <asm/switch_to.h>
#include <asm/tlb.h>
#include <asm/irq_regs.h>
#include <asm/mutex.h>
#ifdef CONFIG_PARAVIRT
#include <asm/paravirt.h>
#endif

#include "sched.h"
#include "../workqueue_internal.h"
#include "../smpboot.h"

#define CREATE_TRACE_POINTS
#include <trace/events/sched.h>

void start_bandwidth_timer(struct hrtimer *period_timer, ktime_t period)
{
	unsigned long delta;
	ktime_t soft, hard, now;

	for (;;) {
		if (hrtimer_active(period_timer))
			break;

		now = hrtimer_cb_get_time(period_timer);
		hrtimer_forward(period_timer, now, period);

		soft = hrtimer_get_softexpires(period_timer);
		hard = hrtimer_get_expires(period_timer);
		delta = ktime_to_ns(ktime_sub(hard, soft));
		__hrtimer_start_range_ns(period_timer, soft, delta,
					 HRTIMER_MODE_ABS_PINNED, 0);
	}
}

DEFINE_MUTEX(sched_domains_mutex);
DEFINE_PER_CPU_SHARED_ALIGNED(struct rq, runqueues);

static void update_rq_clock_task(struct rq *rq, s64 delta);

void update_rq_clock(struct rq *rq)
{
	s64 delta;

	if (rq->skip_clock_update > 0)
		return;

	delta = sched_clock_cpu(cpu_of(rq)) - rq->clock;
	rq->clock += delta;
	update_rq_clock_task(rq, delta);
}

/*
 * Debugging: various feature bits
 */

#define SCHED_FEAT(name, enabled)	\
	(1UL << __SCHED_FEAT_##name) * enabled |

const_debug unsigned int sysctl_sched_features =
#include "features.h"
	0;

#undef SCHED_FEAT

#ifdef CONFIG_SCHED_DEBUG
#define SCHED_FEAT(name, enabled)	\
	#name ,

static const char * const sched_feat_names[] = {
#include "features.h"
};

#undef SCHED_FEAT

static int sched_feat_show(struct seq_file *m, void *v)
{
	int i;

	for (i = 0; i < __SCHED_FEAT_NR; i++) {
		if (!(sysctl_sched_features & (1UL << i)))
			seq_puts(m, "NO_");
		seq_printf(m, "%s ", sched_feat_names[i]);
	}
	seq_puts(m, "\n");

	return 0;
}

#ifdef HAVE_JUMP_LABEL

#define jump_label_key__true  STATIC_KEY_INIT_TRUE
#define jump_label_key__false STATIC_KEY_INIT_FALSE

#define SCHED_FEAT(name, enabled)	\
	jump_label_key__##enabled ,

struct static_key sched_feat_keys[__SCHED_FEAT_NR] = {
#include "features.h"
};

#undef SCHED_FEAT

static void sched_feat_disable(int i)
{
	if (static_key_enabled(&sched_feat_keys[i]))
		static_key_slow_dec(&sched_feat_keys[i]);
}

static void sched_feat_enable(int i)
{
	if (!static_key_enabled(&sched_feat_keys[i]))
		static_key_slow_inc(&sched_feat_keys[i]);
}
#else
static void sched_feat_disable(int i) { };
static void sched_feat_enable(int i) { };
#endif /* HAVE_JUMP_LABEL */

static int sched_feat_set(char *cmp)
{
	int i;
	int neg = 0;

	if (strncmp(cmp, "NO_", 3) == 0) {
		neg = 1;
		cmp += 3;
	}

	for (i = 0; i < __SCHED_FEAT_NR; i++) {
		if (strcmp(cmp, sched_feat_names[i]) == 0) {
			if (neg) {
				sysctl_sched_features &= ~(1UL << i);
				sched_feat_disable(i);
			} else {
				sysctl_sched_features |= (1UL << i);
				sched_feat_enable(i);
			}
			break;
		}
	}

	return i;
}

static ssize_t
sched_feat_write(struct file *filp, const char __user *ubuf,
		size_t cnt, loff_t *ppos)
{
	char buf[64];
	char *cmp;
	int i;

	if (cnt > 63)
		cnt = 63;

	if (copy_from_user(&buf, ubuf, cnt))
		return -EFAULT;

	buf[cnt] = 0;
	cmp = strstrip(buf);

	i = sched_feat_set(cmp);
	if (i == __SCHED_FEAT_NR)
		return -EINVAL;

	*ppos += cnt;

	return cnt;
}

static int sched_feat_open(struct inode *inode, struct file *filp)
{
	return single_open(filp, sched_feat_show, NULL);
}

static const struct file_operations sched_feat_fops = {
	.open		= sched_feat_open,
	.write		= sched_feat_write,
	.read		= seq_read,
	.llseek		= seq_lseek,
	.release	= single_release,
};

static __init int sched_init_debug(void)
{
	debugfs_create_file("sched_features", 0644, NULL, NULL,
			&sched_feat_fops);

	return 0;
}
late_initcall(sched_init_debug);
#endif /* CONFIG_SCHED_DEBUG */

/*
 * Number of tasks to iterate in a single balance run.
 * Limited because this is done with IRQs disabled.
 */
const_debug unsigned int sysctl_sched_nr_migrate = 32;

/*
 * period over which we average the RT time consumption, measured
 * in ms.
 *
 * default: 1s
 */
const_debug unsigned int sysctl_sched_time_avg = MSEC_PER_SEC;

/*
 * period over which we measure -rt task cpu usage in us.
 * default: 1s
 */
unsigned int sysctl_sched_rt_period = 1000000;

__read_mostly int scheduler_running;

/*
 * part of the period that we allow rt tasks to run in us.
 * default: 0.95s
 */
int sysctl_sched_rt_runtime = 950000;



/*
 * __task_rq_lock - lock the rq @p resides on.
 */
static inline struct rq *__task_rq_lock(struct task_struct *p)
	__acquires(rq->lock)
{
	struct rq *rq;

	lockdep_assert_held(&p->pi_lock);

	for (;;) {
		rq = task_rq(p);
		raw_spin_lock(&rq->lock);
		if (likely(rq == task_rq(p)))
			return rq;
		raw_spin_unlock(&rq->lock);
	}
}

/*
 * task_rq_lock - lock p->pi_lock and lock the rq @p resides on.
 */
static struct rq *task_rq_lock(struct task_struct *p, unsigned long *flags)
	__acquires(p->pi_lock)
	__acquires(rq->lock)
{
	struct rq *rq;

	for (;;) {
		raw_spin_lock_irqsave(&p->pi_lock, *flags);
		rq = task_rq(p);
		raw_spin_lock(&rq->lock);
		if (likely(rq == task_rq(p)))
			return rq;
		raw_spin_unlock(&rq->lock);
		raw_spin_unlock_irqrestore(&p->pi_lock, *flags);
	}
}

static void __task_rq_unlock(struct rq *rq)
	__releases(rq->lock)
{
	raw_spin_unlock(&rq->lock);
}

static inline void
task_rq_unlock(struct rq *rq, struct task_struct *p, unsigned long *flags)
	__releases(rq->lock)
	__releases(p->pi_lock)
{
	raw_spin_unlock(&rq->lock);
	raw_spin_unlock_irqrestore(&p->pi_lock, *flags);
}

/*
 * this_rq_lock - lock this runqueue and disable interrupts.
 */
static struct rq *this_rq_lock(void)
	__acquires(rq->lock)
{
	struct rq *rq;

	local_irq_disable();
	rq = this_rq();
	raw_spin_lock(&rq->lock);

	return rq;
}

#ifdef CONFIG_SCHED_HRTICK
/*
 * Use HR-timers to deliver accurate preemption points.
 *
 * Its all a bit involved since we cannot program an hrt while holding the
 * rq->lock. So what we do is store a state in in rq->hrtick_* and ask for a
 * reschedule event.
 *
 * When we get rescheduled we reprogram the hrtick_timer outside of the
 * rq->lock.
 */

static void hrtick_clear(struct rq *rq)
{
	if (hrtimer_active(&rq->hrtick_timer))
		hrtimer_cancel(&rq->hrtick_timer);
}

/*
 * High-resolution timer tick.
 * Runs from hardirq context with interrupts disabled.
 */
static enum hrtimer_restart hrtick(struct hrtimer *timer)
{
	struct rq *rq = container_of(timer, struct rq, hrtick_timer);

	WARN_ON_ONCE(cpu_of(rq) != smp_processor_id());

	raw_spin_lock(&rq->lock);
	update_rq_clock(rq);
	rq->curr->sched_class->task_tick(rq, rq->curr, 1);
	raw_spin_unlock(&rq->lock);

	return HRTIMER_NORESTART;
}

#ifdef CONFIG_SMP
/*
 * called from hardirq (IPI) context
 */
static void __hrtick_start(void *arg)
{
	struct rq *rq = arg;

	raw_spin_lock(&rq->lock);
	hrtimer_restart(&rq->hrtick_timer);
	rq->hrtick_csd_pending = 0;
	raw_spin_unlock(&rq->lock);
}

/*
 * Called to set the hrtick timer state.
 *
 * called with rq->lock held and irqs disabled
 */
void hrtick_start(struct rq *rq, u64 delay)
{
	struct hrtimer *timer = &rq->hrtick_timer;
	ktime_t time = ktime_add_ns(timer->base->get_time(), delay);

	hrtimer_set_expires(timer, time);

	if (rq == this_rq()) {
		hrtimer_restart(timer);
	} else if (!rq->hrtick_csd_pending) {
		__smp_call_function_single(cpu_of(rq), &rq->hrtick_csd, 0);
		rq->hrtick_csd_pending = 1;
	}
}

static int
hotplug_hrtick(struct notifier_block *nfb, unsigned long action, void *hcpu)
{
	int cpu = (int)(long)hcpu;

	switch (action) {
	case CPU_UP_CANCELED:
	case CPU_UP_CANCELED_FROZEN:
	case CPU_DOWN_PREPARE:
	case CPU_DOWN_PREPARE_FROZEN:
	case CPU_DEAD:
	case CPU_DEAD_FROZEN:
		hrtick_clear(cpu_rq(cpu));
		return NOTIFY_OK;
	}

	return NOTIFY_DONE;
}

static __init void init_hrtick(void)
{
	hotcpu_notifier(hotplug_hrtick, 0);
}
#else
/*
 * Called to set the hrtick timer state.
 *
 * called with rq->lock held and irqs disabled
 */
void hrtick_start(struct rq *rq, u64 delay)
{
	__hrtimer_start_range_ns(&rq->hrtick_timer, ns_to_ktime(delay), 0,
			HRTIMER_MODE_REL_PINNED, 0);
}

static inline void init_hrtick(void)
{
}
#endif /* CONFIG_SMP */

static void init_rq_hrtick(struct rq *rq)
{
#ifdef CONFIG_SMP
	rq->hrtick_csd_pending = 0;

	rq->hrtick_csd.flags = 0;
	rq->hrtick_csd.func = __hrtick_start;
	rq->hrtick_csd.info = rq;
#endif

	hrtimer_init(&rq->hrtick_timer, CLOCK_MONOTONIC, HRTIMER_MODE_REL);
	rq->hrtick_timer.function = hrtick;
}
#else	/* CONFIG_SCHED_HRTICK */
static inline void hrtick_clear(struct rq *rq)
{
}

static inline void init_rq_hrtick(struct rq *rq)
{
}

static inline void init_hrtick(void)
{
}
#endif	/* CONFIG_SCHED_HRTICK */

/*
 * resched_task - mark a task 'to be rescheduled now'.
 *
 * On UP this means the setting of the need_resched flag, on SMP it
 * might also involve a cross-CPU call to trigger the scheduler on
 * the target CPU.
 */
#ifdef CONFIG_SMP
void resched_task(struct task_struct *p)
{
	int cpu;

	assert_raw_spin_locked(&task_rq(p)->lock);

	if (test_tsk_need_resched(p))
		return;

	set_tsk_need_resched(p);

	cpu = task_cpu(p);
	if (cpu == smp_processor_id())
		return;

	/* NEED_RESCHED must be visible before we test polling */
	smp_mb();
	if (!tsk_is_polling(p))
		smp_send_reschedule(cpu);
}

void resched_cpu(int cpu)
{
	struct rq *rq = cpu_rq(cpu);
	unsigned long flags;

	if (!raw_spin_trylock_irqsave(&rq->lock, flags))
		return;
	resched_task(cpu_curr(cpu));
	raw_spin_unlock_irqrestore(&rq->lock, flags);
}

#ifdef CONFIG_NO_HZ_COMMON
/*
 * In the semi idle case, use the nearest busy cpu for migrating timers
 * from an idle cpu.  This is good for power-savings.
 *
 * We don't do similar optimization for completely idle system, as
 * selecting an idle cpu will add more delays to the timers than intended
 * (as that cpu's timer base may not be uptodate wrt jiffies etc).
 */
int get_nohz_timer_target(void)
{
	int cpu = smp_processor_id();
	int i;
	struct sched_domain *sd;

	rcu_read_lock();
	for_each_domain(cpu, sd) {
		for_each_cpu(i, sched_domain_span(sd)) {
			if (!idle_cpu(i)) {
				cpu = i;
				goto unlock;
			}
		}
	}
unlock:
	rcu_read_unlock();
	return cpu;
}
/*
 * When add_timer_on() enqueues a timer into the timer wheel of an
 * idle CPU then this timer might expire before the next timer event
 * which is scheduled to wake up that CPU. In case of a completely
 * idle system the next event might even be infinite time into the
 * future. wake_up_idle_cpu() ensures that the CPU is woken up and
 * leaves the inner idle loop so the newly added timer is taken into
 * account when the CPU goes back to idle and evaluates the timer
 * wheel for the next timer event.
 */
static void wake_up_idle_cpu(int cpu)
{
	struct rq *rq = cpu_rq(cpu);

	if (cpu == smp_processor_id())
		return;

	/*
	 * This is safe, as this function is called with the timer
	 * wheel base lock of (cpu) held. When the CPU is on the way
	 * to idle and has not yet set rq->curr to idle then it will
	 * be serialized on the timer wheel base lock and take the new
	 * timer into account automatically.
	 */
	if (rq->curr != rq->idle)
		return;

	/*
	 * We can set TIF_RESCHED on the idle task of the other CPU
	 * lockless. The worst case is that the other CPU runs the
	 * idle task through an additional NOOP schedule()
	 */
	set_tsk_need_resched(rq->idle);

	/* NEED_RESCHED must be visible before we test polling */
	smp_mb();
	if (!tsk_is_polling(rq->idle))
		smp_send_reschedule(cpu);
}

static bool wake_up_full_nohz_cpu(int cpu)
{
	if (tick_nohz_full_cpu(cpu)) {
		if (cpu != smp_processor_id() ||
		    tick_nohz_tick_stopped())
			smp_send_reschedule(cpu);
		return true;
	}

	return false;
}

void wake_up_nohz_cpu(int cpu)
{
	if (!wake_up_full_nohz_cpu(cpu))
		wake_up_idle_cpu(cpu);
}

static inline bool got_nohz_idle_kick(void)
{
	int cpu = smp_processor_id();

	if (!test_bit(NOHZ_BALANCE_KICK, nohz_flags(cpu)))
		return false;

	if (idle_cpu(cpu) && !need_resched())
		return true;

	/*
	 * We can't run Idle Load Balance on this CPU for this time so we
	 * cancel it and clear NOHZ_BALANCE_KICK
	 */
	clear_bit(NOHZ_BALANCE_KICK, nohz_flags(cpu));
	return false;
}

#else /* CONFIG_NO_HZ_COMMON */

static inline bool got_nohz_idle_kick(void)
{
	return false;
}

#endif /* CONFIG_NO_HZ_COMMON */

#ifdef CONFIG_NO_HZ_FULL
bool sched_can_stop_tick(void)
{
       struct rq *rq;

       rq = this_rq();

       /* Make sure rq->nr_running update is visible after the IPI */
       smp_rmb();

       /* More than one running task need preemption */
       if (rq->nr_running > 1)
               return false;

       return true;
}
#endif /* CONFIG_NO_HZ_FULL */

void sched_avg_update(struct rq *rq)
{
	s64 period = sched_avg_period();

	while ((s64)(rq->clock - rq->age_stamp) > period) {
		/*
		 * Inline assembly required to prevent the compiler
		 * optimising this loop into a divmod call.
		 * See __iter_div_u64_rem() for another example of this.
		 */
		asm("" : "+rm" (rq->age_stamp));
		rq->age_stamp += period;
		rq->rt_avg /= 2;
	}
}

#else /* !CONFIG_SMP */
void resched_task(struct task_struct *p)
{
	assert_raw_spin_locked(&task_rq(p)->lock);
	set_tsk_need_resched(p);
}
#endif /* CONFIG_SMP */

#if defined(CONFIG_RT_GROUP_SCHED) || (defined(CONFIG_FAIR_GROUP_SCHED) && \
			(defined(CONFIG_SMP) || defined(CONFIG_CFS_BANDWIDTH)))
/*
 * Iterate task_group tree rooted at *from, calling @down when first entering a
 * node and @up when leaving it for the final time.
 *
 * Caller must hold rcu_lock or sufficient equivalent.
 */
int walk_tg_tree_from(struct task_group *from,
			     tg_visitor down, tg_visitor up, void *data)
{
	struct task_group *parent, *child;
	int ret;

	parent = from;

down:
	ret = (*down)(parent, data);
	if (ret)
		goto out;
	list_for_each_entry_rcu(child, &parent->children, siblings) {
		parent = child;
		goto down;

up:
		continue;
	}
	ret = (*up)(parent, data);
	if (ret || parent == from)
		goto out;

	child = parent;
	parent = parent->parent;
	if (parent)
		goto up;
out:
	return ret;
}

int tg_nop(struct task_group *tg, void *data)
{
	return 0;
}
#endif

static void set_load_weight(struct task_struct *p)
{
	int prio = p->static_prio - MAX_RT_PRIO;
	struct load_weight *load = &p->se.load;

	/*
	 * SCHED_IDLE tasks get minimal weight:
	 */
	if (p->policy == SCHED_IDLE) {
		load->weight = scale_load(WEIGHT_IDLEPRIO);
		load->inv_weight = WMULT_IDLEPRIO;
		return;
	}

	load->weight = scale_load(prio_to_weight[prio]);
	load->inv_weight = prio_to_wmult[prio];
}

static void enqueue_task(struct rq *rq, struct task_struct *p, int flags)
{
	update_rq_clock(rq);
	sched_info_queued(p);
	p->sched_class->enqueue_task(rq, p, flags);
	update_cpu_concurrency(rq);
}

static void dequeue_task(struct rq *rq, struct task_struct *p, int flags)
{
	update_rq_clock(rq);
	sched_info_dequeued(p);
	p->sched_class->dequeue_task(rq, p, flags);
	update_cpu_concurrency(rq);
}

void activate_task(struct rq *rq, struct task_struct *p, int flags)
{
	if (task_contributes_to_load(p))
		rq->nr_uninterruptible--;

	enqueue_task(rq, p, flags);
}

void deactivate_task(struct rq *rq, struct task_struct *p, int flags)
{
	if (task_contributes_to_load(p))
		rq->nr_uninterruptible++;

	dequeue_task(rq, p, flags);
}

static void update_rq_clock_task(struct rq *rq, s64 delta)
{
/*
 * In theory, the compile should just see 0 here, and optimize out the call
 * to sched_rt_avg_update. But I don't trust it...
 */
#if defined(CONFIG_IRQ_TIME_ACCOUNTING) || defined(CONFIG_PARAVIRT_TIME_ACCOUNTING)
	s64 steal = 0, irq_delta = 0;
#endif
#ifdef CONFIG_IRQ_TIME_ACCOUNTING
	irq_delta = irq_time_read(cpu_of(rq)) - rq->prev_irq_time;

	/*
	 * Since irq_time is only updated on {soft,}irq_exit, we might run into
	 * this case when a previous update_rq_clock() happened inside a
	 * {soft,}irq region.
	 *
	 * When this happens, we stop ->clock_task and only update the
	 * prev_irq_time stamp to account for the part that fit, so that a next
	 * update will consume the rest. This ensures ->clock_task is
	 * monotonic.
	 *
	 * It does however cause some slight miss-attribution of {soft,}irq
	 * time, a more accurate solution would be to update the irq_time using
	 * the current rq->clock timestamp, except that would require using
	 * atomic ops.
	 */
	if (irq_delta > delta)
		irq_delta = delta;

	rq->prev_irq_time += irq_delta;
	delta -= irq_delta;
#endif
#ifdef CONFIG_PARAVIRT_TIME_ACCOUNTING
	if (static_key_false((&paravirt_steal_rq_enabled))) {
		u64 st;

		steal = paravirt_steal_clock(cpu_of(rq));
		steal -= rq->prev_steal_time_rq;

		if (unlikely(steal > delta))
			steal = delta;

		st = steal_ticks(steal);
		steal = st * TICK_NSEC;

		rq->prev_steal_time_rq += steal;

		delta -= steal;
	}
#endif

	rq->clock_task += delta;

#if defined(CONFIG_IRQ_TIME_ACCOUNTING) || defined(CONFIG_PARAVIRT_TIME_ACCOUNTING)
	if ((irq_delta + steal) && sched_feat(NONTASK_POWER))
		sched_rt_avg_update(rq, irq_delta + steal);
#endif
}

void sched_set_stop_task(int cpu, struct task_struct *stop)
{
	struct sched_param param = { .sched_priority = MAX_RT_PRIO - 1 };
	struct task_struct *old_stop = cpu_rq(cpu)->stop;

	if (stop) {
		/*
		 * Make it appear like a SCHED_FIFO task, its something
		 * userspace knows about and won't get confused about.
		 *
		 * Also, it will make PI more or less work without too
		 * much confusion -- but then, stop work should not
		 * rely on PI working anyway.
		 */
		sched_setscheduler_nocheck(stop, SCHED_FIFO, &param);

		stop->sched_class = &stop_sched_class;
	}

	cpu_rq(cpu)->stop = stop;

	if (old_stop) {
		/*
		 * Reset it back to a normal scheduling class so that
		 * it can die in pieces.
		 */
		old_stop->sched_class = &rt_sched_class;
	}
}

/*
 * __normal_prio - return the priority that is based on the static prio
 */
static inline int __normal_prio(struct task_struct *p)
{
	return p->static_prio;
}

/*
 * Calculate the expected normal priority: i.e. priority
 * without taking RT-inheritance into account. Might be
 * boosted by interactivity modifiers. Changes upon fork,
 * setprio syscalls, and whenever the interactivity
 * estimator recalculates.
 */
static inline int normal_prio(struct task_struct *p)
{
	int prio;

	if (task_has_rt_policy(p))
		prio = MAX_RT_PRIO-1 - p->rt_priority;
	else
		prio = __normal_prio(p);
	return prio;
}

/*
 * Calculate the current priority, i.e. the priority
 * taken into account by the scheduler. This value might
 * be boosted by RT tasks, or might be boosted by
 * interactivity modifiers. Will be RT if the task got
 * RT-boosted. If not then it returns p->normal_prio.
 */
static int effective_prio(struct task_struct *p)
{
	p->normal_prio = normal_prio(p);
	/*
	 * If we are RT tasks or we were boosted to RT priority,
	 * keep the priority unchanged. Otherwise, update priority
	 * to the normal priority:
	 */
	if (!rt_prio(p->prio))
		return p->normal_prio;
	return p->prio;
}

/**
 * task_curr - is this task currently executing on a CPU?
 * @p: the task in question.
 */
inline int task_curr(const struct task_struct *p)
{
	return cpu_curr(task_cpu(p)) == p;
}

static inline void check_class_changed(struct rq *rq, struct task_struct *p,
				       const struct sched_class *prev_class,
				       int oldprio)
{
	if (prev_class != p->sched_class) {
		if (prev_class->switched_from)
			prev_class->switched_from(rq, p);
		p->sched_class->switched_to(rq, p);
	} else if (oldprio != p->prio)
		p->sched_class->prio_changed(rq, p, oldprio);
}

void check_preempt_curr(struct rq *rq, struct task_struct *p, int flags)
{
	const struct sched_class *class;

	if (p->sched_class == rq->curr->sched_class) {
		rq->curr->sched_class->check_preempt_curr(rq, p, flags);
	} else {
		for_each_class(class) {
			if (class == rq->curr->sched_class)
				break;
			if (class == p->sched_class) {
				resched_task(rq->curr);
				break;
			}
		}
	}

	/*
	 * A queue event has occurred, and we're going to schedule.  In
	 * this case, we can save a useless back to back clock update.
	 */
	if (rq->curr->on_rq && test_tsk_need_resched(rq->curr))
		rq->skip_clock_update = 1;
}

static ATOMIC_NOTIFIER_HEAD(task_migration_notifier);

void register_task_migration_notifier(struct notifier_block *n)
{
	atomic_notifier_chain_register(&task_migration_notifier, n);
}

#ifdef CONFIG_SMP
void set_task_cpu(struct task_struct *p, unsigned int new_cpu)
{
#ifdef CONFIG_SCHED_DEBUG
	/*
	 * We should never call set_task_cpu() on a blocked task,
	 * ttwu() will sort out the placement.
	 */
	WARN_ON_ONCE(p->state != TASK_RUNNING && p->state != TASK_WAKING &&
			!(task_thread_info(p)->preempt_count & PREEMPT_ACTIVE));

#ifdef CONFIG_LOCKDEP
	/*
	 * The caller should hold either p->pi_lock or rq->lock, when changing
	 * a task's CPU. ->pi_lock for waking tasks, rq->lock for runnable tasks.
	 *
	 * sched_move_task() holds both and thus holding either pins the cgroup,
	 * see task_group().
	 *
	 * Furthermore, all task_rq users should acquire both locks, see
	 * task_rq_lock().
	 */
	WARN_ON_ONCE(debug_locks && !(lockdep_is_held(&p->pi_lock) ||
				      lockdep_is_held(&task_rq(p)->lock)));
#endif
#endif

	trace_sched_migrate_task(p, new_cpu);

	if (task_cpu(p) != new_cpu) {
		struct task_migration_notifier tmn;

		if (p->sched_class->migrate_task_rq)
			p->sched_class->migrate_task_rq(p, new_cpu);
		p->se.nr_migrations++;
		perf_sw_event(PERF_COUNT_SW_CPU_MIGRATIONS, 1, NULL, 0);

		tmn.task = p;
		tmn.from_cpu = task_cpu(p);
		tmn.to_cpu = new_cpu;

		atomic_notifier_call_chain(&task_migration_notifier, 0, &tmn);
	}

	__set_task_cpu(p, new_cpu);
}

struct migration_arg {
	struct task_struct *task;
	int dest_cpu;
};

static int migration_cpu_stop(void *data);

/*
 * wait_task_inactive - wait for a thread to unschedule.
 *
 * If @match_state is nonzero, it's the @p->state value just checked and
 * not expected to change.  If it changes, i.e. @p might have woken up,
 * then return zero.  When we succeed in waiting for @p to be off its CPU,
 * we return a positive number (its total switch count).  If a second call
 * a short while later returns the same number, the caller can be sure that
 * @p has remained unscheduled the whole time.
 *
 * The caller must ensure that the task *will* unschedule sometime soon,
 * else this function might spin for a *long* time. This function can't
 * be called with interrupts off, or it may introduce deadlock with
 * smp_call_function() if an IPI is sent by the same process we are
 * waiting to become inactive.
 */
unsigned long wait_task_inactive(struct task_struct *p, long match_state)
{
	unsigned long flags;
	int running, on_rq;
	unsigned long ncsw;
	struct rq *rq;

	for (;;) {
		/*
		 * We do the initial early heuristics without holding
		 * any task-queue locks at all. We'll only try to get
		 * the runqueue lock when things look like they will
		 * work out!
		 */
		rq = task_rq(p);

		/*
		 * If the task is actively running on another CPU
		 * still, just relax and busy-wait without holding
		 * any locks.
		 *
		 * NOTE! Since we don't hold any locks, it's not
		 * even sure that "rq" stays as the right runqueue!
		 * But we don't care, since "task_running()" will
		 * return false if the runqueue has changed and p
		 * is actually now running somewhere else!
		 */
		while (task_running(rq, p)) {
			if (match_state && unlikely(p->state != match_state))
				return 0;
			cpu_relax();
		}

		/*
		 * Ok, time to look more closely! We need the rq
		 * lock now, to be *sure*. If we're wrong, we'll
		 * just go back and repeat.
		 */
		rq = task_rq_lock(p, &flags);
		trace_sched_wait_task(p);
		running = task_running(rq, p);
		on_rq = p->on_rq;
		ncsw = 0;
		if (!match_state || p->state == match_state)
			ncsw = p->nvcsw | LONG_MIN; /* sets MSB */
		task_rq_unlock(rq, p, &flags);

		/*
		 * If it changed from the expected state, bail out now.
		 */
		if (unlikely(!ncsw))
			break;

		/*
		 * Was it really running after all now that we
		 * checked with the proper locks actually held?
		 *
		 * Oops. Go back and try again..
		 */
		if (unlikely(running)) {
			cpu_relax();
			continue;
		}

		/*
		 * It's not enough that it's not actively running,
		 * it must be off the runqueue _entirely_, and not
		 * preempted!
		 *
		 * So if it was still runnable (but just not actively
		 * running right now), it's preempted, and we should
		 * yield - it could be a while.
		 */
		if (unlikely(on_rq)) {
			ktime_t to = ktime_set(0, NSEC_PER_SEC/HZ);

			set_current_state(TASK_UNINTERRUPTIBLE);
			schedule_hrtimeout(&to, HRTIMER_MODE_REL);
			continue;
		}

		/*
		 * Ahh, all good. It wasn't running, and it wasn't
		 * runnable, which means that it will never become
		 * running in the future either. We're all done!
		 */
		break;
	}

	return ncsw;
}

/***
 * kick_process - kick a running thread to enter/exit the kernel
 * @p: the to-be-kicked thread
 *
 * Cause a process which is running on another CPU to enter
 * kernel-mode, without any delay. (to get signals handled.)
 *
 * NOTE: this function doesn't have to take the runqueue lock,
 * because all it wants to ensure is that the remote task enters
 * the kernel. If the IPI races and the task has been migrated
 * to another CPU then no harm is done and the purpose has been
 * achieved as well.
 */
void kick_process(struct task_struct *p)
{
	int cpu;

	preempt_disable();
	cpu = task_cpu(p);
	if ((cpu != smp_processor_id()) && task_curr(p))
		smp_send_reschedule(cpu);
	preempt_enable();
}
EXPORT_SYMBOL_GPL(kick_process);
#endif /* CONFIG_SMP */

#ifdef CONFIG_SMP
/*
 * ->cpus_allowed is protected by both rq->lock and p->pi_lock
 */
static int select_fallback_rq(int cpu, struct task_struct *p)
{
	int nid = cpu_to_node(cpu);
	const struct cpumask *nodemask = NULL;
	enum { cpuset, possible, fail } state = cpuset;
	int dest_cpu;

	/*
	 * If the node that the cpu is on has been offlined, cpu_to_node()
	 * will return -1. There is no cpu on the node, and we should
	 * select the cpu on the other node.
	 */
	if (nid != -1) {
		nodemask = cpumask_of_node(nid);

		/* Look for allowed, online CPU in same node. */
		for_each_cpu(dest_cpu, nodemask) {
			if (!cpu_online(dest_cpu))
				continue;
			if (!cpu_active(dest_cpu))
				continue;
			if (cpumask_test_cpu(dest_cpu, tsk_cpus_allowed(p)))
				return dest_cpu;
		}
	}

	for (;;) {
		/* Any allowed, online CPU? */
		for_each_cpu(dest_cpu, tsk_cpus_allowed(p)) {
			if (!cpu_online(dest_cpu))
				continue;
			if (!cpu_active(dest_cpu))
				continue;
			goto out;
		}

		switch (state) {
		case cpuset:
			/* No more Mr. Nice Guy. */
			cpuset_cpus_allowed_fallback(p);
			state = possible;
			break;

		case possible:
			do_set_cpus_allowed(p, cpu_possible_mask);
			state = fail;
			break;

		case fail:
			BUG();
			break;
		}
	}

out:
	if (state != cpuset) {
		/*
		 * Don't tell them about moving exiting tasks or
		 * kernel threads (both mm NULL), since they never
		 * leave kernel.
		 */
		if (p->mm && printk_ratelimit()) {
			printk_deferred("process %d (%s) no longer affine to cpu%d\n",
					task_pid_nr(p), p->comm, cpu);
		}
	}

	return dest_cpu;
}

/*
 * The caller (fork, wakeup) owns p->pi_lock, ->cpus_allowed is stable.
 */
static inline
int select_task_rq(struct task_struct *p, int sd_flags, int wake_flags)
{
	int cpu = p->sched_class->select_task_rq(p, sd_flags, wake_flags);

	/*
	 * In order not to call set_task_cpu() on a blocking task we need
	 * to rely on ttwu() to place the task on a valid ->cpus_allowed
	 * cpu.
	 *
	 * Since this is common to all placement strategies, this lives here.
	 *
	 * [ this allows ->select_task() to simply return task_cpu(p) and
	 *   not worry about this generic constraint ]
	 */
	if (unlikely(!cpumask_test_cpu(cpu, tsk_cpus_allowed(p)) ||
		     !cpu_online(cpu)))
		cpu = select_fallback_rq(task_cpu(p), p);

	return cpu;
}

static void update_avg(u64 *avg, u64 sample)
{
	s64 diff = sample - *avg;
	*avg += diff >> 3;
}
#endif

static void
ttwu_stat(struct task_struct *p, int cpu, int wake_flags)
{
#ifdef CONFIG_SCHEDSTATS
	struct rq *rq = this_rq();

#ifdef CONFIG_SMP
	int this_cpu = smp_processor_id();

	if (cpu == this_cpu) {
		schedstat_inc(rq, ttwu_local);
		schedstat_inc(p, se.statistics.nr_wakeups_local);
	} else {
		struct sched_domain *sd;

		schedstat_inc(p, se.statistics.nr_wakeups_remote);
		rcu_read_lock();
		for_each_domain(this_cpu, sd) {
			if (cpumask_test_cpu(cpu, sched_domain_span(sd))) {
				schedstat_inc(sd, ttwu_wake_remote);
				break;
			}
		}
		rcu_read_unlock();
	}

	if (wake_flags & WF_MIGRATED)
		schedstat_inc(p, se.statistics.nr_wakeups_migrate);

#endif /* CONFIG_SMP */

	schedstat_inc(rq, ttwu_count);
	schedstat_inc(p, se.statistics.nr_wakeups);

	if (wake_flags & WF_SYNC)
		schedstat_inc(p, se.statistics.nr_wakeups_sync);

#endif /* CONFIG_SCHEDSTATS */
}

static void ttwu_activate(struct rq *rq, struct task_struct *p, int en_flags)
{
	activate_task(rq, p, en_flags);
	p->on_rq = 1;

	/* if a worker is waking up, notify workqueue */
	if (p->flags & PF_WQ_WORKER)
		wq_worker_waking_up(p, cpu_of(rq));
}

/*
 * Mark the task runnable and perform wakeup-preemption.
 */
static void
ttwu_do_wakeup(struct rq *rq, struct task_struct *p, int wake_flags)
{
	check_preempt_curr(rq, p, wake_flags);
	trace_sched_wakeup(p, true);

	p->state = TASK_RUNNING;
#ifdef CONFIG_SMP
	if (p->sched_class->task_woken)
		p->sched_class->task_woken(rq, p);

	if (rq->idle_stamp) {
		u64 delta = rq->clock - rq->idle_stamp;
		u64 max = 2*sysctl_sched_migration_cost;

		if (delta > max)
			rq->avg_idle = max;
		else
			update_avg(&rq->avg_idle, delta);
		rq->idle_stamp = 0;
	}
#endif
}

static void
ttwu_do_activate(struct rq *rq, struct task_struct *p, int wake_flags)
{
#ifdef CONFIG_SMP
	if (p->sched_contributes_to_load)
		rq->nr_uninterruptible--;
#endif

	ttwu_activate(rq, p, ENQUEUE_WAKEUP | ENQUEUE_WAKING);
	ttwu_do_wakeup(rq, p, wake_flags);
}

/*
 * Called in case the task @p isn't fully descheduled from its runqueue,
 * in this case we must do a remote wakeup. Its a 'light' wakeup though,
 * since all we need to do is flip p->state to TASK_RUNNING, since
 * the task is still ->on_rq.
 */
static int ttwu_remote(struct task_struct *p, int wake_flags)
{
	struct rq *rq;
	int ret = 0;

	rq = __task_rq_lock(p);
	if (p->on_rq) {
		ttwu_do_wakeup(rq, p, wake_flags);
		ret = 1;
	}
	__task_rq_unlock(rq);

	return ret;
}

#ifdef CONFIG_SMP
static void sched_ttwu_pending(void)
{
	struct rq *rq = this_rq();
	struct llist_node *llist = llist_del_all(&rq->wake_list);
	struct task_struct *p;

	raw_spin_lock(&rq->lock);

	while (llist) {
		p = llist_entry(llist, struct task_struct, wake_entry);
		llist = llist_next(llist);
		ttwu_do_activate(rq, p, 0);
	}

	raw_spin_unlock(&rq->lock);
}

void scheduler_ipi(void)
{
	if (llist_empty(&this_rq()->wake_list)
			&& !tick_nohz_full_cpu(smp_processor_id())
			&& !got_nohz_idle_kick())
		return;

	/*
	 * Not all reschedule IPI handlers call irq_enter/irq_exit, since
	 * traditionally all their work was done from the interrupt return
	 * path. Now that we actually do some work, we need to make sure
	 * we do call them.
	 *
	 * Some archs already do call them, luckily irq_enter/exit nest
	 * properly.
	 *
	 * Arguably we should visit all archs and update all handlers,
	 * however a fair share of IPIs are still resched only so this would
	 * somewhat pessimize the simple resched case.
	 */
	irq_enter();
	tick_nohz_full_check();
	sched_ttwu_pending();

	/*
	 * Check if someone kicked us for doing the nohz idle load balance.
	 */
	if (unlikely(got_nohz_idle_kick())) {
		this_rq()->idle_balance = 1;
		raise_softirq_irqoff(SCHED_SOFTIRQ);
	}
	irq_exit();
}

static void ttwu_queue_remote(struct task_struct *p, int cpu)
{
	if (llist_add(&p->wake_entry, &cpu_rq(cpu)->wake_list))
		smp_send_reschedule(cpu);
}

bool cpus_share_cache(int this_cpu, int that_cpu)
{
	return per_cpu(sd_llc_id, this_cpu) == per_cpu(sd_llc_id, that_cpu);
}
#endif /* CONFIG_SMP */

static void ttwu_queue(struct task_struct *p, int cpu)
{
	struct rq *rq = cpu_rq(cpu);

#if defined(CONFIG_SMP)
	if (sched_feat(TTWU_QUEUE) && !cpus_share_cache(smp_processor_id(), cpu)) {
		sched_clock_cpu(cpu); /* sync clocks x-cpu */
		ttwu_queue_remote(p, cpu);
		return;
	}
#endif

	raw_spin_lock(&rq->lock);
	ttwu_do_activate(rq, p, 0);
	raw_spin_unlock(&rq->lock);
}

/**
 * try_to_wake_up - wake up a thread
 * @p: the thread to be awakened
 * @state: the mask of task states that can be woken
 * @wake_flags: wake modifier flags (WF_*)
 *
 * Put it on the run-queue if it's not already there. The "current"
 * thread is always on the run-queue (except when the actual
 * re-schedule is in progress), and as such you're allowed to do
 * the simpler "current->state = TASK_RUNNING" to mark yourself
 * runnable without the overhead of this.
 *
 * Returns %true if @p was woken up, %false if it was already running
 * or @state didn't match @p's state.
 */
static int
try_to_wake_up(struct task_struct *p, unsigned int state, int wake_flags)
{
	unsigned long flags;
	int cpu, success = 0;

	/*
	 * If we are going to wake up a thread waiting for CONDITION we
	 * need to ensure that CONDITION=1 done by the caller can not be
	 * reordered with p->state check below. This pairs with mb() in
	 * set_current_state() the waiting thread does.
	 */
	smp_mb__before_spinlock();
	raw_spin_lock_irqsave(&p->pi_lock, flags);
	if (!(p->state & state))
		goto out;

	success = 1; /* we're going to change ->state */
	cpu = task_cpu(p);

	if (p->on_rq && ttwu_remote(p, wake_flags))
		goto stat;

#ifdef CONFIG_SMP
	/*
	 * If the owning (remote) cpu is still in the middle of schedule() with
	 * this task as prev, wait until its done referencing the task.
	 */
	while (p->on_cpu)
		cpu_relax();
	/*
	 * Pairs with the smp_wmb() in finish_lock_switch().
	 */
	smp_rmb();

	p->sched_contributes_to_load = !!task_contributes_to_load(p);
	p->state = TASK_WAKING;

	if (p->sched_class->task_waking)
		p->sched_class->task_waking(p);

	cpu = select_task_rq(p, SD_BALANCE_WAKE, wake_flags);
	if (task_cpu(p) != cpu) {
		wake_flags |= WF_MIGRATED;
		set_task_cpu(p, cpu);
	}
#endif /* CONFIG_SMP */

	ttwu_queue(p, cpu);
stat:
	ttwu_stat(p, cpu, wake_flags);
out:
	raw_spin_unlock_irqrestore(&p->pi_lock, flags);

	return success;
}

/**
 * try_to_wake_up_local - try to wake up a local task with rq lock held
 * @p: the thread to be awakened
 *
 * Put @p on the run-queue if it's not already there. The caller must
 * ensure that this_rq() is locked, @p is bound to this_rq() and not
 * the current task.
 */
static void try_to_wake_up_local(struct task_struct *p)
{
	struct rq *rq = task_rq(p);

	if (WARN_ON_ONCE(rq != this_rq()) ||
	    WARN_ON_ONCE(p == current))
		return;

	lockdep_assert_held(&rq->lock);

	if (!raw_spin_trylock(&p->pi_lock)) {
		raw_spin_unlock(&rq->lock);
		raw_spin_lock(&p->pi_lock);
		raw_spin_lock(&rq->lock);
	}

	if (!(p->state & TASK_NORMAL))
		goto out;

	if (!p->on_rq)
		ttwu_activate(rq, p, ENQUEUE_WAKEUP);

	ttwu_do_wakeup(rq, p, 0);
	ttwu_stat(p, smp_processor_id(), 0);
out:
	raw_spin_unlock(&p->pi_lock);
}

/**
 * wake_up_process - Wake up a specific process
 * @p: The process to be woken up.
 *
 * Attempt to wake up the nominated process and move it to the set of runnable
 * processes.  Returns 1 if the process was woken up, 0 if it was already
 * running.
 *
 * It may be assumed that this function implies a write memory barrier before
 * changing the task state if and only if any tasks are woken up.
 */
int wake_up_process(struct task_struct *p)
{
	WARN_ON(task_is_stopped_or_traced(p));
	return try_to_wake_up(p, TASK_NORMAL, 0);
}
EXPORT_SYMBOL(wake_up_process);

int wake_up_state(struct task_struct *p, unsigned int state)
{
	return try_to_wake_up(p, state, 0);
}

/*
 * Perform scheduler related setup for a newly forked process p.
 * p is forked by current.
 *
 * __sched_fork() is basic setup used by init_idle() too:
 */
static void __sched_fork(struct task_struct *p)
{
	p->on_rq			= 0;

	p->se.on_rq			= 0;
	p->se.exec_start		= 0;
	p->se.sum_exec_runtime		= 0;
	p->se.prev_sum_exec_runtime	= 0;
	p->se.nr_migrations		= 0;
	p->se.vruntime			= 0;
	INIT_LIST_HEAD(&p->se.group_node);

/*
 * Load-tracking only depends on SMP, FAIR_GROUP_SCHED dependency below may be
 * removed when useful for applications beyond shares distribution (e.g.
 * load-balance).
 */
#if defined(CONFIG_SMP) && defined(CONFIG_FAIR_GROUP_SCHED)
	p->se.avg.runnable_avg_period = 0;
	p->se.avg.runnable_avg_sum = 0;
#endif
#ifdef CONFIG_SCHEDSTATS
	memset(&p->se.statistics, 0, sizeof(p->se.statistics));
#endif

	INIT_LIST_HEAD(&p->rt.run_list);

#ifdef CONFIG_PREEMPT_NOTIFIERS
	INIT_HLIST_HEAD(&p->preempt_notifiers);
#endif

#ifdef CONFIG_NUMA_BALANCING
	if (p->mm && atomic_read(&p->mm->mm_users) == 1) {
		p->mm->numa_next_scan = jiffies;
		p->mm->numa_next_reset = jiffies;
		p->mm->numa_scan_seq = 0;
	}

	p->node_stamp = 0ULL;
	p->numa_scan_seq = p->mm ? p->mm->numa_scan_seq : 0;
	p->numa_migrate_seq = p->mm ? p->mm->numa_scan_seq - 1 : 0;
	p->numa_scan_period = sysctl_numa_balancing_scan_delay;
	p->numa_work.next = &p->numa_work;
#endif /* CONFIG_NUMA_BALANCING */
}

#ifdef CONFIG_NUMA_BALANCING
#ifdef CONFIG_SCHED_DEBUG
void set_numabalancing_state(bool enabled)
{
	if (enabled)
		sched_feat_set("NUMA");
	else
		sched_feat_set("NO_NUMA");
}
#else
__read_mostly bool numabalancing_enabled;

void set_numabalancing_state(bool enabled)
{
	numabalancing_enabled = enabled;
}
#endif /* CONFIG_SCHED_DEBUG */
#endif /* CONFIG_NUMA_BALANCING */

/*
 * fork()/clone()-time setup:
 */
void sched_fork(struct task_struct *p)
{
	unsigned long flags;
	int cpu = get_cpu();

	__sched_fork(p);
	/*
	 * We mark the process as running here. This guarantees that
	 * nobody will actually run it, and a signal or other external
	 * event cannot wake it up and insert it on the runqueue either.
	 */
	p->state = TASK_RUNNING;

	/*
	 * Make sure we do not leak PI boosting priority to the child.
	 */
	p->prio = current->normal_prio;

	/*
	 * Revert to default priority/policy on fork if requested.
	 */
	if (unlikely(p->sched_reset_on_fork)) {
		if (task_has_rt_policy(p)) {
			p->policy = SCHED_NORMAL;
			p->static_prio = NICE_TO_PRIO(0);
			p->rt_priority = 0;
		} else if (PRIO_TO_NICE(p->static_prio) < 0)
			p->static_prio = NICE_TO_PRIO(0);

		p->prio = p->normal_prio = __normal_prio(p);
		set_load_weight(p);

		/*
		 * We don't need the reset flag anymore after the fork. It has
		 * fulfilled its duty:
		 */
		p->sched_reset_on_fork = 0;
	}

	if (!rt_prio(p->prio))
		p->sched_class = &fair_sched_class;

	if (p->sched_class->task_fork)
		p->sched_class->task_fork(p);

	/*
	 * The child is not yet in the pid-hash so no cgroup attach races,
	 * and the cgroup is pinned to this child due to cgroup_fork()
	 * is ran before sched_fork().
	 *
	 * Silence PROVE_RCU.
	 */
	raw_spin_lock_irqsave(&p->pi_lock, flags);
	set_task_cpu(p, cpu);
	raw_spin_unlock_irqrestore(&p->pi_lock, flags);

#if defined(CONFIG_SCHEDSTATS) || defined(CONFIG_TASK_DELAY_ACCT)
	if (likely(sched_info_on()))
		memset(&p->sched_info, 0, sizeof(p->sched_info));
#endif
#if defined(CONFIG_SMP)
	p->on_cpu = 0;
#endif
#ifdef CONFIG_PREEMPT_COUNT
	/* Want to start with kernel preemption disabled. */
	task_thread_info(p)->preempt_count = 1;
#endif
#ifdef CONFIG_SMP
	plist_node_init(&p->pushable_tasks, MAX_PRIO);
#endif

	put_cpu();
}

/*
 * wake_up_new_task - wake up a newly created task for the first time.
 *
 * This function will do some initial scheduler statistics housekeeping
 * that must be done for every newly created context, then puts the task
 * on the runqueue and wakes it.
 */
void wake_up_new_task(struct task_struct *p)
{
	unsigned long flags;
	struct rq *rq;

	raw_spin_lock_irqsave(&p->pi_lock, flags);
#ifdef CONFIG_SMP
	/*
	 * Fork balancing, do it here and not earlier because:
	 *  - cpus_allowed can change in the fork path
	 *  - any previously selected cpu might disappear through hotplug
	 */
	set_task_cpu(p, select_task_rq(p, SD_BALANCE_FORK, 0));
#endif

	rq = __task_rq_lock(p);
	activate_task(rq, p, 0);
	p->on_rq = 1;
	trace_sched_wakeup_new(p, true);
	check_preempt_curr(rq, p, WF_FORK);
#ifdef CONFIG_SMP
	if (p->sched_class->task_woken)
		p->sched_class->task_woken(rq, p);
#endif
	task_rq_unlock(rq, p, &flags);
}

#ifdef CONFIG_PREEMPT_NOTIFIERS

/**
 * preempt_notifier_register - tell me when current is being preempted & rescheduled
 * @notifier: notifier struct to register
 */
void preempt_notifier_register(struct preempt_notifier *notifier)
{
	hlist_add_head(&notifier->link, &current->preempt_notifiers);
}
EXPORT_SYMBOL_GPL(preempt_notifier_register);

/**
 * preempt_notifier_unregister - no longer interested in preemption notifications
 * @notifier: notifier struct to unregister
 *
 * This is safe to call from within a preemption notifier.
 */
void preempt_notifier_unregister(struct preempt_notifier *notifier)
{
	hlist_del(&notifier->link);
}
EXPORT_SYMBOL_GPL(preempt_notifier_unregister);

static void fire_sched_in_preempt_notifiers(struct task_struct *curr)
{
	struct preempt_notifier *notifier;

	hlist_for_each_entry(notifier, &curr->preempt_notifiers, link)
		notifier->ops->sched_in(notifier, raw_smp_processor_id());
}

static void
fire_sched_out_preempt_notifiers(struct task_struct *curr,
				 struct task_struct *next)
{
	struct preempt_notifier *notifier;

	hlist_for_each_entry(notifier, &curr->preempt_notifiers, link)
		notifier->ops->sched_out(notifier, next);
}

#else /* !CONFIG_PREEMPT_NOTIFIERS */

static void fire_sched_in_preempt_notifiers(struct task_struct *curr)
{
}

static void
fire_sched_out_preempt_notifiers(struct task_struct *curr,
				 struct task_struct *next)
{
}

#endif /* CONFIG_PREEMPT_NOTIFIERS */

/**
 * prepare_task_switch - prepare to switch tasks
 * @rq: the runqueue preparing to switch
 * @prev: the current task that is being switched out
 * @next: the task we are going to switch to.
 *
 * This is called with the rq lock held and interrupts off. It must
 * be paired with a subsequent finish_task_switch after the context
 * switch.
 *
 * prepare_task_switch sets up locking and calls architecture specific
 * hooks.
 */
static inline void
prepare_task_switch(struct rq *rq, struct task_struct *prev,
		    struct task_struct *next)
{
	trace_sched_switch(prev, next);
	sched_info_switch(prev, next);
	perf_event_task_sched_out(prev, next);
	fire_sched_out_preempt_notifiers(prev, next);
	prepare_lock_switch(rq, next);
	prepare_arch_switch(next);
}

/**
 * finish_task_switch - clean up after a task-switch
 * @rq: runqueue associated with task-switch
 * @prev: the thread we just switched away from.
 *
 * finish_task_switch must be called after the context switch, paired
 * with a prepare_task_switch call before the context switch.
 * finish_task_switch will reconcile locking set up by prepare_task_switch,
 * and do any other architecture-specific cleanup actions.
 *
 * Note that we may have delayed dropping an mm in context_switch(). If
 * so, we finish that here outside of the runqueue lock. (Doing it
 * with the lock held can cause deadlocks; see schedule() for
 * details.)
 */
static void finish_task_switch(struct rq *rq, struct task_struct *prev)
	__releases(rq->lock)
{
	struct mm_struct *mm = rq->prev_mm;
	long prev_state;

	rq->prev_mm = NULL;

	/*
	 * A task struct has one reference for the use as "current".
	 * If a task dies, then it sets TASK_DEAD in tsk->state and calls
	 * schedule one last time. The schedule call will never return, and
	 * the scheduled task must drop that reference.
	 * The test for TASK_DEAD must occur while the runqueue locks are
	 * still held, otherwise prev could be scheduled on another cpu, die
	 * there before we look at prev->state, and then the reference would
	 * be dropped twice.
	 *		Manfred Spraul <manfred@colorfullife.com>
	 */
	prev_state = prev->state;
	vtime_task_switch(prev);
	finish_arch_switch(prev);
	perf_event_task_sched_in(prev, current);
	finish_lock_switch(rq, prev);
	finish_arch_post_lock_switch();

	fire_sched_in_preempt_notifiers(current);
	if (mm)
		mmdrop(mm);
	if (unlikely(prev_state == TASK_DEAD)) {
		/*
		 * Remove function-return probe instances associated with this
		 * task and put them back on the free list.
		 */
		kprobe_flush_task(prev);
		put_task_struct(prev);
	}

	tick_nohz_task_switch(current);
}

#ifdef CONFIG_SMP

/* assumes rq->lock is held */
static inline void pre_schedule(struct rq *rq, struct task_struct *prev)
{
	if (prev->sched_class->pre_schedule)
		prev->sched_class->pre_schedule(rq, prev);
}

/* rq->lock is NOT held, but preemption is disabled */
static inline void post_schedule(struct rq *rq)
{
	if (rq->post_schedule) {
		unsigned long flags;

		raw_spin_lock_irqsave(&rq->lock, flags);
		if (rq->curr->sched_class->post_schedule)
			rq->curr->sched_class->post_schedule(rq);
		raw_spin_unlock_irqrestore(&rq->lock, flags);

		rq->post_schedule = 0;
	}
}

#else

static inline void pre_schedule(struct rq *rq, struct task_struct *p)
{
}

static inline void post_schedule(struct rq *rq)
{
}

#endif

/**
 * schedule_tail - first thing a freshly forked thread must call.
 * @prev: the thread we just switched away from.
 */
asmlinkage void schedule_tail(struct task_struct *prev)
	__releases(rq->lock)
{
	struct rq *rq = this_rq();

	finish_task_switch(rq, prev);

	/*
	 * FIXME: do we need to worry about rq being invalidated by the
	 * task_switch?
	 */
	post_schedule(rq);

#ifdef __ARCH_WANT_UNLOCKED_CTXSW
	/* In this case, finish_task_switch does not reenable preemption */
	preempt_enable();
#endif
	if (current->set_child_tid)
		put_user(task_pid_vnr(current), current->set_child_tid);
}

/*
 * context_switch - switch to the new MM and the new
 * thread's register state.
 */
static inline void
context_switch(struct rq *rq, struct task_struct *prev,
	       struct task_struct *next)
{
	struct mm_struct *mm, *oldmm;

	prepare_task_switch(rq, prev, next);

	mm = next->mm;
	oldmm = prev->active_mm;
	/*
	 * For paravirt, this is coupled with an exit in switch_to to
	 * combine the page table reload and the switch backend into
	 * one hypercall.
	 */
	arch_start_context_switch(prev);

	if (!mm) {
		next->active_mm = oldmm;
		atomic_inc(&oldmm->mm_count);
		enter_lazy_tlb(oldmm, next);
	} else
		switch_mm(oldmm, mm, next);

	if (!prev->mm) {
		prev->active_mm = NULL;
		rq->prev_mm = oldmm;
	}
	/*
	 * Since the runqueue lock will be released by the next
	 * task (which is an invalid locking op but in the case
	 * of the scheduler it's an obvious special-case), so we
	 * do an early lockdep release here:
	 */
#ifndef __ARCH_WANT_UNLOCKED_CTXSW
	spin_release(&rq->lock.dep_map, 1, _THIS_IP_);
#endif

	context_tracking_task_switch(prev, next);
	/* Here we just switch the register state and the stack. */
	switch_to(prev, next, prev);

	barrier();
	/*
	 * this_rq must be evaluated again because prev may have moved
	 * CPUs since it called schedule(), thus the 'rq' on its stack
	 * frame will be invalid.
	 */
	finish_task_switch(this_rq(), prev);
}

/*
 * nr_running and nr_context_switches:
 *
 * externally visible scheduler statistics: current number of runnable
 * threads, total number of context switches performed since bootup.
 */
unsigned long nr_running(void)
{
	unsigned long i, sum = 0;

	for_each_online_cpu(i)
		sum += cpu_rq(i)->nr_running;

	return sum;
}

unsigned long long nr_context_switches(void)
{
	int i;
	unsigned long long sum = 0;

	for_each_possible_cpu(i)
		sum += cpu_rq(i)->nr_switches;

	return sum;
}

unsigned long nr_iowait(void)
{
	unsigned long i, sum = 0;

	for_each_possible_cpu(i)
		sum += atomic_read(&cpu_rq(i)->nr_iowait);

	return sum;
}

unsigned long nr_iowait_cpu(int cpu)
{
	struct rq *this = cpu_rq(cpu);
	return atomic_read(&this->nr_iowait);
}

unsigned long this_cpu_load(void)
{
	struct rq *this = this_rq();
	return this->cpu_load[0];
}


/*
 * Global load-average calculations
 *
 * We take a distributed and async approach to calculating the global load-avg
 * in order to minimize overhead.
 *
 * The global load average is an exponentially decaying average of nr_running +
 * nr_uninterruptible.
 *
 * Once every LOAD_FREQ:
 *
 *   nr_active = 0;
 *   for_each_possible_cpu(cpu)
 *   	nr_active += cpu_of(cpu)->nr_running + cpu_of(cpu)->nr_uninterruptible;
 *
 *   avenrun[n] = avenrun[0] * exp_n + nr_active * (1 - exp_n)
 *
 * Due to a number of reasons the above turns in the mess below:
 *
 *  - for_each_possible_cpu() is prohibitively expensive on machines with
 *    serious number of cpus, therefore we need to take a distributed approach
 *    to calculating nr_active.
 *
 *        \Sum_i x_i(t) = \Sum_i x_i(t) - x_i(t_0) | x_i(t_0) := 0
 *                      = \Sum_i { \Sum_j=1 x_i(t_j) - x_i(t_j-1) }
 *
 *    So assuming nr_active := 0 when we start out -- true per definition, we
 *    can simply take per-cpu deltas and fold those into a global accumulate
 *    to obtain the same result. See calc_load_fold_active().
 *
 *    Furthermore, in order to avoid synchronizing all per-cpu delta folding
 *    across the machine, we assume 10 ticks is sufficient time for every
 *    cpu to have completed this task.
 *
 *    This places an upper-bound on the IRQ-off latency of the machine. Then
 *    again, being late doesn't loose the delta, just wrecks the sample.
 *
 *  - cpu_rq()->nr_uninterruptible isn't accurately tracked per-cpu because
 *    this would add another cross-cpu cacheline miss and atomic operation
 *    to the wakeup path. Instead we increment on whatever cpu the task ran
 *    when it went into uninterruptible state and decrement on whatever cpu
 *    did the wakeup. This means that only the sum of nr_uninterruptible over
 *    all cpus yields the correct result.
 *
 *  This covers the NO_HZ=n code, for extra head-aches, see the comment below.
 */

/* Variables and functions for calc_load */
static atomic_long_t calc_load_tasks;
static unsigned long calc_load_update;
unsigned long avenrun[3];
EXPORT_SYMBOL(avenrun); /* should be removed */

/**
 * get_avenrun - get the load average array
 * @loads:	pointer to dest load array
 * @offset:	offset to add
 * @shift:	shift count to shift the result left
 *
 * These values are estimates at best, so no need for locking.
 */
void get_avenrun(unsigned long *loads, unsigned long offset, int shift)
{
	loads[0] = (avenrun[0] + offset) << shift;
	loads[1] = (avenrun[1] + offset) << shift;
	loads[2] = (avenrun[2] + offset) << shift;
}

static long calc_load_fold_active(struct rq *this_rq)
{
	long nr_active, delta = 0;

	nr_active = this_rq->nr_running;
	nr_active += (long) this_rq->nr_uninterruptible;

	if (nr_active != this_rq->calc_load_active) {
		delta = nr_active - this_rq->calc_load_active;
		this_rq->calc_load_active = nr_active;
	}

	return delta;
}

/*
 * a1 = a0 * e + a * (1 - e)
 */
static unsigned long
calc_load(unsigned long load, unsigned long exp, unsigned long active)
{
	load *= exp;
	load += active * (FIXED_1 - exp);
	load += 1UL << (FSHIFT - 1);
	return load >> FSHIFT;
}

#ifdef CONFIG_NO_HZ_COMMON
/*
 * Handle NO_HZ for the global load-average.
 *
 * Since the above described distributed algorithm to compute the global
 * load-average relies on per-cpu sampling from the tick, it is affected by
 * NO_HZ.
 *
 * The basic idea is to fold the nr_active delta into a global idle-delta upon
 * entering NO_HZ state such that we can include this as an 'extra' cpu delta
 * when we read the global state.
 *
 * Obviously reality has to ruin such a delightfully simple scheme:
 *
 *  - When we go NO_HZ idle during the window, we can negate our sample
 *    contribution, causing under-accounting.
 *
 *    We avoid this by keeping two idle-delta counters and flipping them
 *    when the window starts, thus separating old and new NO_HZ load.
 *
 *    The only trick is the slight shift in index flip for read vs write.
 *
 *        0s            5s            10s           15s
 *          +10           +10           +10           +10
 *        |-|-----------|-|-----------|-|-----------|-|
 *    r:0 0 1           1 0           0 1           1 0
 *    w:0 1 1           0 0           1 1           0 0
 *
 *    This ensures we'll fold the old idle contribution in this window while
 *    accumlating the new one.
 *
 *  - When we wake up from NO_HZ idle during the window, we push up our
 *    contribution, since we effectively move our sample point to a known
 *    busy state.
 *
 *    This is solved by pushing the window forward, and thus skipping the
 *    sample, for this cpu (effectively using the idle-delta for this cpu which
 *    was in effect at the time the window opened). This also solves the issue
 *    of having to deal with a cpu having been in NOHZ idle for multiple
 *    LOAD_FREQ intervals.
 *
 * When making the ILB scale, we should try to pull this in as well.
 */
static atomic_long_t calc_load_idle[2];
static int calc_load_idx;

static inline int calc_load_write_idx(void)
{
	int idx = calc_load_idx;

	/*
	 * See calc_global_nohz(), if we observe the new index, we also
	 * need to observe the new update time.
	 */
	smp_rmb();

	/*
	 * If the folding window started, make sure we start writing in the
	 * next idle-delta.
	 */
	if (!time_before(jiffies, calc_load_update))
		idx++;

	return idx & 1;
}

static inline int calc_load_read_idx(void)
{
	return calc_load_idx & 1;
}

void calc_load_enter_idle(void)
{
	struct rq *this_rq = this_rq();
	long delta;

	/*
	 * We're going into NOHZ mode, if there's any pending delta, fold it
	 * into the pending idle delta.
	 */
	delta = calc_load_fold_active(this_rq);
	if (delta) {
		int idx = calc_load_write_idx();
		atomic_long_add(delta, &calc_load_idle[idx]);
	}
}

void calc_load_exit_idle(void)
{
	struct rq *this_rq = this_rq();

	/*
	 * If we're still before the sample window, we're done.
	 */
	if (time_before(jiffies, this_rq->calc_load_update))
		return;

	/*
	 * We woke inside or after the sample window, this means we're already
	 * accounted through the nohz accounting, so skip the entire deal and
	 * sync up for the next window.
	 */
	this_rq->calc_load_update = calc_load_update;
	if (time_before(jiffies, this_rq->calc_load_update + 10))
		this_rq->calc_load_update += LOAD_FREQ;
}

static long calc_load_fold_idle(void)
{
	int idx = calc_load_read_idx();
	long delta = 0;

	if (atomic_long_read(&calc_load_idle[idx]))
		delta = atomic_long_xchg(&calc_load_idle[idx], 0);

	return delta;
}

/**
 * fixed_power_int - compute: x^n, in O(log n) time
 *
 * @x:         base of the power
 * @frac_bits: fractional bits of @x
 * @n:         power to raise @x to.
 *
 * By exploiting the relation between the definition of the natural power
 * function: x^n := x*x*...*x (x multiplied by itself for n times), and
 * the binary encoding of numbers used by computers: n := \Sum n_i * 2^i,
 * (where: n_i \elem {0, 1}, the binary vector representing n),
 * we find: x^n := x^(\Sum n_i * 2^i) := \Prod x^(n_i * 2^i), which is
 * of course trivially computable in O(log_2 n), the length of our binary
 * vector.
 */
static unsigned long
fixed_power_int(unsigned long x, unsigned int frac_bits, unsigned int n)
{
	unsigned long result = 1UL << frac_bits;

	if (n) for (;;) {
		if (n & 1) {
			result *= x;
			result += 1UL << (frac_bits - 1);
			result >>= frac_bits;
		}
		n >>= 1;
		if (!n)
			break;
		x *= x;
		x += 1UL << (frac_bits - 1);
		x >>= frac_bits;
	}

	return result;
}

/*
 * a1 = a0 * e + a * (1 - e)
 *
 * a2 = a1 * e + a * (1 - e)
 *    = (a0 * e + a * (1 - e)) * e + a * (1 - e)
 *    = a0 * e^2 + a * (1 - e) * (1 + e)
 *
 * a3 = a2 * e + a * (1 - e)
 *    = (a0 * e^2 + a * (1 - e) * (1 + e)) * e + a * (1 - e)
 *    = a0 * e^3 + a * (1 - e) * (1 + e + e^2)
 *
 *  ...
 *
 * an = a0 * e^n + a * (1 - e) * (1 + e + ... + e^n-1) [1]
 *    = a0 * e^n + a * (1 - e) * (1 - e^n)/(1 - e)
 *    = a0 * e^n + a * (1 - e^n)
 *
 * [1] application of the geometric series:
 *
 *              n         1 - x^(n+1)
 *     S_n := \Sum x^i = -------------
 *             i=0          1 - x
 */
static unsigned long
calc_load_n(unsigned long load, unsigned long exp,
	    unsigned long active, unsigned int n)
{

	return calc_load(load, fixed_power_int(exp, FSHIFT, n), active);
}

/*
 * NO_HZ can leave us missing all per-cpu ticks calling
 * calc_load_account_active(), but since an idle CPU folds its delta into
 * calc_load_tasks_idle per calc_load_account_idle(), all we need to do is fold
 * in the pending idle delta if our idle period crossed a load cycle boundary.
 *
 * Once we've updated the global active value, we need to apply the exponential
 * weights adjusted to the number of cycles missed.
 */
static void calc_global_nohz(void)
{
	long delta, active, n;

	if (!time_before(jiffies, calc_load_update + 10)) {
		/*
		 * Catch-up, fold however many we are behind still
		 */
		delta = jiffies - calc_load_update - 10;
		n = 1 + (delta / LOAD_FREQ);

		active = atomic_long_read(&calc_load_tasks);
		active = active > 0 ? active * FIXED_1 : 0;

		avenrun[0] = calc_load_n(avenrun[0], EXP_1, active, n);
		avenrun[1] = calc_load_n(avenrun[1], EXP_5, active, n);
		avenrun[2] = calc_load_n(avenrun[2], EXP_15, active, n);

		calc_load_update += n * LOAD_FREQ;
	}

	/*
	 * Flip the idle index...
	 *
	 * Make sure we first write the new time then flip the index, so that
	 * calc_load_write_idx() will see the new time when it reads the new
	 * index, this avoids a double flip messing things up.
	 */
	smp_wmb();
	calc_load_idx++;
}
#else /* !CONFIG_NO_HZ_COMMON */

static inline long calc_load_fold_idle(void) { return 0; }
static inline void calc_global_nohz(void) { }

#endif /* CONFIG_NO_HZ_COMMON */

/*
 * calc_load - update the avenrun load estimates 10 ticks after the
 * CPUs have updated calc_load_tasks.
 */
void calc_global_load(unsigned long ticks)
{
	long active, delta;

	if (time_before(jiffies, calc_load_update + 10))
		return;

	/*
	 * Fold the 'old' idle-delta to include all NO_HZ cpus.
	 */
	delta = calc_load_fold_idle();
	if (delta)
		atomic_long_add(delta, &calc_load_tasks);

	active = atomic_long_read(&calc_load_tasks);
	active = active > 0 ? active * FIXED_1 : 0;

	avenrun[0] = calc_load(avenrun[0], EXP_1, active);
	avenrun[1] = calc_load(avenrun[1], EXP_5, active);
	avenrun[2] = calc_load(avenrun[2], EXP_15, active);

	calc_load_update += LOAD_FREQ;

	/*
	 * In case we idled for multiple LOAD_FREQ intervals, catch up in bulk.
	 */
	calc_global_nohz();
}

/*
 * Called from update_cpu_load() to periodically update this CPU's
 * active count.
 */
static void calc_load_account_active(struct rq *this_rq)
{
	long delta;

	if (time_before(jiffies, this_rq->calc_load_update))
		return;

	delta  = calc_load_fold_active(this_rq);
	if (delta)
		atomic_long_add(delta, &calc_load_tasks);

	this_rq->calc_load_update += LOAD_FREQ;
}

/*
 * End of global load-average stuff
 */

/*
 * The exact cpuload at various idx values, calculated at every tick would be
 * load = (2^idx - 1) / 2^idx * load + 1 / 2^idx * cur_load
 *
 * If a cpu misses updates for n-1 ticks (as it was idle) and update gets called
 * on nth tick when cpu may be busy, then we have:
 * load = ((2^idx - 1) / 2^idx)^(n-1) * load
 * load = (2^idx - 1) / 2^idx) * load + 1 / 2^idx * cur_load
 *
 * decay_load_missed() below does efficient calculation of
 * load = ((2^idx - 1) / 2^idx)^(n-1) * load
 * avoiding 0..n-1 loop doing load = ((2^idx - 1) / 2^idx) * load
 *
 * The calculation is approximated on a 128 point scale.
 * degrade_zero_ticks is the number of ticks after which load at any
 * particular idx is approximated to be zero.
 * degrade_factor is a precomputed table, a row for each load idx.
 * Each column corresponds to degradation factor for a power of two ticks,
 * based on 128 point scale.
 * Example:
 * row 2, col 3 (=12) says that the degradation at load idx 2 after
 * 8 ticks is 12/128 (which is an approximation of exact factor 3^8/4^8).
 *
 * With this power of 2 load factors, we can degrade the load n times
 * by looking at 1 bits in n and doing as many mult/shift instead of
 * n mult/shifts needed by the exact degradation.
 */
#define DEGRADE_SHIFT		7
static const unsigned char
		degrade_zero_ticks[CPU_LOAD_IDX_MAX] = {0, 8, 32, 64, 128};
static const unsigned char
		degrade_factor[CPU_LOAD_IDX_MAX][DEGRADE_SHIFT + 1] = {
					{0, 0, 0, 0, 0, 0, 0, 0},
					{64, 32, 8, 0, 0, 0, 0, 0},
					{96, 72, 40, 12, 1, 0, 0},
					{112, 98, 75, 43, 15, 1, 0},
					{120, 112, 98, 76, 45, 16, 2} };

/*
 * Update cpu_load for any missed ticks, due to tickless idle. The backlog
 * would be when CPU is idle and so we just decay the old load without
 * adding any new load.
 */
static unsigned long
decay_load_missed(unsigned long load, unsigned long missed_updates, int idx)
{
	int j = 0;

	if (!missed_updates)
		return load;

	if (missed_updates >= degrade_zero_ticks[idx])
		return 0;

	if (idx == 1)
		return load >> missed_updates;

	while (missed_updates) {
		if (missed_updates % 2)
			load = (load * degrade_factor[idx][j]) >> DEGRADE_SHIFT;

		missed_updates >>= 1;
		j++;
	}
	return load;
}

/*
 * Update rq->cpu_load[] statistics. This function is usually called every
 * scheduler tick (TICK_NSEC). With tickless idle this will not be called
 * every tick. We fix it up based on jiffies.
 */
static void __update_cpu_load(struct rq *this_rq, unsigned long this_load,
			      unsigned long pending_updates)
{
	int i, scale;

	this_rq->nr_load_updates++;

	/* Update our load: */
	this_rq->cpu_load[0] = this_load; /* Fasttrack for idx 0 */
	for (i = 1, scale = 2; i < CPU_LOAD_IDX_MAX; i++, scale += scale) {
		unsigned long old_load, new_load;

		/* scale is effectively 1 << i now, and >> i divides by scale */

		old_load = this_rq->cpu_load[i];
		old_load = decay_load_missed(old_load, pending_updates - 1, i);
		new_load = this_load;
		/*
		 * Round up the averaging division if load is increasing. This
		 * prevents us from getting stuck on 9 if the load is 10, for
		 * example.
		 */
		if (new_load > old_load)
			new_load += scale - 1;

		this_rq->cpu_load[i] = (old_load * (scale - 1) + new_load) >> i;
	}

	sched_avg_update(this_rq);
}

#ifdef CONFIG_NO_HZ_COMMON
/*
 * There is no sane way to deal with nohz on smp when using jiffies because the
 * cpu doing the jiffies update might drift wrt the cpu doing the jiffy reading
 * causing off-by-one errors in observed deltas; {0,2} instead of {1,1}.
 *
 * Therefore we cannot use the delta approach from the regular tick since that
 * would seriously skew the load calculation. However we'll make do for those
 * updates happening while idle (nohz_idle_balance) or coming out of idle
 * (tick_nohz_idle_exit).
 *
 * This means we might still be one tick off for nohz periods.
 */

/*
 * Called from nohz_idle_balance() to update the load ratings before doing the
 * idle balance.
 */
void update_idle_cpu_load(struct rq *this_rq)
{
	unsigned long curr_jiffies = ACCESS_ONCE(jiffies);
	unsigned long load = this_rq->load.weight;
	unsigned long pending_updates;

	/*
	 * bail if there's load or we're actually up-to-date.
	 */
	if (load || curr_jiffies == this_rq->last_load_update_tick)
		return;

	pending_updates = curr_jiffies - this_rq->last_load_update_tick;
	this_rq->last_load_update_tick = curr_jiffies;

	__update_cpu_load(this_rq, load, pending_updates);
}

/*
 * Called from tick_nohz_idle_exit() -- try and fix up the ticks we missed.
 */
void update_cpu_load_nohz(void)
{
	struct rq *this_rq = this_rq();
	unsigned long curr_jiffies = ACCESS_ONCE(jiffies);
	unsigned long pending_updates;

	if (curr_jiffies == this_rq->last_load_update_tick)
		return;

	raw_spin_lock(&this_rq->lock);
	pending_updates = curr_jiffies - this_rq->last_load_update_tick;
	if (pending_updates) {
		this_rq->last_load_update_tick = curr_jiffies;
		/*
		 * We were idle, this means load 0, the current load might be
		 * !0 due to remote wakeups and the sort.
		 */
		__update_cpu_load(this_rq, 0, pending_updates);
	}
	raw_spin_unlock(&this_rq->lock);
}
#endif /* CONFIG_NO_HZ_COMMON */

/*
 * Called from scheduler_tick()
 */
static void update_cpu_load_active(struct rq *this_rq)
{
	/*
	 * See the mess around update_idle_cpu_load() / update_cpu_load_nohz().
	 */
	this_rq->last_load_update_tick = jiffies;
	__update_cpu_load(this_rq, this_rq->load.weight, 1);

	calc_load_account_active(this_rq);
}

#ifdef CONFIG_SMP

/*
 * sched_exec - execve() is a valuable balancing opportunity, because at
 * this point the task has the smallest effective memory and cache footprint.
 */
void sched_exec(void)
{
	struct task_struct *p = current;
	unsigned long flags;
	int dest_cpu;

	raw_spin_lock_irqsave(&p->pi_lock, flags);
	dest_cpu = p->sched_class->select_task_rq(p, SD_BALANCE_EXEC, 0);
	if (dest_cpu == smp_processor_id())
		goto unlock;

	if (likely(cpu_active(dest_cpu))) {
		struct migration_arg arg = { p, dest_cpu };

		raw_spin_unlock_irqrestore(&p->pi_lock, flags);
		stop_one_cpu(task_cpu(p), migration_cpu_stop, &arg);
		return;
	}
unlock:
	raw_spin_unlock_irqrestore(&p->pi_lock, flags);
}

#endif

DEFINE_PER_CPU(struct kernel_stat, kstat);
DEFINE_PER_CPU(struct kernel_cpustat, kernel_cpustat);

EXPORT_PER_CPU_SYMBOL(kstat);
EXPORT_PER_CPU_SYMBOL(kernel_cpustat);

/*
 * Return any ns on the sched_clock that have not yet been accounted in
 * @p in case that task is currently running.
 *
 * Called with task_rq_lock() held on @rq.
 */
static u64 do_task_delta_exec(struct task_struct *p, struct rq *rq)
{
	u64 ns = 0;

	if (task_current(rq, p)) {
		update_rq_clock(rq);
		ns = rq->clock_task - p->se.exec_start;
		if ((s64)ns < 0)
			ns = 0;
	}

	return ns;
}

unsigned long long task_delta_exec(struct task_struct *p)
{
	unsigned long flags;
	struct rq *rq;
	u64 ns = 0;

	rq = task_rq_lock(p, &flags);
	ns = do_task_delta_exec(p, rq);
	task_rq_unlock(rq, p, &flags);

	return ns;
}

/*
 * Return accounted runtime for the task.
 * In case the task is currently running, return the runtime plus current's
 * pending runtime that have not been accounted yet.
 */
unsigned long long task_sched_runtime(struct task_struct *p)
{
	unsigned long flags;
	struct rq *rq;
	u64 ns = 0;

	rq = task_rq_lock(p, &flags);
	ns = p->se.sum_exec_runtime + do_task_delta_exec(p, rq);
	task_rq_unlock(rq, p, &flags);

	return ns;
}

/*
 * This function gets called by the timer code, with HZ frequency.
 * We call it with interrupts disabled.
 */
void scheduler_tick(void)
{
	int cpu = smp_processor_id();
	struct rq *rq = cpu_rq(cpu);
	struct task_struct *curr = rq->curr;

	sched_clock_tick();

	raw_spin_lock(&rq->lock);
	update_rq_clock(rq);
	update_cpu_load_active(rq);
	update_cpu_concurrency(rq);
	curr->sched_class->task_tick(rq, curr, 0);
	raw_spin_unlock(&rq->lock);

	perf_event_task_tick();

#ifdef CONFIG_SMP
	rq->idle_balance = idle_cpu(cpu);
	trigger_load_balance(rq, cpu);
#endif
	rq_last_tick_reset(rq);
}

#ifdef CONFIG_NO_HZ_FULL
/**
 * scheduler_tick_max_deferment
 *
 * Keep at least one tick per second when a single
 * active task is running because the scheduler doesn't
 * yet completely support full dynticks environment.
 *
 * This makes sure that uptime, CFS vruntime, load
 * balancing, etc... continue to move forward, even
 * with a very low granularity.
 */
u64 scheduler_tick_max_deferment(void)
{
	struct rq *rq = this_rq();
	unsigned long next, now = ACCESS_ONCE(jiffies);

	next = rq->last_sched_tick + HZ;

	if (time_before_eq(next, now))
		return 0;

	return jiffies_to_usecs(next - now) * NSEC_PER_USEC;
}
#endif

notrace unsigned long get_parent_ip(unsigned long addr)
{
	if (in_lock_functions(addr)) {
		addr = CALLER_ADDR2;
		if (in_lock_functions(addr))
			addr = CALLER_ADDR3;
	}
	return addr;
}

#if defined(CONFIG_PREEMPT) && (defined(CONFIG_DEBUG_PREEMPT) || \
				defined(CONFIG_PREEMPT_TRACER))

void __kprobes add_preempt_count(int val)
{
#ifdef CONFIG_DEBUG_PREEMPT
	/*
	 * Underflow?
	 */
	if (DEBUG_LOCKS_WARN_ON((preempt_count() < 0)))
		return;
#endif
	preempt_count() += val;
#ifdef CONFIG_DEBUG_PREEMPT
	/*
	 * Spinlock count overflowing soon?
	 */
	DEBUG_LOCKS_WARN_ON((preempt_count() & PREEMPT_MASK) >=
				PREEMPT_MASK - 10);
#endif
	if (preempt_count() == val)
		trace_preempt_off(CALLER_ADDR0, get_parent_ip(CALLER_ADDR1));
}
EXPORT_SYMBOL(add_preempt_count);

void __kprobes sub_preempt_count(int val)
{
#ifdef CONFIG_DEBUG_PREEMPT
	/*
	 * Underflow?
	 */
	if (DEBUG_LOCKS_WARN_ON(val > preempt_count()))
		return;
	/*
	 * Is the spinlock portion underflowing?
	 */
	if (DEBUG_LOCKS_WARN_ON((val < PREEMPT_MASK) &&
			!(preempt_count() & PREEMPT_MASK)))
		return;
#endif

	if (preempt_count() == val)
		trace_preempt_on(CALLER_ADDR0, get_parent_ip(CALLER_ADDR1));
	preempt_count() -= val;
}
EXPORT_SYMBOL(sub_preempt_count);

#endif

/*
 * Print scheduling while atomic bug:
 */
static noinline void __schedule_bug(struct task_struct *prev)
{
	if (oops_in_progress)
		return;

	printk(KERN_ERR "BUG: scheduling while atomic: %s/%d/0x%08x\n",
		prev->comm, prev->pid, preempt_count());

	debug_show_held_locks(prev);
	print_modules();
	if (irqs_disabled())
		print_irqtrace_events(prev);
	dump_stack();
	add_taint(TAINT_WARN, LOCKDEP_STILL_OK);
}

/*
 * Various schedule()-time debugging checks and statistics:
 */
static inline void schedule_debug(struct task_struct *prev)
{
	/*
	 * Test if we are atomic. Since do_exit() needs to call into
	 * schedule() atomically, we ignore that path for now.
	 * Otherwise, whine if we are scheduling when we should not be.
	 */
	if (unlikely(in_atomic_preempt_off() && !prev->exit_state))
		__schedule_bug(prev);
	rcu_sleep_check();

	profile_hit(SCHED_PROFILING, __builtin_return_address(0));

	schedstat_inc(this_rq(), sched_count);
}

static void put_prev_task(struct rq *rq, struct task_struct *prev)
{
	if (prev->on_rq || rq->skip_clock_update < 0)
		update_rq_clock(rq);
	prev->sched_class->put_prev_task(rq, prev);
}

/*
 * Pick up the highest-prio task:
 */
static inline struct task_struct *
pick_next_task(struct rq *rq)
{
	const struct sched_class *class;
	struct task_struct *p;

	/*
	 * Optimization: we know that if all tasks are in
	 * the fair class we can call that function directly:
	 */
	if (likely(rq->nr_running == rq->cfs.h_nr_running)) {
		p = fair_sched_class.pick_next_task(rq);
		if (likely(p))
			return p;
	}

	for_each_class(class) {
		p = class->pick_next_task(rq);
		if (p)
			return p;
	}

	BUG(); /* the idle class will always have a runnable task */
}

/*
 * __schedule() is the main scheduler function.
 *
 * The main means of driving the scheduler and thus entering this function are:
 *
 *   1. Explicit blocking: mutex, semaphore, waitqueue, etc.
 *
 *   2. TIF_NEED_RESCHED flag is checked on interrupt and userspace return
 *      paths. For example, see arch/x86/entry_64.S.
 *
 *      To drive preemption between tasks, the scheduler sets the flag in timer
 *      interrupt handler scheduler_tick().
 *
 *   3. Wakeups don't really cause entry into schedule(). They add a
 *      task to the run-queue and that's it.
 *
 *      Now, if the new task added to the run-queue preempts the current
 *      task, then the wakeup sets TIF_NEED_RESCHED and schedule() gets
 *      called on the nearest possible occasion:
 *
 *       - If the kernel is preemptible (CONFIG_PREEMPT=y):
 *
 *         - in syscall or exception context, at the next outmost
 *           preempt_enable(). (this might be as soon as the wake_up()'s
 *           spin_unlock()!)
 *
 *         - in IRQ context, return from interrupt-handler to
 *           preemptible context
 *
 *       - If the kernel is not preemptible (CONFIG_PREEMPT is not set)
 *         then at the next:
 *
 *          - cond_resched() call
 *          - explicit schedule() call
 *          - return from syscall or exception to user-space
 *          - return from interrupt-handler to user-space
 */
static void __sched __schedule(void)
{
	struct task_struct *prev, *next;
	unsigned long *switch_count;
	struct rq *rq;
	int cpu;

need_resched:
	preempt_disable();
	cpu = smp_processor_id();
	rq = cpu_rq(cpu);
	rcu_note_context_switch(cpu);
	prev = rq->curr;

	schedule_debug(prev);

	if (sched_feat(HRTICK))
		hrtick_clear(rq);

	/*
	 * Make sure that signal_pending_state()->signal_pending() below
	 * can't be reordered with __set_current_state(TASK_INTERRUPTIBLE)
	 * done by the caller to avoid the race with signal_wake_up().
	 */
	smp_mb__before_spinlock();
	raw_spin_lock_irq(&rq->lock);

	switch_count = &prev->nivcsw;
	if (prev->state && !(preempt_count() & PREEMPT_ACTIVE)) {
		if (unlikely(signal_pending_state(prev->state, prev))) {
			prev->state = TASK_RUNNING;
		} else {
			deactivate_task(rq, prev, DEQUEUE_SLEEP);
			prev->on_rq = 0;

			/*
			 * If a worker went to sleep, notify and ask workqueue
			 * whether it wants to wake up a task to maintain
			 * concurrency.
			 */
			if (prev->flags & PF_WQ_WORKER) {
				struct task_struct *to_wakeup;

				to_wakeup = wq_worker_sleeping(prev, cpu);
				if (to_wakeup)
					try_to_wake_up_local(to_wakeup);
			}
		}
		switch_count = &prev->nvcsw;
	}

	pre_schedule(rq, prev);

	if (unlikely(!rq->nr_running))
		idle_balance(cpu, rq);

	put_prev_task(rq, prev);
	next = pick_next_task(rq);
	clear_tsk_need_resched(prev);
	rq->skip_clock_update = 0;

	if (likely(prev != next)) {
		rq->nr_switches++;
		rq->curr = next;
		++*switch_count;

		context_switch(rq, prev, next); /* unlocks the rq */
		/*
		 * The context switch have flipped the stack from under us
		 * and restored the local variables which were saved when
		 * this task called schedule() in the past. prev == current
		 * is still correct, but it can be moved to another cpu/rq.
		 */
		cpu = smp_processor_id();
		rq = cpu_rq(cpu);
	} else
		raw_spin_unlock_irq(&rq->lock);

	post_schedule(rq);

	sched_preempt_enable_no_resched();
	if (need_resched())
		goto need_resched;
}

static inline void sched_submit_work(struct task_struct *tsk)
{
	if (!tsk->state || tsk_is_pi_blocked(tsk))
		return;
	/*
	 * If we are going to sleep and we have plugged IO queued,
	 * make sure to submit it to avoid deadlocks.
	 */
	if (blk_needs_flush_plug(tsk))
		blk_schedule_flush_plug(tsk);
}

asmlinkage void __sched schedule(void)
{
	struct task_struct *tsk = current;

	sched_submit_work(tsk);
	__schedule();
}
EXPORT_SYMBOL(schedule);

#ifdef CONFIG_CONTEXT_TRACKING
asmlinkage void __sched schedule_user(void)
{
	/*
	 * If we come here after a random call to set_need_resched(),
	 * or we have been woken up remotely but the IPI has not yet arrived,
	 * we haven't yet exited the RCU idle mode. Do it here manually until
	 * we find a better solution.
	 */
	user_exit();
	schedule();
	user_enter();
}
#endif

/**
 * schedule_preempt_disabled - called with preemption disabled
 *
 * Returns with preemption disabled. Note: preempt_count must be 1
 */
void __sched schedule_preempt_disabled(void)
{
	sched_preempt_enable_no_resched();
	schedule();
	preempt_disable();
}

#ifdef CONFIG_PREEMPT
/*
 * this is the entry point to schedule() from in-kernel preemption
 * off of preempt_enable. Kernel preemptions off return from interrupt
 * occur there and call schedule directly.
 */
asmlinkage void __sched notrace preempt_schedule(void)
{
	struct thread_info *ti = current_thread_info();

	/*
	 * If there is a non-zero preempt_count or interrupts are disabled,
	 * we do not want to preempt the current task. Just return..
	 */
	if (likely(ti->preempt_count || irqs_disabled()))
		return;

	do {
		add_preempt_count_notrace(PREEMPT_ACTIVE);
		__schedule();
		sub_preempt_count_notrace(PREEMPT_ACTIVE);

		/*
		 * Check again in case we missed a preemption opportunity
		 * between schedule and now.
		 */
		barrier();
	} while (need_resched());
}
EXPORT_SYMBOL(preempt_schedule);

/*
 * this is the entry point to schedule() from kernel preemption
 * off of irq context.
 * Note, that this is called and return with irqs disabled. This will
 * protect us against recursive calling from irq.
 */
asmlinkage void __sched preempt_schedule_irq(void)
{
	struct thread_info *ti = current_thread_info();
	enum ctx_state prev_state;

	/* Catch callers which need to be fixed */
	BUG_ON(ti->preempt_count || !irqs_disabled());

	prev_state = exception_enter();

	do {
		add_preempt_count(PREEMPT_ACTIVE);
		local_irq_enable();
		__schedule();
		local_irq_disable();
		sub_preempt_count(PREEMPT_ACTIVE);

		/*
		 * Check again in case we missed a preemption opportunity
		 * between schedule and now.
		 */
		barrier();
	} while (need_resched());

	exception_exit(prev_state);
}

#endif /* CONFIG_PREEMPT */

int default_wake_function(wait_queue_t *curr, unsigned mode, int wake_flags,
			  void *key)
{
	return try_to_wake_up(curr->private, mode, wake_flags);
}
EXPORT_SYMBOL(default_wake_function);

/*
 * The core wakeup function. Non-exclusive wakeups (nr_exclusive == 0) just
 * wake everything up. If it's an exclusive wakeup (nr_exclusive == small +ve
 * number) then we wake all the non-exclusive tasks and one exclusive task.
 *
 * There are circumstances in which we can try to wake a task which has already
 * started to run but is not in state TASK_RUNNING. try_to_wake_up() returns
 * zero in this (rare) case, and we handle it by continuing to scan the queue.
 */
static void __wake_up_common(wait_queue_head_t *q, unsigned int mode,
			int nr_exclusive, int wake_flags, void *key)
{
	wait_queue_t *curr, *next;

	list_for_each_entry_safe(curr, next, &q->task_list, task_list) {
		unsigned flags = curr->flags;

		if (curr->func(curr, mode, wake_flags, key) &&
				(flags & WQ_FLAG_EXCLUSIVE) && !--nr_exclusive)
			break;
	}
}

/**
 * __wake_up - wake up threads blocked on a waitqueue.
 * @q: the waitqueue
 * @mode: which threads
 * @nr_exclusive: how many wake-one or wake-many threads to wake up
 * @key: is directly passed to the wakeup function
 *
 * It may be assumed that this function implies a write memory barrier before
 * changing the task state if and only if any tasks are woken up.
 */
void __wake_up(wait_queue_head_t *q, unsigned int mode,
			int nr_exclusive, void *key)
{
	unsigned long flags;

	spin_lock_irqsave(&q->lock, flags);
	__wake_up_common(q, mode, nr_exclusive, 0, key);
	spin_unlock_irqrestore(&q->lock, flags);
}
EXPORT_SYMBOL(__wake_up);

/*
 * Same as __wake_up but called with the spinlock in wait_queue_head_t held.
 */
void __wake_up_locked(wait_queue_head_t *q, unsigned int mode, int nr)
{
	__wake_up_common(q, mode, nr, 0, NULL);
}
EXPORT_SYMBOL_GPL(__wake_up_locked);

void __wake_up_locked_key(wait_queue_head_t *q, unsigned int mode, void *key)
{
	__wake_up_common(q, mode, 1, 0, key);
}
EXPORT_SYMBOL_GPL(__wake_up_locked_key);

/**
 * __wake_up_sync_key - wake up threads blocked on a waitqueue.
 * @q: the waitqueue
 * @mode: which threads
 * @nr_exclusive: how many wake-one or wake-many threads to wake up
 * @key: opaque value to be passed to wakeup targets
 *
 * The sync wakeup differs that the waker knows that it will schedule
 * away soon, so while the target thread will be woken up, it will not
 * be migrated to another CPU - ie. the two threads are 'synchronized'
 * with each other. This can prevent needless bouncing between CPUs.
 *
 * On UP it can prevent extra preemption.
 *
 * It may be assumed that this function implies a write memory barrier before
 * changing the task state if and only if any tasks are woken up.
 */
void __wake_up_sync_key(wait_queue_head_t *q, unsigned int mode,
			int nr_exclusive, void *key)
{
	unsigned long flags;
	int wake_flags = WF_SYNC;

	if (unlikely(!q))
		return;

	if (unlikely(!nr_exclusive))
		wake_flags = 0;

	spin_lock_irqsave(&q->lock, flags);
	__wake_up_common(q, mode, nr_exclusive, wake_flags, key);
	spin_unlock_irqrestore(&q->lock, flags);
}
EXPORT_SYMBOL_GPL(__wake_up_sync_key);

/*
 * __wake_up_sync - see __wake_up_sync_key()
 */
void __wake_up_sync(wait_queue_head_t *q, unsigned int mode, int nr_exclusive)
{
	__wake_up_sync_key(q, mode, nr_exclusive, NULL);
}
EXPORT_SYMBOL_GPL(__wake_up_sync);	/* For internal use only */

/**
 * complete: - signals a single thread waiting on this completion
 * @x:  holds the state of this particular completion
 *
 * This will wake up a single thread waiting on this completion. Threads will be
 * awakened in the same order in which they were queued.
 *
 * See also complete_all(), wait_for_completion() and related routines.
 *
 * It may be assumed that this function implies a write memory barrier before
 * changing the task state if and only if any tasks are woken up.
 */
void complete(struct completion *x)
{
	unsigned long flags;

	spin_lock_irqsave(&x->wait.lock, flags);
	x->done++;
	__wake_up_common(&x->wait, TASK_NORMAL, 1, 0, NULL);
	spin_unlock_irqrestore(&x->wait.lock, flags);
}
EXPORT_SYMBOL(complete);

/**
 * complete_all: - signals all threads waiting on this completion
 * @x:  holds the state of this particular completion
 *
 * This will wake up all threads waiting on this particular completion event.
 *
 * It may be assumed that this function implies a write memory barrier before
 * changing the task state if and only if any tasks are woken up.
 */
void complete_all(struct completion *x)
{
	unsigned long flags;

	spin_lock_irqsave(&x->wait.lock, flags);
	x->done += UINT_MAX/2;
	__wake_up_common(&x->wait, TASK_NORMAL, 0, 0, NULL);
	spin_unlock_irqrestore(&x->wait.lock, flags);
}
EXPORT_SYMBOL(complete_all);

static inline long __sched
do_wait_for_common(struct completion *x,
		   long (*action)(long), long timeout, int state)
{
	if (!x->done) {
		DECLARE_WAITQUEUE(wait, current);

		__add_wait_queue_tail_exclusive(&x->wait, &wait);
		do {
			if (signal_pending_state(state, current)) {
				timeout = -ERESTARTSYS;
				break;
			}
			__set_current_state(state);
			spin_unlock_irq(&x->wait.lock);
			timeout = action(timeout);
			spin_lock_irq(&x->wait.lock);
		} while (!x->done && timeout);
		__remove_wait_queue(&x->wait, &wait);
		if (!x->done)
			return timeout;
	}
	x->done--;
	return timeout ?: 1;
}

static inline long __sched
__wait_for_common(struct completion *x,
		  long (*action)(long), long timeout, int state)
{
	might_sleep();

	spin_lock_irq(&x->wait.lock);
	timeout = do_wait_for_common(x, action, timeout, state);
	spin_unlock_irq(&x->wait.lock);
	return timeout;
}

static long __sched
wait_for_common(struct completion *x, long timeout, int state)
{
	return __wait_for_common(x, schedule_timeout, timeout, state);
}

static long __sched
wait_for_common_io(struct completion *x, long timeout, int state)
{
	return __wait_for_common(x, io_schedule_timeout, timeout, state);
}

/**
 * wait_for_completion: - waits for completion of a task
 * @x:  holds the state of this particular completion
 *
 * This waits to be signaled for completion of a specific task. It is NOT
 * interruptible and there is no timeout.
 *
 * See also similar routines (i.e. wait_for_completion_timeout()) with timeout
 * and interrupt capability. Also see complete().
 */
void __sched wait_for_completion(struct completion *x)
{
	wait_for_common(x, MAX_SCHEDULE_TIMEOUT, TASK_UNINTERRUPTIBLE);
}
EXPORT_SYMBOL(wait_for_completion);

/**
 * wait_for_completion_timeout: - waits for completion of a task (w/timeout)
 * @x:  holds the state of this particular completion
 * @timeout:  timeout value in jiffies
 *
 * This waits for either a completion of a specific task to be signaled or for a
 * specified timeout to expire. The timeout is in jiffies. It is not
 * interruptible.
 *
 * The return value is 0 if timed out, and positive (at least 1, or number of
 * jiffies left till timeout) if completed.
 */
unsigned long __sched
wait_for_completion_timeout(struct completion *x, unsigned long timeout)
{
	return wait_for_common(x, timeout, TASK_UNINTERRUPTIBLE);
}
EXPORT_SYMBOL(wait_for_completion_timeout);

/**
 * wait_for_completion_io: - waits for completion of a task
 * @x:  holds the state of this particular completion
 *
 * This waits to be signaled for completion of a specific task. It is NOT
 * interruptible and there is no timeout. The caller is accounted as waiting
 * for IO.
 */
void __sched wait_for_completion_io(struct completion *x)
{
	wait_for_common_io(x, MAX_SCHEDULE_TIMEOUT, TASK_UNINTERRUPTIBLE);
}
EXPORT_SYMBOL(wait_for_completion_io);

/**
 * wait_for_completion_io_timeout: - waits for completion of a task (w/timeout)
 * @x:  holds the state of this particular completion
 * @timeout:  timeout value in jiffies
 *
 * This waits for either a completion of a specific task to be signaled or for a
 * specified timeout to expire. The timeout is in jiffies. It is not
 * interruptible. The caller is accounted as waiting for IO.
 *
 * The return value is 0 if timed out, and positive (at least 1, or number of
 * jiffies left till timeout) if completed.
 */
unsigned long __sched
wait_for_completion_io_timeout(struct completion *x, unsigned long timeout)
{
	return wait_for_common_io(x, timeout, TASK_UNINTERRUPTIBLE);
}
EXPORT_SYMBOL(wait_for_completion_io_timeout);

/**
 * wait_for_completion_interruptible: - waits for completion of a task (w/intr)
 * @x:  holds the state of this particular completion
 *
 * This waits for completion of a specific task to be signaled. It is
 * interruptible.
 *
 * The return value is -ERESTARTSYS if interrupted, 0 if completed.
 */
int __sched wait_for_completion_interruptible(struct completion *x)
{
	long t = wait_for_common(x, MAX_SCHEDULE_TIMEOUT, TASK_INTERRUPTIBLE);
	if (t == -ERESTARTSYS)
		return t;
	return 0;
}
EXPORT_SYMBOL(wait_for_completion_interruptible);

/**
 * wait_for_completion_interruptible_timeout: - waits for completion (w/(to,intr))
 * @x:  holds the state of this particular completion
 * @timeout:  timeout value in jiffies
 *
 * This waits for either a completion of a specific task to be signaled or for a
 * specified timeout to expire. It is interruptible. The timeout is in jiffies.
 *
 * The return value is -ERESTARTSYS if interrupted, 0 if timed out,
 * positive (at least 1, or number of jiffies left till timeout) if completed.
 */
long __sched
wait_for_completion_interruptible_timeout(struct completion *x,
					  unsigned long timeout)
{
	return wait_for_common(x, timeout, TASK_INTERRUPTIBLE);
}
EXPORT_SYMBOL(wait_for_completion_interruptible_timeout);

/**
 * wait_for_completion_killable: - waits for completion of a task (killable)
 * @x:  holds the state of this particular completion
 *
 * This waits to be signaled for completion of a specific task. It can be
 * interrupted by a kill signal.
 *
 * The return value is -ERESTARTSYS if interrupted, 0 if completed.
 */
int __sched wait_for_completion_killable(struct completion *x)
{
	long t = wait_for_common(x, MAX_SCHEDULE_TIMEOUT, TASK_KILLABLE);
	if (t == -ERESTARTSYS)
		return t;
	return 0;
}
EXPORT_SYMBOL(wait_for_completion_killable);

/**
 * wait_for_completion_killable_timeout: - waits for completion of a task (w/(to,killable))
 * @x:  holds the state of this particular completion
 * @timeout:  timeout value in jiffies
 *
 * This waits for either a completion of a specific task to be
 * signaled or for a specified timeout to expire. It can be
 * interrupted by a kill signal. The timeout is in jiffies.
 *
 * The return value is -ERESTARTSYS if interrupted, 0 if timed out,
 * positive (at least 1, or number of jiffies left till timeout) if completed.
 */
long __sched
wait_for_completion_killable_timeout(struct completion *x,
				     unsigned long timeout)
{
	return wait_for_common(x, timeout, TASK_KILLABLE);
}
EXPORT_SYMBOL(wait_for_completion_killable_timeout);

/**
 *	try_wait_for_completion - try to decrement a completion without blocking
 *	@x:	completion structure
 *
 *	Returns: 0 if a decrement cannot be done without blocking
 *		 1 if a decrement succeeded.
 *
 *	If a completion is being used as a counting completion,
 *	attempt to decrement the counter without blocking. This
 *	enables us to avoid waiting if the resource the completion
 *	is protecting is not available.
 */
bool try_wait_for_completion(struct completion *x)
{
	unsigned long flags;
	int ret = 1;

	spin_lock_irqsave(&x->wait.lock, flags);
	if (!x->done)
		ret = 0;
	else
		x->done--;
	spin_unlock_irqrestore(&x->wait.lock, flags);
	return ret;
}
EXPORT_SYMBOL(try_wait_for_completion);

/**
 *	completion_done - Test to see if a completion has any waiters
 *	@x:	completion structure
 *
 *	Returns: 0 if there are waiters (wait_for_completion() in progress)
 *		 1 if there are no waiters.
 *
 */
bool completion_done(struct completion *x)
{
	unsigned long flags;
	int ret = 1;

	spin_lock_irqsave(&x->wait.lock, flags);
	if (!x->done)
		ret = 0;
	spin_unlock_irqrestore(&x->wait.lock, flags);
	return ret;
}
EXPORT_SYMBOL(completion_done);

static long __sched
sleep_on_common(wait_queue_head_t *q, int state, long timeout)
{
	unsigned long flags;
	wait_queue_t wait;

	init_waitqueue_entry(&wait, current);

	__set_current_state(state);

	spin_lock_irqsave(&q->lock, flags);
	__add_wait_queue(q, &wait);
	spin_unlock(&q->lock);
	timeout = schedule_timeout(timeout);
	spin_lock_irq(&q->lock);
	__remove_wait_queue(q, &wait);
	spin_unlock_irqrestore(&q->lock, flags);

	return timeout;
}

void __sched interruptible_sleep_on(wait_queue_head_t *q)
{
	sleep_on_common(q, TASK_INTERRUPTIBLE, MAX_SCHEDULE_TIMEOUT);
}
EXPORT_SYMBOL(interruptible_sleep_on);

long __sched
interruptible_sleep_on_timeout(wait_queue_head_t *q, long timeout)
{
	return sleep_on_common(q, TASK_INTERRUPTIBLE, timeout);
}
EXPORT_SYMBOL(interruptible_sleep_on_timeout);

void __sched sleep_on(wait_queue_head_t *q)
{
	sleep_on_common(q, TASK_UNINTERRUPTIBLE, MAX_SCHEDULE_TIMEOUT);
}
EXPORT_SYMBOL(sleep_on);

long __sched sleep_on_timeout(wait_queue_head_t *q, long timeout)
{
	return sleep_on_common(q, TASK_UNINTERRUPTIBLE, timeout);
}
EXPORT_SYMBOL(sleep_on_timeout);

#ifdef CONFIG_RT_MUTEXES

/*
 * rt_mutex_setprio - set the current priority of a task
 * @p: task
 * @prio: prio value (kernel-internal form)
 *
 * This function changes the 'effective' priority of a task. It does
 * not touch ->normal_prio like __setscheduler().
 *
 * Used by the rt_mutex code to implement priority inheritance logic.
 */
void rt_mutex_setprio(struct task_struct *p, int prio)
{
	int oldprio, on_rq, running;
	struct rq *rq;
	const struct sched_class *prev_class;

	BUG_ON(prio < 0 || prio > MAX_PRIO);

	rq = __task_rq_lock(p);

	/*
	 * Idle task boosting is a nono in general. There is one
	 * exception, when PREEMPT_RT and NOHZ is active:
	 *
	 * The idle task calls get_next_timer_interrupt() and holds
	 * the timer wheel base->lock on the CPU and another CPU wants
	 * to access the timer (probably to cancel it). We can safely
	 * ignore the boosting request, as the idle CPU runs this code
	 * with interrupts disabled and will complete the lock
	 * protected section without being interrupted. So there is no
	 * real need to boost.
	 */
	if (unlikely(p == rq->idle)) {
		WARN_ON(p != rq->curr);
		WARN_ON(p->pi_blocked_on);
		goto out_unlock;
	}

	trace_sched_pi_setprio(p, prio);
	oldprio = p->prio;
	prev_class = p->sched_class;
	on_rq = p->on_rq;
	running = task_current(rq, p);
	if (on_rq)
		dequeue_task(rq, p, 0);
	if (running)
		p->sched_class->put_prev_task(rq, p);

	if (rt_prio(prio))
		p->sched_class = &rt_sched_class;
	else
		p->sched_class = &fair_sched_class;

	p->prio = prio;

	if (running)
		p->sched_class->set_curr_task(rq);
	if (on_rq)
		enqueue_task(rq, p, oldprio < prio ? ENQUEUE_HEAD : 0);

	check_class_changed(rq, p, prev_class, oldprio);
out_unlock:
	__task_rq_unlock(rq);
}
#endif
void set_user_nice(struct task_struct *p, long nice)
{
	int old_prio, delta, on_rq;
	unsigned long flags;
	struct rq *rq;

	if (TASK_NICE(p) == nice || nice < -20 || nice > 19)
		return;
	/*
	 * We have to be careful, if called from sys_setpriority(),
	 * the task might be in the middle of scheduling on another CPU.
	 */
	rq = task_rq_lock(p, &flags);
	/*
	 * The RT priorities are set via sched_setscheduler(), but we still
	 * allow the 'normal' nice value to be set - but as expected
	 * it wont have any effect on scheduling until the task is
	 * SCHED_FIFO/SCHED_RR:
	 */
	if (task_has_rt_policy(p)) {
		p->static_prio = NICE_TO_PRIO(nice);
		goto out_unlock;
	}
	on_rq = p->on_rq;
	if (on_rq)
		dequeue_task(rq, p, 0);

	p->static_prio = NICE_TO_PRIO(nice);
	set_load_weight(p);
	old_prio = p->prio;
	p->prio = effective_prio(p);
	delta = p->prio - old_prio;

	if (on_rq) {
		enqueue_task(rq, p, 0);
		/*
		 * If the task increased its priority or is running and
		 * lowered its priority, then reschedule its CPU:
		 */
		if (delta < 0 || (delta > 0 && task_running(rq, p)))
			resched_task(rq->curr);
	}
out_unlock:
	task_rq_unlock(rq, p, &flags);
}
EXPORT_SYMBOL(set_user_nice);

/*
 * can_nice - check if a task can reduce its nice value
 * @p: task
 * @nice: nice value
 */
int can_nice(const struct task_struct *p, const int nice)
{
	/* convert nice value [19,-20] to rlimit style value [1,40] */
	int nice_rlim = 20 - nice;

	return (nice_rlim <= task_rlimit(p, RLIMIT_NICE) ||
		capable(CAP_SYS_NICE));
}

#ifdef __ARCH_WANT_SYS_NICE

/*
 * sys_nice - change the priority of the current process.
 * @increment: priority increment
 *
 * sys_setpriority is a more generic, but much slower function that
 * does similar things.
 */
SYSCALL_DEFINE1(nice, int, increment)
{
	long nice, retval;

	/*
	 * Setpriority might change our priority at the same moment.
	 * We don't have to worry. Conceptually one call occurs first
	 * and we have a single winner.
	 */
	if (increment < -40)
		increment = -40;
	if (increment > 40)
		increment = 40;

	nice = TASK_NICE(current) + increment;
	if (nice < -20)
		nice = -20;
	if (nice > 19)
		nice = 19;

	if (increment < 0 && !can_nice(current, nice))
		return -EPERM;

	retval = security_task_setnice(current, nice);
	if (retval)
		return retval;

	set_user_nice(current, nice);
	return 0;
}

#endif

/**
 * task_prio - return the priority value of a given task.
 * @p: the task in question.
 *
 * This is the priority value as seen by users in /proc.
 * RT tasks are offset by -200. Normal tasks are centered
 * around 0, value goes from -16 to +15.
 */
int task_prio(const struct task_struct *p)
{
	return p->prio - MAX_RT_PRIO;
}

/**
 * task_nice - return the nice value of a given task.
 * @p: the task in question.
 */
int task_nice(const struct task_struct *p)
{
	return TASK_NICE(p);
}
EXPORT_SYMBOL(task_nice);

/**
 * idle_cpu - is a given cpu idle currently?
 * @cpu: the processor in question.
 */
int idle_cpu(int cpu)
{
	struct rq *rq = cpu_rq(cpu);

	if (rq->curr != rq->idle)
		return 0;

	if (rq->nr_running)
		return 0;

#ifdef CONFIG_SMP
	if (!llist_empty(&rq->wake_list))
		return 0;
#endif

	return 1;
}

/**
 * idle_task - return the idle task for a given cpu.
 * @cpu: the processor in question.
 */
struct task_struct *idle_task(int cpu)
{
	return cpu_rq(cpu)->idle;
}

/**
 * find_process_by_pid - find a process with a matching PID value.
 * @pid: the pid in question.
 */
static struct task_struct *find_process_by_pid(pid_t pid)
{
	return pid ? find_task_by_vpid(pid) : current;
}

/* Actually do priority change: must hold rq lock. */
static void
__setscheduler(struct rq *rq, struct task_struct *p, int policy, int prio)
{
	p->policy = policy;
	p->rt_priority = prio;
	p->normal_prio = normal_prio(p);
	/* we are holding p->pi_lock already */
	p->prio = rt_mutex_getprio(p);
	if (rt_prio(p->prio))
		p->sched_class = &rt_sched_class;
	else
		p->sched_class = &fair_sched_class;
	set_load_weight(p);
}

/*
 * check the target process has a UID that matches the current process's
 */
static bool check_same_owner(struct task_struct *p)
{
	const struct cred *cred = current_cred(), *pcred;
	bool match;

	rcu_read_lock();
	pcred = __task_cred(p);
	match = (uid_eq(cred->euid, pcred->euid) ||
		 uid_eq(cred->euid, pcred->uid));
	rcu_read_unlock();
	return match;
}

static int __sched_setscheduler(struct task_struct *p, int policy,
				const struct sched_param *param, bool user)
{
	int retval, oldprio, oldpolicy = -1, on_rq, running;
	unsigned long flags;
	const struct sched_class *prev_class;
	struct rq *rq;
	int reset_on_fork;

	/* may grab non-irq protected spin_locks */
	BUG_ON(in_interrupt());
recheck:
	/* double check policy once rq lock held */
	if (policy < 0) {
		reset_on_fork = p->sched_reset_on_fork;
		policy = oldpolicy = p->policy;
	} else {
		reset_on_fork = !!(policy & SCHED_RESET_ON_FORK);
		policy &= ~SCHED_RESET_ON_FORK;

		if (policy != SCHED_FIFO && policy != SCHED_RR &&
				policy != SCHED_NORMAL && policy != SCHED_BATCH &&
				policy != SCHED_IDLE)
			return -EINVAL;
	}

	/*
	 * Valid priorities for SCHED_FIFO and SCHED_RR are
	 * 1..MAX_USER_RT_PRIO-1, valid priority for SCHED_NORMAL,
	 * SCHED_BATCH and SCHED_IDLE is 0.
	 */
	if (param->sched_priority < 0 ||
	    (p->mm && param->sched_priority > MAX_USER_RT_PRIO-1) ||
	    (!p->mm && param->sched_priority > MAX_RT_PRIO-1))
		return -EINVAL;
	if (rt_policy(policy) != (param->sched_priority != 0))
		return -EINVAL;

	/*
	 * Allow unprivileged RT tasks to decrease priority:
	 */
	if (user && !capable(CAP_SYS_NICE)) {
		if (rt_policy(policy)) {
			unsigned long rlim_rtprio =
					task_rlimit(p, RLIMIT_RTPRIO);

			/* can't set/change the rt policy */
			if (policy != p->policy && !rlim_rtprio)
				return -EPERM;

			/* can't increase priority */
			if (param->sched_priority > p->rt_priority &&
			    param->sched_priority > rlim_rtprio)
				return -EPERM;
		}

		/*
		 * Treat SCHED_IDLE as nice 20. Only allow a switch to
		 * SCHED_NORMAL if the RLIMIT_NICE would normally permit it.
		 */
		if (p->policy == SCHED_IDLE && policy != SCHED_IDLE) {
			if (!can_nice(p, TASK_NICE(p)))
				return -EPERM;
		}

		/* can't change other user's priorities */
		if (!check_same_owner(p))
			return -EPERM;

		/* Normal users shall not reset the sched_reset_on_fork flag */
		if (p->sched_reset_on_fork && !reset_on_fork)
			return -EPERM;
	}

	if (user) {
		retval = security_task_setscheduler(p);
		if (retval)
			return retval;
	}

	/*
	 * make sure no PI-waiters arrive (or leave) while we are
	 * changing the priority of the task:
	 *
	 * To be able to change p->policy safely, the appropriate
	 * runqueue lock must be held.
	 */
	rq = task_rq_lock(p, &flags);

	/*
	 * Changing the policy of the stop threads its a very bad idea
	 */
	if (p == rq->stop) {
		task_rq_unlock(rq, p, &flags);
		return -EINVAL;
	}

	/*
	 * If not changing anything there's no need to proceed further:
	 */
	if (unlikely(policy == p->policy && (!rt_policy(policy) ||
			param->sched_priority == p->rt_priority))) {
		task_rq_unlock(rq, p, &flags);
		return 0;
	}

#ifdef CONFIG_RT_GROUP_SCHED
	if (user) {
		/*
		 * Do not allow realtime tasks into groups that have no runtime
		 * assigned.
		 */
		if (rt_bandwidth_enabled() && rt_policy(policy) &&
				task_group(p)->rt_bandwidth.rt_runtime == 0 &&
				!task_group_is_autogroup(task_group(p))) {
			task_rq_unlock(rq, p, &flags);
			return -EPERM;
		}
	}
#endif

	/* recheck policy now with rq lock held */
	if (unlikely(oldpolicy != -1 && oldpolicy != p->policy)) {
		policy = oldpolicy = -1;
		task_rq_unlock(rq, p, &flags);
		goto recheck;
	}
	on_rq = p->on_rq;
	running = task_current(rq, p);
	if (on_rq)
		dequeue_task(rq, p, 0);
	if (running)
		p->sched_class->put_prev_task(rq, p);

	p->sched_reset_on_fork = reset_on_fork;

	oldprio = p->prio;
	prev_class = p->sched_class;
	__setscheduler(rq, p, policy, param->sched_priority);

	if (running)
		p->sched_class->set_curr_task(rq);
	if (on_rq)
		enqueue_task(rq, p, 0);

	check_class_changed(rq, p, prev_class, oldprio);
	task_rq_unlock(rq, p, &flags);

	rt_mutex_adjust_pi(p);

	return 0;
}

/**
 * sched_setscheduler - change the scheduling policy and/or RT priority of a thread.
 * @p: the task in question.
 * @policy: new policy.
 * @param: structure containing the new RT priority.
 *
 * NOTE that the task may be already dead.
 */
int sched_setscheduler(struct task_struct *p, int policy,
		       const struct sched_param *param)
{
	return __sched_setscheduler(p, policy, param, true);
}
EXPORT_SYMBOL_GPL(sched_setscheduler);

/**
 * sched_setscheduler_nocheck - change the scheduling policy and/or RT priority of a thread from kernelspace.
 * @p: the task in question.
 * @policy: new policy.
 * @param: structure containing the new RT priority.
 *
 * Just like sched_setscheduler, only don't bother checking if the
 * current context has permission.  For example, this is needed in
 * stop_machine(): we create temporary high priority worker threads,
 * but our caller might not have that capability.
 */
int sched_setscheduler_nocheck(struct task_struct *p, int policy,
			       const struct sched_param *param)
{
	return __sched_setscheduler(p, policy, param, false);
}
EXPORT_SYMBOL(sched_setscheduler_nocheck);

static int
do_sched_setscheduler(pid_t pid, int policy, struct sched_param __user *param)
{
	struct sched_param lparam;
	struct task_struct *p;
	int retval;

	if (!param || pid < 0)
		return -EINVAL;
	if (copy_from_user(&lparam, param, sizeof(struct sched_param)))
		return -EFAULT;

	rcu_read_lock();
	retval = -ESRCH;
	p = find_process_by_pid(pid);
	if (p != NULL)
		retval = sched_setscheduler(p, policy, &lparam);
	rcu_read_unlock();

	return retval;
}

/**
 * sys_sched_setscheduler - set/change the scheduler policy and RT priority
 * @pid: the pid in question.
 * @policy: new policy.
 * @param: structure containing the new RT priority.
 */
SYSCALL_DEFINE3(sched_setscheduler, pid_t, pid, int, policy,
		struct sched_param __user *, param)
{
	/* negative values for policy are not valid */
	if (policy < 0)
		return -EINVAL;

	return do_sched_setscheduler(pid, policy, param);
}

/**
 * sys_sched_setparam - set/change the RT priority of a thread
 * @pid: the pid in question.
 * @param: structure containing the new RT priority.
 */
SYSCALL_DEFINE2(sched_setparam, pid_t, pid, struct sched_param __user *, param)
{
	return do_sched_setscheduler(pid, -1, param);
}

/**
 * sys_sched_getscheduler - get the policy (scheduling class) of a thread
 * @pid: the pid in question.
 */
SYSCALL_DEFINE1(sched_getscheduler, pid_t, pid)
{
	struct task_struct *p;
	int retval;

	if (pid < 0)
		return -EINVAL;

	retval = -ESRCH;
	rcu_read_lock();
	p = find_process_by_pid(pid);
	if (p) {
		retval = security_task_getscheduler(p);
		if (!retval)
			retval = p->policy
				| (p->sched_reset_on_fork ? SCHED_RESET_ON_FORK : 0);
	}
	rcu_read_unlock();
	return retval;
}

/**
 * sys_sched_getparam - get the RT priority of a thread
 * @pid: the pid in question.
 * @param: structure containing the RT priority.
 */
SYSCALL_DEFINE2(sched_getparam, pid_t, pid, struct sched_param __user *, param)
{
	struct sched_param lp;
	struct task_struct *p;
	int retval;

	if (!param || pid < 0)
		return -EINVAL;

	rcu_read_lock();
	p = find_process_by_pid(pid);
	retval = -ESRCH;
	if (!p)
		goto out_unlock;

	retval = security_task_getscheduler(p);
	if (retval)
		goto out_unlock;

	lp.sched_priority = p->rt_priority;
	rcu_read_unlock();

	/*
	 * This one might sleep, we cannot do it with a spinlock held ...
	 */
	retval = copy_to_user(param, &lp, sizeof(*param)) ? -EFAULT : 0;

	return retval;

out_unlock:
	rcu_read_unlock();
	return retval;
}

long sched_setaffinity(pid_t pid, const struct cpumask *in_mask)
{
	cpumask_var_t cpus_allowed, new_mask;
	struct task_struct *p;
	int retval;

	get_online_cpus();
	rcu_read_lock();

	p = find_process_by_pid(pid);
	if (!p) {
		rcu_read_unlock();
		put_online_cpus();
		return -ESRCH;
	}

	/* Prevent p going away */
	get_task_struct(p);
	rcu_read_unlock();

	if (p->flags & PF_NO_SETAFFINITY) {
		retval = -EINVAL;
		goto out_put_task;
	}
	if (!alloc_cpumask_var(&cpus_allowed, GFP_KERNEL)) {
		retval = -ENOMEM;
		goto out_put_task;
	}
	if (!alloc_cpumask_var(&new_mask, GFP_KERNEL)) {
		retval = -ENOMEM;
		goto out_free_cpus_allowed;
	}
	retval = -EPERM;
	if (!check_same_owner(p)) {
		rcu_read_lock();
		if (!ns_capable(__task_cred(p)->user_ns, CAP_SYS_NICE)) {
			rcu_read_unlock();
			goto out_unlock;
		}
		rcu_read_unlock();
	}

	retval = security_task_setscheduler(p);
	if (retval)
		goto out_unlock;

	cpuset_cpus_allowed(p, cpus_allowed);
	cpumask_and(new_mask, in_mask, cpus_allowed);
again:
	retval = set_cpus_allowed_ptr(p, new_mask);

	if (!retval) {
		cpuset_cpus_allowed(p, cpus_allowed);
		if (!cpumask_subset(new_mask, cpus_allowed)) {
			/*
			 * We must have raced with a concurrent cpuset
			 * update. Just reset the cpus_allowed to the
			 * cpuset's cpus_allowed
			 */
			cpumask_copy(new_mask, cpus_allowed);
			goto again;
		}
	}
out_unlock:
	free_cpumask_var(new_mask);
out_free_cpus_allowed:
	free_cpumask_var(cpus_allowed);
out_put_task:
	put_task_struct(p);
	put_online_cpus();
	return retval;
}

static int get_user_cpu_mask(unsigned long __user *user_mask_ptr, unsigned len,
			     struct cpumask *new_mask)
{
	if (len < cpumask_size())
		cpumask_clear(new_mask);
	else if (len > cpumask_size())
		len = cpumask_size();

	return copy_from_user(new_mask, user_mask_ptr, len) ? -EFAULT : 0;
}

/**
 * sys_sched_setaffinity - set the cpu affinity of a process
 * @pid: pid of the process
 * @len: length in bytes of the bitmask pointed to by user_mask_ptr
 * @user_mask_ptr: user-space pointer to the new cpu mask
 */
SYSCALL_DEFINE3(sched_setaffinity, pid_t, pid, unsigned int, len,
		unsigned long __user *, user_mask_ptr)
{
	cpumask_var_t new_mask;
	int retval;

	if (!alloc_cpumask_var(&new_mask, GFP_KERNEL))
		return -ENOMEM;

	retval = get_user_cpu_mask(user_mask_ptr, len, new_mask);
	if (retval == 0)
		retval = sched_setaffinity(pid, new_mask);
	free_cpumask_var(new_mask);
	return retval;
}

long sched_getaffinity(pid_t pid, struct cpumask *mask)
{
	struct task_struct *p;
	unsigned long flags;
	int retval;

	get_online_cpus();
	rcu_read_lock();

	retval = -ESRCH;
	p = find_process_by_pid(pid);
	if (!p)
		goto out_unlock;

	retval = security_task_getscheduler(p);
	if (retval)
		goto out_unlock;

	raw_spin_lock_irqsave(&p->pi_lock, flags);
	cpumask_and(mask, &p->cpus_allowed, cpu_online_mask);
	raw_spin_unlock_irqrestore(&p->pi_lock, flags);

out_unlock:
	rcu_read_unlock();
	put_online_cpus();

	return retval;
}

/**
 * sys_sched_getaffinity - get the cpu affinity of a process
 * @pid: pid of the process
 * @len: length in bytes of the bitmask pointed to by user_mask_ptr
 * @user_mask_ptr: user-space pointer to hold the current cpu mask
 */
SYSCALL_DEFINE3(sched_getaffinity, pid_t, pid, unsigned int, len,
		unsigned long __user *, user_mask_ptr)
{
	int ret;
	cpumask_var_t mask;

	if ((len * BITS_PER_BYTE) < nr_cpu_ids)
		return -EINVAL;
	if (len & (sizeof(unsigned long)-1))
		return -EINVAL;

	if (!alloc_cpumask_var(&mask, GFP_KERNEL))
		return -ENOMEM;

	ret = sched_getaffinity(pid, mask);
	if (ret == 0) {
		size_t retlen = min_t(size_t, len, cpumask_size());

		if (copy_to_user(user_mask_ptr, mask, retlen))
			ret = -EFAULT;
		else
			ret = retlen;
	}
	free_cpumask_var(mask);

	return ret;
}

/**
 * sys_sched_yield - yield the current processor to other threads.
 *
 * This function yields the current CPU to other tasks. If there are no
 * other threads running on this CPU then this function will return.
 */
SYSCALL_DEFINE0(sched_yield)
{
	struct rq *rq = this_rq_lock();

	schedstat_inc(rq, yld_count);
	current->sched_class->yield_task(rq);

	/*
	 * Since we are going to call schedule() anyway, there's
	 * no need to preempt or enable interrupts:
	 */
	__release(rq->lock);
	spin_release(&rq->lock.dep_map, 1, _THIS_IP_);
	do_raw_spin_unlock(&rq->lock);
	sched_preempt_enable_no_resched();

	schedule();

	return 0;
}

static inline int should_resched(void)
{
	return need_resched() && !(preempt_count() & PREEMPT_ACTIVE);
}

static void __cond_resched(void)
{
	add_preempt_count(PREEMPT_ACTIVE);
	__schedule();
	sub_preempt_count(PREEMPT_ACTIVE);
}

int __sched _cond_resched(void)
{
	if (should_resched()) {
		__cond_resched();
		return 1;
	}
	return 0;
}
EXPORT_SYMBOL(_cond_resched);

/*
 * __cond_resched_lock() - if a reschedule is pending, drop the given lock,
 * call schedule, and on return reacquire the lock.
 *
 * This works OK both with and without CONFIG_PREEMPT. We do strange low-level
 * operations here to prevent schedule() from being called twice (once via
 * spin_unlock(), once by hand).
 */
int __cond_resched_lock(spinlock_t *lock)
{
	int resched = should_resched();
	int ret = 0;

	lockdep_assert_held(lock);

	if (spin_needbreak(lock) || resched) {
		spin_unlock(lock);
		if (resched)
			__cond_resched();
		else
			cpu_relax();
		ret = 1;
		spin_lock(lock);
	}
	return ret;
}
EXPORT_SYMBOL(__cond_resched_lock);

int __sched __cond_resched_softirq(void)
{
	BUG_ON(!in_softirq());

	if (should_resched()) {
		local_bh_enable();
		__cond_resched();
		local_bh_disable();
		return 1;
	}
	return 0;
}
EXPORT_SYMBOL(__cond_resched_softirq);

/**
 * yield - yield the current processor to other threads.
 *
 * Do not ever use this function, there's a 99% chance you're doing it wrong.
 *
 * The scheduler is at all times free to pick the calling task as the most
 * eligible task to run, if removing the yield() call from your code breaks
 * it, its already broken.
 *
 * Typical broken usage is:
 *
 * while (!event)
 * 	yield();
 *
 * where one assumes that yield() will let 'the other' process run that will
 * make event true. If the current task is a SCHED_FIFO task that will never
 * happen. Never use yield() as a progress guarantee!!
 *
 * If you want to use yield() to wait for something, use wait_event().
 * If you want to use yield() to be 'nice' for others, use cond_resched().
 * If you still want to use yield(), do not!
 */
void __sched yield(void)
{
	set_current_state(TASK_RUNNING);
	sys_sched_yield();
}
EXPORT_SYMBOL(yield);

/**
 * yield_to - yield the current processor to another thread in
 * your thread group, or accelerate that thread toward the
 * processor it's on.
 * @p: target task
 * @preempt: whether task preemption is allowed or not
 *
 * It's the caller's job to ensure that the target task struct
 * can't go away on us before we can do any checks.
 *
 * Returns:
 *	true (>0) if we indeed boosted the target task.
 *	false (0) if we failed to boost the target.
 *	-ESRCH if there's no task to yield to.
 */
bool __sched yield_to(struct task_struct *p, bool preempt)
{
	struct task_struct *curr = current;
	struct rq *rq, *p_rq;
	unsigned long flags;
	int yielded = 0;

	local_irq_save(flags);
	rq = this_rq();

again:
	p_rq = task_rq(p);
	/*
	 * If we're the only runnable task on the rq and target rq also
	 * has only one task, there's absolutely no point in yielding.
	 */
	if (rq->nr_running == 1 && p_rq->nr_running == 1) {
		yielded = -ESRCH;
		goto out_irq;
	}

	double_rq_lock(rq, p_rq);
	while (task_rq(p) != p_rq) {
		double_rq_unlock(rq, p_rq);
		goto again;
	}

	if (!curr->sched_class->yield_to_task)
		goto out_unlock;

	if (curr->sched_class != p->sched_class)
		goto out_unlock;

	if (task_running(p_rq, p) || p->state)
		goto out_unlock;

	yielded = curr->sched_class->yield_to_task(rq, p, preempt);
	if (yielded) {
		schedstat_inc(rq, yld_count);
		/*
		 * Make p's CPU reschedule; pick_next_entity takes care of
		 * fairness.
		 */
		if (preempt && rq != p_rq)
			resched_task(p_rq->curr);
	}

out_unlock:
	double_rq_unlock(rq, p_rq);
out_irq:
	local_irq_restore(flags);

	if (yielded > 0)
		schedule();

	return yielded;
}
EXPORT_SYMBOL_GPL(yield_to);

/*
 * This task is about to go to sleep on IO. Increment rq->nr_iowait so
 * that process accounting knows that this is a task in IO wait state.
 */
void __sched io_schedule(void)
{
	struct rq *rq = raw_rq();

	delayacct_blkio_start();
	atomic_inc(&rq->nr_iowait);
	blk_flush_plug(current);
	current->in_iowait = 1;
	schedule();
	current->in_iowait = 0;
	atomic_dec(&rq->nr_iowait);
	delayacct_blkio_end();
}
EXPORT_SYMBOL(io_schedule);

long __sched io_schedule_timeout(long timeout)
{
	struct rq *rq = raw_rq();
	long ret;

	delayacct_blkio_start();
	atomic_inc(&rq->nr_iowait);
	blk_flush_plug(current);
	current->in_iowait = 1;
	ret = schedule_timeout(timeout);
	current->in_iowait = 0;
	atomic_dec(&rq->nr_iowait);
	delayacct_blkio_end();
	return ret;
}

/**
 * sys_sched_get_priority_max - return maximum RT priority.
 * @policy: scheduling class.
 *
 * this syscall returns the maximum rt_priority that can be used
 * by a given scheduling class.
 */
SYSCALL_DEFINE1(sched_get_priority_max, int, policy)
{
	int ret = -EINVAL;

	switch (policy) {
	case SCHED_FIFO:
	case SCHED_RR:
		ret = MAX_USER_RT_PRIO-1;
		break;
	case SCHED_NORMAL:
	case SCHED_BATCH:
	case SCHED_IDLE:
		ret = 0;
		break;
	}
	return ret;
}

/**
 * sys_sched_get_priority_min - return minimum RT priority.
 * @policy: scheduling class.
 *
 * this syscall returns the minimum rt_priority that can be used
 * by a given scheduling class.
 */
SYSCALL_DEFINE1(sched_get_priority_min, int, policy)
{
	int ret = -EINVAL;

	switch (policy) {
	case SCHED_FIFO:
	case SCHED_RR:
		ret = 1;
		break;
	case SCHED_NORMAL:
	case SCHED_BATCH:
	case SCHED_IDLE:
		ret = 0;
	}
	return ret;
}

/**
 * sys_sched_rr_get_interval - return the default timeslice of a process.
 * @pid: pid of the process.
 * @interval: userspace pointer to the timeslice value.
 *
 * this syscall writes the default timeslice value of a given process
 * into the user-space timespec buffer. A value of '0' means infinity.
 */
SYSCALL_DEFINE2(sched_rr_get_interval, pid_t, pid,
		struct timespec __user *, interval)
{
	struct task_struct *p;
	unsigned int time_slice;
	unsigned long flags;
	struct rq *rq;
	int retval;
	struct timespec t;

	if (pid < 0)
		return -EINVAL;

	retval = -ESRCH;
	rcu_read_lock();
	p = find_process_by_pid(pid);
	if (!p)
		goto out_unlock;

	retval = security_task_getscheduler(p);
	if (retval)
		goto out_unlock;

	rq = task_rq_lock(p, &flags);
	time_slice = p->sched_class->get_rr_interval(rq, p);
	task_rq_unlock(rq, p, &flags);

	rcu_read_unlock();
	jiffies_to_timespec(time_slice, &t);
	retval = copy_to_user(interval, &t, sizeof(t)) ? -EFAULT : 0;
	return retval;

out_unlock:
	rcu_read_unlock();
	return retval;
}

static const char stat_nam[] = TASK_STATE_TO_CHAR_STR;

void sched_show_task(struct task_struct *p)
{
	unsigned long free = 0;
	int ppid;
	unsigned state;

	state = p->state ? __ffs(p->state) + 1 : 0;
	printk(KERN_INFO "%-15.15s %c", p->comm,
		state < sizeof(stat_nam) - 1 ? stat_nam[state] : '?');
#if BITS_PER_LONG == 32
	if (state == TASK_RUNNING)
		printk(KERN_CONT " running  ");
	else
		printk(KERN_CONT " %08lx ", thread_saved_pc(p));
#else
	if (state == TASK_RUNNING)
		printk(KERN_CONT "  running task    ");
	else
		printk(KERN_CONT " %016lx ", thread_saved_pc(p));
#endif
#ifdef CONFIG_DEBUG_STACK_USAGE
	free = stack_not_used(p);
#endif
	rcu_read_lock();
	ppid = task_pid_nr(rcu_dereference(p->real_parent));
	rcu_read_unlock();
	printk(KERN_CONT "%5lu %5d %6d 0x%08lx\n", free,
		task_pid_nr(p), ppid,
		(unsigned long)task_thread_info(p)->flags);

	print_worker_info(KERN_INFO, p);
	show_stack(p, NULL);
}

void show_state_filter(unsigned long state_filter)
{
	struct task_struct *g, *p;

#if BITS_PER_LONG == 32
	printk(KERN_INFO
		"  task                PC stack   pid father\n");
#else
	printk(KERN_INFO
		"  task                        PC stack   pid father\n");
#endif
	rcu_read_lock();
	do_each_thread(g, p) {
		/*
		 * reset the NMI-timeout, listing all files on a slow
		 * console might take a lot of time:
		 */
		touch_nmi_watchdog();
		if (!state_filter || (p->state & state_filter))
			sched_show_task(p);
#ifdef CONFIG_EMMC_IPANIC
		emmc_ipanic_stream_emmc();
#endif
	} while_each_thread(g, p);

	touch_all_softlockup_watchdogs();

#ifdef CONFIG_SCHED_DEBUG
	sysrq_sched_debug_show();
#endif
	rcu_read_unlock();
	/*
	 * Only show locks if all tasks are dumped:
	 */
	if (!state_filter)
		debug_show_all_locks();

#ifdef CONFIG_EMMC_IPANIC
	emmc_ipanic_stream_emmc();
#endif
}

void __cpuinit init_idle_bootup_task(struct task_struct *idle)
{
	idle->sched_class = &idle_sched_class;
}

/**
 * init_idle - set up an idle thread for a given CPU
 * @idle: task in question
 * @cpu: cpu the idle task belongs to
 *
 * NOTE: this function does not set the idle thread's NEED_RESCHED
 * flag, to make booting more robust.
 */
void __cpuinit init_idle(struct task_struct *idle, int cpu)
{
	struct rq *rq = cpu_rq(cpu);
	unsigned long flags;

	raw_spin_lock_irqsave(&rq->lock, flags);

	__sched_fork(idle);
	idle->state = TASK_RUNNING;
	idle->se.exec_start = sched_clock();

	do_set_cpus_allowed(idle, cpumask_of(cpu));
	/*
	 * We're having a chicken and egg problem, even though we are
	 * holding rq->lock, the cpu isn't yet set to this cpu so the
	 * lockdep check in task_group() will fail.
	 *
	 * Similar case to sched_fork(). / Alternatively we could
	 * use task_rq_lock() here and obtain the other rq->lock.
	 *
	 * Silence PROVE_RCU
	 */
	rcu_read_lock();
	__set_task_cpu(idle, cpu);
	rcu_read_unlock();

	rq->curr = rq->idle = idle;
#if defined(CONFIG_SMP)
	idle->on_cpu = 1;
#endif
	raw_spin_unlock_irqrestore(&rq->lock, flags);

	/* Set the preempt count _outside_ the spinlocks! */
	task_thread_info(idle)->preempt_count = 0;

	/*
	 * The idle tasks have their own, simple scheduling class:
	 */
	idle->sched_class = &idle_sched_class;
	ftrace_graph_init_idle_task(idle, cpu);
	vtime_init_idle(idle, cpu);
#if defined(CONFIG_SMP)
	sprintf(idle->comm, "%s/%d", INIT_TASK_COMM, cpu);
#endif
}

#ifdef CONFIG_SMP
void do_set_cpus_allowed(struct task_struct *p, const struct cpumask *new_mask)
{
	if (p->sched_class && p->sched_class->set_cpus_allowed)
		p->sched_class->set_cpus_allowed(p, new_mask);

	cpumask_copy(&p->cpus_allowed, new_mask);
	p->nr_cpus_allowed = cpumask_weight(new_mask);
}

/*
 * This is how migration works:
 *
 * 1) we invoke migration_cpu_stop() on the target CPU using
 *    stop_one_cpu().
 * 2) stopper starts to run (implicitly forcing the migrated thread
 *    off the CPU)
 * 3) it checks whether the migrated task is still in the wrong runqueue.
 * 4) if it's in the wrong runqueue then the migration thread removes
 *    it and puts it into the right queue.
 * 5) stopper completes and stop_one_cpu() returns and the migration
 *    is done.
 */

/*
 * Change a given task's CPU affinity. Migrate the thread to a
 * proper CPU and schedule it away if the CPU it's executing on
 * is removed from the allowed bitmask.
 *
 * NOTE: the caller must have a valid reference to the task, the
 * task must not exit() & deallocate itself prematurely. The
 * call is not atomic; no spinlocks may be held.
 */
int set_cpus_allowed_ptr(struct task_struct *p, const struct cpumask *new_mask)
{
	unsigned long flags;
	struct rq *rq;
	unsigned int dest_cpu;
	int ret = 0;

	rq = task_rq_lock(p, &flags);

	if (cpumask_equal(&p->cpus_allowed, new_mask))
		goto out;

	if (!cpumask_intersects(new_mask, cpu_active_mask)) {
		ret = -EINVAL;
		goto out;
	}

	do_set_cpus_allowed(p, new_mask);

	/* Can the task run on the task's current CPU? If so, we're done */
	if (cpumask_test_cpu(task_cpu(p), new_mask))
		goto out;

	dest_cpu = cpumask_any_and(cpu_active_mask, new_mask);
	if (p->on_rq) {
		struct migration_arg arg = { p, dest_cpu };
		/* Need help from migration thread: drop lock and wait. */
		task_rq_unlock(rq, p, &flags);
		stop_one_cpu(cpu_of(rq), migration_cpu_stop, &arg);
		tlb_migrate_finish(p->mm);
		return 0;
	}
out:
	task_rq_unlock(rq, p, &flags);

	return ret;
}
EXPORT_SYMBOL_GPL(set_cpus_allowed_ptr);

/*
 * Move (not current) task off this cpu, onto dest cpu. We're doing
 * this because either it can't run here any more (set_cpus_allowed()
 * away from this CPU, or CPU going down), or because we're
 * attempting to rebalance this task on exec (sched_exec).
 *
 * So we race with normal scheduler movements, but that's OK, as long
 * as the task is no longer on this CPU.
 *
 * Returns non-zero if task was successfully migrated.
 */
static int __migrate_task(struct task_struct *p, int src_cpu, int dest_cpu)
{
	struct rq *rq_dest, *rq_src;
	int ret = 0;

	if (unlikely(!cpu_active(dest_cpu)))
		return ret;

	rq_src = cpu_rq(src_cpu);
	rq_dest = cpu_rq(dest_cpu);

	raw_spin_lock(&p->pi_lock);
	double_rq_lock(rq_src, rq_dest);
	/* Already moved. */
	if (task_cpu(p) != src_cpu)
		goto done;
	/* Affinity changed (again). */
	if (!cpumask_test_cpu(dest_cpu, tsk_cpus_allowed(p)))
		goto fail;

	/*
	 * If we're not on a rq, the next wake-up will ensure we're
	 * placed properly.
	 */
	if (p->on_rq) {
		dequeue_task(rq_src, p, 0);
		set_task_cpu(p, dest_cpu);
		enqueue_task(rq_dest, p, 0);
		check_preempt_curr(rq_dest, p, 0);
	}
done:
	ret = 1;
fail:
	double_rq_unlock(rq_src, rq_dest);
	raw_spin_unlock(&p->pi_lock);
	return ret;
}

/*
 * migration_cpu_stop - this will be executed by a highprio stopper thread
 * and performs thread migration by bumping thread off CPU then
 * 'pushing' onto another runqueue.
 */
static int migration_cpu_stop(void *data)
{
	struct migration_arg *arg = data;

	/*
	 * The original target cpu might have gone down and we might
	 * be on another cpu but it doesn't matter.
	 */
	local_irq_disable();
	__migrate_task(arg->task, raw_smp_processor_id(), arg->dest_cpu);
	local_irq_enable();
	return 0;
}

#ifdef CONFIG_HOTPLUG_CPU

/*
 * Ensures that the idle task is using init_mm right before its cpu goes
 * offline.
 */
void idle_task_exit(void)
{
	struct mm_struct *mm = current->active_mm;

	BUG_ON(cpu_online(smp_processor_id()));

	if (mm != &init_mm)
		switch_mm(mm, &init_mm, current);
	mmdrop(mm);
}

/*
 * Since this CPU is going 'away' for a while, fold any nr_active delta
 * we might have. Assumes we're called after migrate_tasks() so that the
 * nr_active count is stable.
 *
 * Also see the comment "Global load-average calculations".
 */
static void calc_load_migrate(struct rq *rq)
{
	long delta = calc_load_fold_active(rq);
	if (delta)
		atomic_long_add(delta, &calc_load_tasks);
}

/*
 * Migrate all tasks from the rq, sleeping tasks will be migrated by
 * try_to_wake_up()->select_task_rq().
 *
 * Called with rq->lock held even though we'er in stop_machine() and
 * there's no concurrency possible, we hold the required locks anyway
 * because of lock validation efforts.
 */
static void migrate_tasks(unsigned int dead_cpu)
{
	struct rq *rq = cpu_rq(dead_cpu);
	struct task_struct *next, *stop = rq->stop;
	int dest_cpu;

	/*
	 * Fudge the rq selection such that the below task selection loop
	 * doesn't get stuck on the currently eligible stop task.
	 *
	 * We're currently inside stop_machine() and the rq is either stuck
	 * in the stop_machine_cpu_stop() loop, or we're executing this code,
	 * either way we should never end up calling schedule() until we're
	 * done here.
	 */
	rq->stop = NULL;

	for ( ; ; ) {
		/*
		 * There's this thread running, bail when that's the only
		 * remaining thread.
		 */
		if (rq->nr_running == 1)
			break;

		next = pick_next_task(rq);
		BUG_ON(!next);
		next->sched_class->put_prev_task(rq, next);

		/* Find suitable destination for @next, with force if needed. */
		dest_cpu = select_fallback_rq(dead_cpu, next);
		raw_spin_unlock(&rq->lock);

		__migrate_task(next, dead_cpu, dest_cpu);

		raw_spin_lock(&rq->lock);
	}

	rq->stop = stop;
}

#endif /* CONFIG_HOTPLUG_CPU */

#if defined(CONFIG_SCHED_DEBUG) && defined(CONFIG_SYSCTL)

static struct ctl_table sd_ctl_dir[] = {
	{
		.procname	= "sched_domain",
		.mode		= 0555,
	},
	{}
};

static struct ctl_table sd_ctl_root[] = {
	{
		.procname	= "kernel",
		.mode		= 0555,
		.child		= sd_ctl_dir,
	},
	{}
};

static struct ctl_table *sd_alloc_ctl_entry(int n)
{
	struct ctl_table *entry =
		kcalloc(n, sizeof(struct ctl_table), GFP_KERNEL);

	return entry;
}

static void sd_free_ctl_entry(struct ctl_table **tablep)
{
	struct ctl_table *entry;

	/*
	 * In the intermediate directories, both the child directory and
	 * procname are dynamically allocated and could fail but the mode
	 * will always be set. In the lowest directory the names are
	 * static strings and all have proc handlers.
	 */
	for (entry = *tablep; entry->mode; entry++) {
		if (entry->child)
			sd_free_ctl_entry(&entry->child);
		if (entry->proc_handler == NULL)
			kfree(entry->procname);
	}

	kfree(*tablep);
	*tablep = NULL;
}

static int min_load_idx = 0;
static int max_load_idx = CPU_LOAD_IDX_MAX-1;

static void
set_table_entry(struct ctl_table *entry,
		const char *procname, void *data, int maxlen,
		umode_t mode, proc_handler *proc_handler,
		bool load_idx)
{
	entry->procname = procname;
	entry->data = data;
	entry->maxlen = maxlen;
	entry->mode = mode;
	entry->proc_handler = proc_handler;

	if (load_idx) {
		entry->extra1 = &min_load_idx;
		entry->extra2 = &max_load_idx;
	}
}

static struct ctl_table *
sd_alloc_ctl_domain_table(struct sched_domain *sd)
{
#ifdef CONFIG_WORKLOAD_CONSOLIDATION
	struct ctl_table *table = sd_alloc_ctl_entry(14);
#else
	struct ctl_table *table = sd_alloc_ctl_entry(13);
#endif

	if (table == NULL)
		return NULL;

	set_table_entry(&table[0], "min_interval", &sd->min_interval,
		sizeof(long), 0644, proc_doulongvec_minmax, false);
	set_table_entry(&table[1], "max_interval", &sd->max_interval,
		sizeof(long), 0644, proc_doulongvec_minmax, false);
	set_table_entry(&table[2], "busy_idx", &sd->busy_idx,
		sizeof(int), 0644, proc_dointvec_minmax, true);
	set_table_entry(&table[3], "idle_idx", &sd->idle_idx,
		sizeof(int), 0644, proc_dointvec_minmax, true);
	set_table_entry(&table[4], "newidle_idx", &sd->newidle_idx,
		sizeof(int), 0644, proc_dointvec_minmax, true);
	set_table_entry(&table[5], "wake_idx", &sd->wake_idx,
		sizeof(int), 0644, proc_dointvec_minmax, true);
	set_table_entry(&table[6], "forkexec_idx", &sd->forkexec_idx,
		sizeof(int), 0644, proc_dointvec_minmax, true);
	set_table_entry(&table[7], "busy_factor", &sd->busy_factor,
		sizeof(int), 0644, proc_dointvec_minmax, false);
	set_table_entry(&table[8], "imbalance_pct", &sd->imbalance_pct,
		sizeof(int), 0644, proc_dointvec_minmax, false);
	set_table_entry(&table[9], "cache_nice_tries",
		&sd->cache_nice_tries,
		sizeof(int), 0644, proc_dointvec_minmax, false);
	set_table_entry(&table[10], "flags", &sd->flags,
		sizeof(int), 0644, proc_dointvec_minmax, false);
	set_table_entry(&table[11], "name", sd->name,
		CORENAME_MAX_SIZE, 0444, proc_dostring, false);
#ifdef CONFIG_WORKLOAD_CONSOLIDATION
	set_table_entry(&table[12], "asym_concurrency", &sd->asym_concurrency,
		sizeof(int), 0644, proc_dointvec, false);
	/* &table[13] is terminator */
#else
	/* &table[12] is terminator */
#endif

	return table;
}

static ctl_table *sd_alloc_ctl_cpu_table(int cpu)
{
	struct ctl_table *entry, *table;
	struct sched_domain *sd;
	int domain_num = 0, i;
	char buf[32];

	for_each_domain(cpu, sd)
		domain_num++;
	entry = table = sd_alloc_ctl_entry(domain_num + 1);
	if (table == NULL)
		return NULL;

	i = 0;
	for_each_domain(cpu, sd) {
		snprintf(buf, 32, "domain%d", i);
		entry->procname = kstrdup(buf, GFP_KERNEL);
		entry->mode = 0555;
		entry->child = sd_alloc_ctl_domain_table(sd);
		entry++;
		i++;
	}
	return table;
}

static struct ctl_table_header *sd_sysctl_header;
static void register_sched_domain_sysctl(void)
{
	int i, cpu_num = num_possible_cpus();
	struct ctl_table *entry = sd_alloc_ctl_entry(cpu_num + 1);
	char buf[32];

	WARN_ON(sd_ctl_dir[0].child);
	sd_ctl_dir[0].child = entry;

	if (entry == NULL)
		return;

	for_each_possible_cpu(i) {
		snprintf(buf, 32, "cpu%d", i);
		entry->procname = kstrdup(buf, GFP_KERNEL);
		entry->mode = 0555;
		entry->child = sd_alloc_ctl_cpu_table(i);
		entry++;
	}

	WARN_ON(sd_sysctl_header);
	sd_sysctl_header = register_sysctl_table(sd_ctl_root);
}

/* may be called multiple times per register */
static void unregister_sched_domain_sysctl(void)
{
	if (sd_sysctl_header)
		unregister_sysctl_table(sd_sysctl_header);
	sd_sysctl_header = NULL;
	if (sd_ctl_dir[0].child)
		sd_free_ctl_entry(&sd_ctl_dir[0].child);
}
#else
static void register_sched_domain_sysctl(void)
{
}
static void unregister_sched_domain_sysctl(void)
{
}
#endif

static void set_rq_online(struct rq *rq)
{
	if (!rq->online) {
		const struct sched_class *class;

		cpumask_set_cpu(rq->cpu, rq->rd->online);
		rq->online = 1;

		for_each_class(class) {
			if (class->rq_online)
				class->rq_online(rq);
		}
	}
}

static void set_rq_offline(struct rq *rq)
{
	if (rq->online) {
		const struct sched_class *class;

		for_each_class(class) {
			if (class->rq_offline)
				class->rq_offline(rq);
		}

		cpumask_clear_cpu(rq->cpu, rq->rd->online);
		rq->online = 0;
	}
}

/*
 * migration_call - callback that gets triggered when a CPU is added.
 * Here we can start up the necessary migration thread for the new CPU.
 */
static int __cpuinit
migration_call(struct notifier_block *nfb, unsigned long action, void *hcpu)
{
	int cpu = (long)hcpu;
	unsigned long flags;
	struct rq *rq = cpu_rq(cpu);

	switch (action & ~CPU_TASKS_FROZEN) {

	case CPU_UP_PREPARE:
		rq->calc_load_update = calc_load_update;
		break;

	case CPU_ONLINE:
		/* Update our root-domain */
		raw_spin_lock_irqsave(&rq->lock, flags);
		if (rq->rd) {
			BUG_ON(!cpumask_test_cpu(cpu, rq->rd->span));

			set_rq_online(rq);
		}
		raw_spin_unlock_irqrestore(&rq->lock, flags);
		break;

#ifdef CONFIG_HOTPLUG_CPU
	case CPU_DYING:
		sched_ttwu_pending();
		/* Update our root-domain */
		raw_spin_lock_irqsave(&rq->lock, flags);
		if (rq->rd) {
			BUG_ON(!cpumask_test_cpu(cpu, rq->rd->span));
			set_rq_offline(rq);
		}
		migrate_tasks(cpu);
		BUG_ON(rq->nr_running != 1); /* the migration thread */
		raw_spin_unlock_irqrestore(&rq->lock, flags);
		break;

	case CPU_DEAD:
		calc_load_migrate(rq);
		break;
#endif
	}

	update_max_interval();

	return NOTIFY_OK;
}

/*
 * Register at high priority so that task migration (migrate_all_tasks)
 * happens before everything else.  This has to be lower priority than
 * the notifier in the perf_event subsystem, though.
 */
static struct notifier_block __cpuinitdata migration_notifier = {
	.notifier_call = migration_call,
	.priority = CPU_PRI_MIGRATION,
};

static int __cpuinit sched_cpu_active(struct notifier_block *nfb,
				      unsigned long action, void *hcpu)
{
	switch (action & ~CPU_TASKS_FROZEN) {
	case CPU_DOWN_FAILED:
		set_cpu_active((long)hcpu, true);
		return NOTIFY_OK;
	default:
		return NOTIFY_DONE;
	}
}

static int __cpuinit sched_cpu_inactive(struct notifier_block *nfb,
					unsigned long action, void *hcpu)
{
	switch (action & ~CPU_TASKS_FROZEN) {
	case CPU_DOWN_PREPARE:
		set_cpu_active((long)hcpu, false);
		return NOTIFY_OK;
	default:
		return NOTIFY_DONE;
	}
}

static int __init migration_init(void)
{
	void *cpu = (void *)(long)smp_processor_id();
	int err;

	/* Initialize migration for the boot CPU */
	err = migration_call(&migration_notifier, CPU_UP_PREPARE, cpu);
	BUG_ON(err == NOTIFY_BAD);
	migration_call(&migration_notifier, CPU_ONLINE, cpu);
	register_cpu_notifier(&migration_notifier);

	/* Register cpu active notifiers */
	cpu_notifier(sched_cpu_active, CPU_PRI_SCHED_ACTIVE);
	cpu_notifier(sched_cpu_inactive, CPU_PRI_SCHED_INACTIVE);

	return 0;
}
early_initcall(migration_init);
#endif

#ifdef CONFIG_SMP

static cpumask_var_t sched_domains_tmpmask; /* sched_domains_mutex */

#ifdef CONFIG_SCHED_DEBUG

static __read_mostly int sched_debug_enabled;

static int __init sched_debug_setup(char *str)
{
	sched_debug_enabled = 1;

	return 0;
}
early_param("sched_debug", sched_debug_setup);

static inline bool sched_debug(void)
{
	return sched_debug_enabled;
}

static int sched_domain_debug_one(struct sched_domain *sd, int cpu, int level,
				  struct cpumask *groupmask)
{
	struct sched_group *group = sd->groups;
	char str[256];

	cpulist_scnprintf(str, sizeof(str), sched_domain_span(sd));
	cpumask_clear(groupmask);

	printk(KERN_DEBUG "%*s domain %d: ", level, "", level);

	if (!(sd->flags & SD_LOAD_BALANCE)) {
		printk("does not load-balance\n");
		if (sd->parent)
			printk(KERN_ERR "ERROR: !SD_LOAD_BALANCE domain"
					" has parent");
		return -1;
	}

	printk(KERN_CONT "span %s level %s\n", str, sd->name);

	if (!cpumask_test_cpu(cpu, sched_domain_span(sd))) {
		printk(KERN_ERR "ERROR: domain->span does not contain "
				"CPU%d\n", cpu);
	}
	if (!cpumask_test_cpu(cpu, sched_group_cpus(group))) {
		printk(KERN_ERR "ERROR: domain->groups does not contain"
				" CPU%d\n", cpu);
	}

	printk(KERN_DEBUG "%*s groups:", level + 1, "");
	do {
		if (!group) {
			printk("\n");
			printk(KERN_ERR "ERROR: group is NULL\n");
			break;
		}

		/*
		 * Even though we initialize ->power to something semi-sane,
		 * we leave power_orig unset. This allows us to detect if
		 * domain iteration is still funny without causing /0 traps.
		 */
		if (!group->sgp->power_orig) {
			printk(KERN_CONT "\n");
			printk(KERN_ERR "ERROR: domain->cpu_power not "
					"set\n");
			break;
		}

		if (!cpumask_weight(sched_group_cpus(group))) {
			printk(KERN_CONT "\n");
			printk(KERN_ERR "ERROR: empty group\n");
			break;
		}

		if (!(sd->flags & SD_OVERLAP) &&
		    cpumask_intersects(groupmask, sched_group_cpus(group))) {
			printk(KERN_CONT "\n");
			printk(KERN_ERR "ERROR: repeated CPUs\n");
			break;
		}

		cpumask_or(groupmask, groupmask, sched_group_cpus(group));

		cpulist_scnprintf(str, sizeof(str), sched_group_cpus(group));

		printk(KERN_CONT " %s", str);
		if (group->sgp->power != SCHED_POWER_SCALE) {
			printk(KERN_CONT " (cpu_power = %d)",
				group->sgp->power);
		}

		group = group->next;
	} while (group != sd->groups);
	printk(KERN_CONT "\n");

	if (!cpumask_equal(sched_domain_span(sd), groupmask))
		printk(KERN_ERR "ERROR: groups don't span domain->span\n");

	if (sd->parent &&
	    !cpumask_subset(groupmask, sched_domain_span(sd->parent)))
		printk(KERN_ERR "ERROR: parent span is not a superset "
			"of domain->span\n");
	return 0;
}

static void sched_domain_debug(struct sched_domain *sd, int cpu)
{
	int level = 0;

	if (!sched_debug_enabled)
		return;

	if (!sd) {
		printk(KERN_DEBUG "CPU%d attaching NULL sched-domain.\n", cpu);
		return;
	}

	printk(KERN_DEBUG "CPU%d attaching sched-domain:\n", cpu);

	for (;;) {
		if (sched_domain_debug_one(sd, cpu, level, sched_domains_tmpmask))
			break;
		level++;
		sd = sd->parent;
		if (!sd)
			break;
	}
}
#else /* !CONFIG_SCHED_DEBUG */
# define sched_domain_debug(sd, cpu) do { } while (0)
static inline bool sched_debug(void)
{
	return false;
}
#endif /* CONFIG_SCHED_DEBUG */

static int sd_degenerate(struct sched_domain *sd)
{
	if (cpumask_weight(sched_domain_span(sd)) == 1)
		return 1;

	/* Following flags need at least 2 groups */
	if (sd->flags & (SD_LOAD_BALANCE |
			 SD_BALANCE_NEWIDLE |
			 SD_BALANCE_FORK |
			 SD_BALANCE_EXEC |
			 SD_SHARE_CPUPOWER |
			 SD_SHARE_PKG_RESOURCES)) {
		if (sd->groups != sd->groups->next)
			return 0;
	}

	/* Following flags don't use groups */
	if (sd->flags & (SD_WAKE_AFFINE))
		return 0;

	return 1;
}

static int
sd_parent_degenerate(struct sched_domain *sd, struct sched_domain *parent)
{
	unsigned long cflags = sd->flags, pflags = parent->flags;

	if (sd_degenerate(parent))
		return 1;

	if (!cpumask_equal(sched_domain_span(sd), sched_domain_span(parent)))
		return 0;

	/* Flags needing groups don't count if only 1 group in parent */
	if (parent->groups == parent->groups->next) {
		pflags &= ~(SD_LOAD_BALANCE |
				SD_BALANCE_NEWIDLE |
				SD_BALANCE_FORK |
				SD_BALANCE_EXEC |
				SD_SHARE_CPUPOWER |
				SD_SHARE_PKG_RESOURCES);
		if (nr_node_ids == 1)
			pflags &= ~SD_SERIALIZE;
	}
	if (~cflags & pflags)
		return 0;

	return 1;
}

static void free_rootdomain(struct rcu_head *rcu)
{
	struct root_domain *rd = container_of(rcu, struct root_domain, rcu);

	cpupri_cleanup(&rd->cpupri);
	free_cpumask_var(rd->rto_mask);
	free_cpumask_var(rd->online);
	free_cpumask_var(rd->span);
	kfree(rd);
}

static void rq_attach_root(struct rq *rq, struct root_domain *rd)
{
	struct root_domain *old_rd = NULL;
	unsigned long flags;

	raw_spin_lock_irqsave(&rq->lock, flags);

	if (rq->rd) {
		old_rd = rq->rd;

		if (cpumask_test_cpu(rq->cpu, old_rd->online))
			set_rq_offline(rq);

		cpumask_clear_cpu(rq->cpu, old_rd->span);

		/*
		 * If we dont want to free the old_rt yet then
		 * set old_rd to NULL to skip the freeing later
		 * in this function:
		 */
		if (!atomic_dec_and_test(&old_rd->refcount))
			old_rd = NULL;
	}

	atomic_inc(&rd->refcount);
	rq->rd = rd;

	cpumask_set_cpu(rq->cpu, rd->span);
	if (cpumask_test_cpu(rq->cpu, cpu_active_mask))
		set_rq_online(rq);

	raw_spin_unlock_irqrestore(&rq->lock, flags);

	if (old_rd)
		call_rcu_sched(&old_rd->rcu, free_rootdomain);
}

static int init_rootdomain(struct root_domain *rd)
{
	memset(rd, 0, sizeof(*rd));

	if (!alloc_cpumask_var(&rd->span, GFP_KERNEL))
		goto out;
	if (!alloc_cpumask_var(&rd->online, GFP_KERNEL))
		goto free_span;
	if (!alloc_cpumask_var(&rd->rto_mask, GFP_KERNEL))
		goto free_online;

	if (cpupri_init(&rd->cpupri) != 0)
		goto free_rto_mask;
	return 0;

free_rto_mask:
	free_cpumask_var(rd->rto_mask);
free_online:
	free_cpumask_var(rd->online);
free_span:
	free_cpumask_var(rd->span);
out:
	return -ENOMEM;
}

/*
 * By default the system creates a single root-domain with all cpus as
 * members (mimicking the global state we have today).
 */
struct root_domain def_root_domain;

static void init_defrootdomain(void)
{
	init_rootdomain(&def_root_domain);

	atomic_set(&def_root_domain.refcount, 1);
}

static struct root_domain *alloc_rootdomain(void)
{
	struct root_domain *rd;

	rd = kmalloc(sizeof(*rd), GFP_KERNEL);
	if (!rd)
		return NULL;

	if (init_rootdomain(rd) != 0) {
		kfree(rd);
		return NULL;
	}

	return rd;
}

static void free_sched_groups(struct sched_group *sg, int free_sgp)
{
	struct sched_group *tmp, *first;

	if (!sg)
		return;

	first = sg;
	do {
		tmp = sg->next;

		if (free_sgp && atomic_dec_and_test(&sg->sgp->ref))
			kfree(sg->sgp);

		kfree(sg);
		sg = tmp;
	} while (sg != first);
}

static void free_sched_domain(struct rcu_head *rcu)
{
	struct sched_domain *sd = container_of(rcu, struct sched_domain, rcu);

	/*
	 * If its an overlapping domain it has private groups, iterate and
	 * nuke them all.
	 */
	if (sd->flags & SD_OVERLAP) {
		free_sched_groups(sd->groups, 1);
	} else if (atomic_dec_and_test(&sd->groups->ref)) {
		kfree(sd->groups->sgp);
		kfree(sd->groups);
	}
	kfree(sd);
}

static void destroy_sched_domain(struct sched_domain *sd, int cpu)
{
	call_rcu(&sd->rcu, free_sched_domain);
}

static void destroy_sched_domains(struct sched_domain *sd, int cpu)
{
	for (; sd; sd = sd->parent)
		destroy_sched_domain(sd, cpu);
}

/*
 * Keep a special pointer to the highest sched_domain that has
 * SD_SHARE_PKG_RESOURCE set (Last Level Cache Domain) for this
 * allows us to avoid some pointer chasing select_idle_sibling().
 *
 * Also keep a unique ID per domain (we use the first cpu number in
 * the cpumask of the domain), this allows us to quickly tell if
 * two cpus are in the same cache domain, see cpus_share_cache().
 */
DEFINE_PER_CPU(struct sched_domain *, sd_llc);
DEFINE_PER_CPU(int, sd_llc_id);

static void update_top_cache_domain(int cpu)
{
	struct sched_domain *sd;
	int id = cpu;

	sd = highest_flag_domain(cpu, SD_SHARE_PKG_RESOURCES);
	if (sd)
		id = cpumask_first(sched_domain_span(sd));

	rcu_assign_pointer(per_cpu(sd_llc, cpu), sd);
	per_cpu(sd_llc_id, cpu) = id;
}

#ifdef CONFIG_WORKLOAD_CONSOLIDATION
static void update_domain_extra_info(struct sched_domain *sd)
{
	while (sd) {
		int i = 0, j = 0, first, min = INT_MAX;
		struct sched_group *group;

		group = sd->groups;
		first = group_first_cpu(group);
		do {
			int k = group_first_cpu(group);
			i += 1;
			if (k < first)
				j += 1;
			if (k < min) {
				sd->first_group = group;
				min = k;
			}
		} while (group = group->next, group != sd->groups);

		sd->total_groups = i;
		sd->group_number = j;
		sd = sd->parent;
	}
}
#endif
/*
 * Attach the domain 'sd' to 'cpu' as its base domain. Callers must
 * hold the hotplug lock.
 */
static void
cpu_attach_domain(struct sched_domain *sd, struct root_domain *rd, int cpu)
{
	struct rq *rq = cpu_rq(cpu);
	struct sched_domain *tmp;

	/* Remove the sched domains which do not contribute to scheduling. */
	for (tmp = sd; tmp; ) {
		struct sched_domain *parent = tmp->parent;
		if (!parent)
			break;

		if (sd_parent_degenerate(tmp, parent)) {
			tmp->parent = parent->parent;
			if (parent->parent)
				parent->parent->child = tmp;
			destroy_sched_domain(parent, cpu);
		} else
			tmp = tmp->parent;
	}

	if (sd && sd_degenerate(sd)) {
		tmp = sd;
		sd = sd->parent;
		destroy_sched_domain(tmp, cpu);
		if (sd)
			sd->child = NULL;
	}

	sched_domain_debug(sd, cpu);

	rq_attach_root(rq, rd);
	tmp = rq->sd;
	rcu_assign_pointer(rq->sd, sd);
	destroy_sched_domains(tmp, cpu);

	update_top_cache_domain(cpu);

#ifdef CONFIG_WORKLOAD_CONSOLIDATION
	update_domain_extra_info(sd);
#endif
}

/* cpus with isolated domains */
static cpumask_var_t cpu_isolated_map;

/* Setup the mask of cpus configured for isolated domains */
static int __init isolated_cpu_setup(char *str)
{
	alloc_bootmem_cpumask_var(&cpu_isolated_map);
	cpulist_parse(str, cpu_isolated_map);
	return 1;
}

__setup("isolcpus=", isolated_cpu_setup);

static const struct cpumask *cpu_cpu_mask(int cpu)
{
	return cpumask_of_node(cpu_to_node(cpu));
}

struct sd_data {
	struct sched_domain **__percpu sd;
	struct sched_group **__percpu sg;
	struct sched_group_power **__percpu sgp;
};

struct s_data {
	struct sched_domain ** __percpu sd;
	struct root_domain	*rd;
};

enum s_alloc {
	sa_rootdomain,
	sa_sd,
	sa_sd_storage,
	sa_none,
};

struct sched_domain_topology_level;

typedef struct sched_domain *(*sched_domain_init_f)(struct sched_domain_topology_level *tl, int cpu);
typedef const struct cpumask *(*sched_domain_mask_f)(int cpu);

#define SDTL_OVERLAP	0x01

struct sched_domain_topology_level {
	sched_domain_init_f init;
	sched_domain_mask_f mask;
	int		    flags;
	int		    numa_level;
	struct sd_data      data;
};

/*
 * Build an iteration mask that can exclude certain CPUs from the upwards
 * domain traversal.
 *
 * Asymmetric node setups can result in situations where the domain tree is of
 * unequal depth, make sure to skip domains that already cover the entire
 * range.
 *
 * In that case build_sched_domains() will have terminated the iteration early
 * and our sibling sd spans will be empty. Domains should always include the
 * cpu they're built on, so check that.
 *
 */
static void build_group_mask(struct sched_domain *sd, struct sched_group *sg)
{
	const struct cpumask *span = sched_domain_span(sd);
	struct sd_data *sdd = sd->private;
	struct sched_domain *sibling;
	int i;

	for_each_cpu(i, span) {
		sibling = *per_cpu_ptr(sdd->sd, i);
		if (!cpumask_test_cpu(i, sched_domain_span(sibling)))
			continue;

		cpumask_set_cpu(i, sched_group_mask(sg));
	}
}

/*
 * Return the canonical balance cpu for this group, this is the first cpu
 * of this group that's also in the iteration mask.
 */
int group_balance_cpu(struct sched_group *sg)
{
	return cpumask_first_and(sched_group_cpus(sg), sched_group_mask(sg));
}

static int
build_overlap_sched_groups(struct sched_domain *sd, int cpu)
{
	struct sched_group *first = NULL, *last = NULL, *groups = NULL, *sg;
	const struct cpumask *span = sched_domain_span(sd);
	struct cpumask *covered = sched_domains_tmpmask;
	struct sd_data *sdd = sd->private;
	struct sched_domain *child;
	int i;

	cpumask_clear(covered);

	for_each_cpu(i, span) {
		struct cpumask *sg_span;

		if (cpumask_test_cpu(i, covered))
			continue;

		child = *per_cpu_ptr(sdd->sd, i);

		/* See the comment near build_group_mask(). */
		if (!cpumask_test_cpu(i, sched_domain_span(child)))
			continue;

		sg = kzalloc_node(sizeof(struct sched_group) + cpumask_size(),
				GFP_KERNEL, cpu_to_node(cpu));

		if (!sg)
			goto fail;

		sg_span = sched_group_cpus(sg);
		if (child->child) {
			child = child->child;
			cpumask_copy(sg_span, sched_domain_span(child));
		} else
			cpumask_set_cpu(i, sg_span);

		cpumask_or(covered, covered, sg_span);

		sg->sgp = *per_cpu_ptr(sdd->sgp, i);
		if (atomic_inc_return(&sg->sgp->ref) == 1)
			build_group_mask(sd, sg);

		/*
		 * Initialize sgp->power such that even if we mess up the
		 * domains and no possible iteration will get us here, we won't
		 * die on a /0 trap.
		 */
		sg->sgp->power = SCHED_POWER_SCALE * cpumask_weight(sg_span);

		/*
		 * Make sure the first group of this domain contains the
		 * canonical balance cpu. Otherwise the sched_domain iteration
		 * breaks. See update_sg_lb_stats().
		 */
		if ((!groups && cpumask_test_cpu(cpu, sg_span)) ||
		    group_balance_cpu(sg) == cpu)
			groups = sg;

		if (!first)
			first = sg;
		if (last)
			last->next = sg;
		last = sg;
		last->next = first;
	}
	sd->groups = groups;

	return 0;

fail:
	free_sched_groups(first, 0);

	return -ENOMEM;
}

static int get_group(int cpu, struct sd_data *sdd, struct sched_group **sg)
{
	struct sched_domain *sd = *per_cpu_ptr(sdd->sd, cpu);
	struct sched_domain *child = sd->child;

	if (child)
		cpu = cpumask_first(sched_domain_span(child));

	if (sg) {
		*sg = *per_cpu_ptr(sdd->sg, cpu);
		(*sg)->sgp = *per_cpu_ptr(sdd->sgp, cpu);
		atomic_set(&(*sg)->sgp->ref, 1); /* for claim_allocations */
	}

	return cpu;
}

/*
 * build_sched_groups will build a circular linked list of the groups
 * covered by the given span, and will set each group's ->cpumask correctly,
 * and ->cpu_power to 0.
 *
 * Assumes the sched_domain tree is fully constructed
 */
static int
build_sched_groups(struct sched_domain *sd, int cpu)
{
	struct sched_group *first = NULL, *last = NULL;
	struct sd_data *sdd = sd->private;
	const struct cpumask *span = sched_domain_span(sd);
	struct cpumask *covered;
	int i;

	get_group(cpu, sdd, &sd->groups);
	atomic_inc(&sd->groups->ref);

	if (cpu != cpumask_first(sched_domain_span(sd)))
		return 0;

	lockdep_assert_held(&sched_domains_mutex);
	covered = sched_domains_tmpmask;

	cpumask_clear(covered);

	for_each_cpu(i, span) {
		struct sched_group *sg;
		int group = get_group(i, sdd, &sg);
		int j;

		if (cpumask_test_cpu(i, covered))
			continue;

		cpumask_clear(sched_group_cpus(sg));
		sg->sgp->power = 0;
		cpumask_setall(sched_group_mask(sg));

		for_each_cpu(j, span) {
			if (get_group(j, sdd, NULL) != group)
				continue;

			cpumask_set_cpu(j, covered);
			cpumask_set_cpu(j, sched_group_cpus(sg));
		}

		if (!first)
			first = sg;
		if (last)
			last->next = sg;
		last = sg;
	}
	last->next = first;

	return 0;
}

/*
 * Initialize sched groups cpu_power.
 *
 * cpu_power indicates the capacity of sched group, which is used while
 * distributing the load between different sched groups in a sched domain.
 * Typically cpu_power for all the groups in a sched domain will be same unless
 * there are asymmetries in the topology. If there are asymmetries, group
 * having more cpu_power will pickup more load compared to the group having
 * less cpu_power.
 */
static void init_sched_groups_power(int cpu, struct sched_domain *sd)
{
	struct sched_group *sg = sd->groups;

	WARN_ON(!sd || !sg);

	do {
		sg->group_weight = cpumask_weight(sched_group_cpus(sg));
		sg = sg->next;
	} while (sg != sd->groups);

	if (cpu != group_balance_cpu(sg))
		return;

	update_group_power(sd, cpu);
	atomic_set(&sg->sgp->nr_busy_cpus, sg->group_weight);
}

int __weak arch_sd_sibling_asym_packing(void)
{
       return 0*SD_ASYM_PACKING;
}

/*
 * Initializers for schedule domains
 * Non-inlined to reduce accumulated stack pressure in build_sched_domains()
 */

#ifdef CONFIG_SCHED_DEBUG
# define SD_INIT_NAME(sd, type)		sd->name = #type
#else
# define SD_INIT_NAME(sd, type)		do { } while (0)
#endif

#define SD_INIT_FUNC(type)						\
static noinline struct sched_domain *					\
sd_init_##type(struct sched_domain_topology_level *tl, int cpu) 	\
{									\
	struct sched_domain *sd = *per_cpu_ptr(tl->data.sd, cpu);	\
	*sd = SD_##type##_INIT;						\
	SD_INIT_NAME(sd, type);						\
	sd->private = &tl->data;					\
	return sd;							\
}

SD_INIT_FUNC(CPU)
#ifdef CONFIG_SCHED_SMT
 SD_INIT_FUNC(SIBLING)
#endif
#ifdef CONFIG_SCHED_MC
 SD_INIT_FUNC(MC)
#endif
#ifdef CONFIG_SCHED_BOOK
 SD_INIT_FUNC(BOOK)
#endif

static int default_relax_domain_level = -1;
int sched_domain_level_max;

static int __init setup_relax_domain_level(char *str)
{
	if (kstrtoint(str, 0, &default_relax_domain_level))
		pr_warn("Unable to set relax_domain_level\n");

	return 1;
}
__setup("relax_domain_level=", setup_relax_domain_level);

static void set_domain_attribute(struct sched_domain *sd,
				 struct sched_domain_attr *attr)
{
	int request;

	if (!attr || attr->relax_domain_level < 0) {
		if (default_relax_domain_level < 0)
			return;
		else
			request = default_relax_domain_level;
	} else
		request = attr->relax_domain_level;
	if (request < sd->level) {
		/* turn off idle balance on this domain */
		sd->flags &= ~(SD_BALANCE_WAKE|SD_BALANCE_NEWIDLE);
	} else {
		/* turn on idle balance on this domain */
		sd->flags |= (SD_BALANCE_WAKE|SD_BALANCE_NEWIDLE);
	}
}

static void __sdt_free(const struct cpumask *cpu_map);
static int __sdt_alloc(const struct cpumask *cpu_map);

static void __free_domain_allocs(struct s_data *d, enum s_alloc what,
				 const struct cpumask *cpu_map)
{
	switch (what) {
	case sa_rootdomain:
		if (!atomic_read(&d->rd->refcount))
			free_rootdomain(&d->rd->rcu); /* fall through */
	case sa_sd:
		free_percpu(d->sd); /* fall through */
	case sa_sd_storage:
		__sdt_free(cpu_map); /* fall through */
	case sa_none:
		break;
	}
}

static enum s_alloc __visit_domain_allocation_hell(struct s_data *d,
						   const struct cpumask *cpu_map)
{
	memset(d, 0, sizeof(*d));

	if (__sdt_alloc(cpu_map))
		return sa_sd_storage;
	d->sd = alloc_percpu(struct sched_domain *);
	if (!d->sd)
		return sa_sd_storage;
	d->rd = alloc_rootdomain();
	if (!d->rd)
		return sa_sd;
	return sa_rootdomain;
}

/*
 * NULL the sd_data elements we've used to build the sched_domain and
 * sched_group structure so that the subsequent __free_domain_allocs()
 * will not free the data we're using.
 */
static void claim_allocations(int cpu, struct sched_domain *sd)
{
	struct sd_data *sdd = sd->private;

	WARN_ON_ONCE(*per_cpu_ptr(sdd->sd, cpu) != sd);
	*per_cpu_ptr(sdd->sd, cpu) = NULL;

	if (atomic_read(&(*per_cpu_ptr(sdd->sg, cpu))->ref))
		*per_cpu_ptr(sdd->sg, cpu) = NULL;

	if (atomic_read(&(*per_cpu_ptr(sdd->sgp, cpu))->ref))
		*per_cpu_ptr(sdd->sgp, cpu) = NULL;
}

#ifdef CONFIG_SCHED_SMT
static const struct cpumask *cpu_smt_mask(int cpu)
{
	return topology_thread_cpumask(cpu);
}
#endif

/*
 * Topology list, bottom-up.
 */
static struct sched_domain_topology_level default_topology[] = {
#ifdef CONFIG_SCHED_SMT
	{ sd_init_SIBLING, cpu_smt_mask, },
#endif
#ifdef CONFIG_SCHED_MC
	{ sd_init_MC, cpu_coregroup_mask, },
#endif
#ifdef CONFIG_SCHED_BOOK
	{ sd_init_BOOK, cpu_book_mask, },
#endif
	{ sd_init_CPU, cpu_cpu_mask, },
	{ NULL, },
};

static struct sched_domain_topology_level *sched_domain_topology = default_topology;

#ifdef CONFIG_NUMA

static int sched_domains_numa_levels;
static int *sched_domains_numa_distance;
static struct cpumask ***sched_domains_numa_masks;
static int sched_domains_curr_level;

static inline int sd_local_flags(int level)
{
	if (sched_domains_numa_distance[level] > RECLAIM_DISTANCE)
		return 0;

	return SD_BALANCE_EXEC | SD_BALANCE_FORK | SD_WAKE_AFFINE;
}

static struct sched_domain *
sd_numa_init(struct sched_domain_topology_level *tl, int cpu)
{
	struct sched_domain *sd = *per_cpu_ptr(tl->data.sd, cpu);
	int level = tl->numa_level;
	int sd_weight = cpumask_weight(
			sched_domains_numa_masks[level][cpu_to_node(cpu)]);

	*sd = (struct sched_domain){
		.min_interval		= sd_weight,
		.max_interval		= 2*sd_weight,
		.busy_factor		= 32,
		.imbalance_pct		= 125,
		.cache_nice_tries	= 2,
		.busy_idx		= 3,
		.idle_idx		= 2,
		.newidle_idx		= 0,
		.wake_idx		= 0,
		.forkexec_idx		= 0,

		.flags			= 1*SD_LOAD_BALANCE
					| 1*SD_BALANCE_NEWIDLE
					| 0*SD_BALANCE_EXEC
					| 0*SD_BALANCE_FORK
					| 0*SD_BALANCE_WAKE
					| 0*SD_WAKE_AFFINE
					| 0*SD_SHARE_CPUPOWER
					| 0*SD_SHARE_PKG_RESOURCES
					| 1*SD_SERIALIZE
					| 0*SD_PREFER_SIBLING
					| sd_local_flags(level)
					,
		.last_balance		= jiffies,
		.balance_interval	= sd_weight,
	};
	SD_INIT_NAME(sd, NUMA);
	sd->private = &tl->data;

	/*
	 * Ugly hack to pass state to sd_numa_mask()...
	 */
	sched_domains_curr_level = tl->numa_level;

	return sd;
}

static const struct cpumask *sd_numa_mask(int cpu)
{
	return sched_domains_numa_masks[sched_domains_curr_level][cpu_to_node(cpu)];
}

static void sched_numa_warn(const char *str)
{
	static int done = false;
	int i,j;

	if (done)
		return;

	done = true;

	printk(KERN_WARNING "ERROR: %s\n\n", str);

	for (i = 0; i < nr_node_ids; i++) {
		printk(KERN_WARNING "  ");
		for (j = 0; j < nr_node_ids; j++)
			printk(KERN_CONT "%02d ", node_distance(i,j));
		printk(KERN_CONT "\n");
	}
	printk(KERN_WARNING "\n");
}

static bool find_numa_distance(int distance)
{
	int i;

	if (distance == node_distance(0, 0))
		return true;

	for (i = 0; i < sched_domains_numa_levels; i++) {
		if (sched_domains_numa_distance[i] == distance)
			return true;
	}

	return false;
}

static void sched_init_numa(void)
{
	int next_distance, curr_distance = node_distance(0, 0);
	struct sched_domain_topology_level *tl;
	int level = 0;
	int i, j, k;

	sched_domains_numa_distance = kzalloc(sizeof(int) * nr_node_ids, GFP_KERNEL);
	if (!sched_domains_numa_distance)
		return;

	/*
	 * O(nr_nodes^2) deduplicating selection sort -- in order to find the
	 * unique distances in the node_distance() table.
	 *
	 * Assumes node_distance(0,j) includes all distances in
	 * node_distance(i,j) in order to avoid cubic time.
	 */
	next_distance = curr_distance;
	for (i = 0; i < nr_node_ids; i++) {
		for (j = 0; j < nr_node_ids; j++) {
			for (k = 0; k < nr_node_ids; k++) {
				int distance = node_distance(i, k);

				if (distance > curr_distance &&
				    (distance < next_distance ||
				     next_distance == curr_distance))
					next_distance = distance;

				/*
				 * While not a strong assumption it would be nice to know
				 * about cases where if node A is connected to B, B is not
				 * equally connected to A.
				 */
				if (sched_debug() && node_distance(k, i) != distance)
					sched_numa_warn("Node-distance not symmetric");

				if (sched_debug() && i && !find_numa_distance(distance))
					sched_numa_warn("Node-0 not representative");
			}
			if (next_distance != curr_distance) {
				sched_domains_numa_distance[level++] = next_distance;
				sched_domains_numa_levels = level;
				curr_distance = next_distance;
			} else break;
		}

		/*
		 * In case of sched_debug() we verify the above assumption.
		 */
		if (!sched_debug())
			break;
	}
	/*
	 * 'level' contains the number of unique distances, excluding the
	 * identity distance node_distance(i,i).
	 *
	 * The sched_domains_numa_distance[] array includes the actual distance
	 * numbers.
	 */

	/*
	 * Here, we should temporarily reset sched_domains_numa_levels to 0.
	 * If it fails to allocate memory for array sched_domains_numa_masks[][],
	 * the array will contain less then 'level' members. This could be
	 * dangerous when we use it to iterate array sched_domains_numa_masks[][]
	 * in other functions.
	 *
	 * We reset it to 'level' at the end of this function.
	 */
	sched_domains_numa_levels = 0;

	sched_domains_numa_masks = kzalloc(sizeof(void *) * level, GFP_KERNEL);
	if (!sched_domains_numa_masks)
		return;

	/*
	 * Now for each level, construct a mask per node which contains all
	 * cpus of nodes that are that many hops away from us.
	 */
	for (i = 0; i < level; i++) {
		sched_domains_numa_masks[i] =
			kzalloc(nr_node_ids * sizeof(void *), GFP_KERNEL);
		if (!sched_domains_numa_masks[i])
			return;

		for (j = 0; j < nr_node_ids; j++) {
			struct cpumask *mask = kzalloc(cpumask_size(), GFP_KERNEL);
			if (!mask)
				return;

			sched_domains_numa_masks[i][j] = mask;

			for (k = 0; k < nr_node_ids; k++) {
				if (node_distance(j, k) > sched_domains_numa_distance[i])
					continue;

				cpumask_or(mask, mask, cpumask_of_node(k));
			}
		}
	}

	tl = kzalloc((ARRAY_SIZE(default_topology) + level) *
			sizeof(struct sched_domain_topology_level), GFP_KERNEL);
	if (!tl)
		return;

	/*
	 * Copy the default topology bits..
	 */
	for (i = 0; default_topology[i].init; i++)
		tl[i] = default_topology[i];

	/*
	 * .. and append 'j' levels of NUMA goodness.
	 */
	for (j = 0; j < level; i++, j++) {
		tl[i] = (struct sched_domain_topology_level){
			.init = sd_numa_init,
			.mask = sd_numa_mask,
			.flags = SDTL_OVERLAP,
			.numa_level = j,
		};
	}

	sched_domain_topology = tl;

	sched_domains_numa_levels = level;
}

static void sched_domains_numa_masks_set(int cpu)
{
	int i, j;
	int node = cpu_to_node(cpu);

	for (i = 0; i < sched_domains_numa_levels; i++) {
		for (j = 0; j < nr_node_ids; j++) {
			if (node_distance(j, node) <= sched_domains_numa_distance[i])
				cpumask_set_cpu(cpu, sched_domains_numa_masks[i][j]);
		}
	}
}

static void sched_domains_numa_masks_clear(int cpu)
{
	int i, j;
	for (i = 0; i < sched_domains_numa_levels; i++) {
		for (j = 0; j < nr_node_ids; j++)
			cpumask_clear_cpu(cpu, sched_domains_numa_masks[i][j]);
	}
}

/*
 * Update sched_domains_numa_masks[level][node] array when new cpus
 * are onlined.
 */
static int sched_domains_numa_masks_update(struct notifier_block *nfb,
					   unsigned long action,
					   void *hcpu)
{
	int cpu = (long)hcpu;

	switch (action & ~CPU_TASKS_FROZEN) {
	case CPU_ONLINE:
		sched_domains_numa_masks_set(cpu);
		break;

	case CPU_DEAD:
		sched_domains_numa_masks_clear(cpu);
		break;

	default:
		return NOTIFY_DONE;
	}

	return NOTIFY_OK;
}
#else
static inline void sched_init_numa(void)
{
}

static int sched_domains_numa_masks_update(struct notifier_block *nfb,
					   unsigned long action,
					   void *hcpu)
{
	return 0;
}
#endif /* CONFIG_NUMA */

static int __sdt_alloc(const struct cpumask *cpu_map)
{
	struct sched_domain_topology_level *tl;
	int j;

	for (tl = sched_domain_topology; tl->init; tl++) {
		struct sd_data *sdd = &tl->data;

		sdd->sd = alloc_percpu(struct sched_domain *);
		if (!sdd->sd)
			return -ENOMEM;

		sdd->sg = alloc_percpu(struct sched_group *);
		if (!sdd->sg)
			return -ENOMEM;

		sdd->sgp = alloc_percpu(struct sched_group_power *);
		if (!sdd->sgp)
			return -ENOMEM;

		for_each_cpu(j, cpu_map) {
			struct sched_domain *sd;
			struct sched_group *sg;
			struct sched_group_power *sgp;

		       	sd = kzalloc_node(sizeof(struct sched_domain) + cpumask_size(),
					GFP_KERNEL, cpu_to_node(j));
			if (!sd)
				return -ENOMEM;

			*per_cpu_ptr(sdd->sd, j) = sd;

			sg = kzalloc_node(sizeof(struct sched_group) + cpumask_size(),
					GFP_KERNEL, cpu_to_node(j));
			if (!sg)
				return -ENOMEM;

			sg->next = sg;

			*per_cpu_ptr(sdd->sg, j) = sg;

			sgp = kzalloc_node(sizeof(struct sched_group_power) + cpumask_size(),
					GFP_KERNEL, cpu_to_node(j));
			if (!sgp)
				return -ENOMEM;

			*per_cpu_ptr(sdd->sgp, j) = sgp;
		}
	}

	return 0;
}

static void __sdt_free(const struct cpumask *cpu_map)
{
	struct sched_domain_topology_level *tl;
	int j;

	for (tl = sched_domain_topology; tl->init; tl++) {
		struct sd_data *sdd = &tl->data;

		for_each_cpu(j, cpu_map) {
			struct sched_domain *sd;

			if (sdd->sd) {
				sd = *per_cpu_ptr(sdd->sd, j);
				if (sd && (sd->flags & SD_OVERLAP))
					free_sched_groups(sd->groups, 0);
				kfree(*per_cpu_ptr(sdd->sd, j));
			}

			if (sdd->sg)
				kfree(*per_cpu_ptr(sdd->sg, j));
			if (sdd->sgp)
				kfree(*per_cpu_ptr(sdd->sgp, j));
		}
		free_percpu(sdd->sd);
		sdd->sd = NULL;
		free_percpu(sdd->sg);
		sdd->sg = NULL;
		free_percpu(sdd->sgp);
		sdd->sgp = NULL;
	}
}

struct sched_domain *build_sched_domain(struct sched_domain_topology_level *tl,
		struct s_data *d, const struct cpumask *cpu_map,
		struct sched_domain_attr *attr, struct sched_domain *child,
		int cpu)
{
	struct sched_domain *sd = tl->init(tl, cpu);
	if (!sd)
		return child;

	cpumask_and(sched_domain_span(sd), cpu_map, tl->mask(cpu));
	if (child) {
		sd->level = child->level + 1;
		sched_domain_level_max = max(sched_domain_level_max, sd->level);
		child->parent = sd;
	}
	sd->child = child;
	set_domain_attribute(sd, attr);

	return sd;
}

/*
 * Build sched domains for a given set of cpus and attach the sched domains
 * to the individual cpus
 */
static int build_sched_domains(const struct cpumask *cpu_map,
			       struct sched_domain_attr *attr)
{
	enum s_alloc alloc_state = sa_none;
	struct sched_domain *sd;
	struct s_data d;
	int i, ret = -ENOMEM;

	alloc_state = __visit_domain_allocation_hell(&d, cpu_map);
	if (alloc_state != sa_rootdomain)
		goto error;

	/* Set up domains for cpus specified by the cpu_map. */
	for_each_cpu(i, cpu_map) {
		struct sched_domain_topology_level *tl;

		sd = NULL;
		for (tl = sched_domain_topology; tl->init; tl++) {
			sd = build_sched_domain(tl, &d, cpu_map, attr, sd, i);
			if (tl->flags & SDTL_OVERLAP || sched_feat(FORCE_SD_OVERLAP))
				sd->flags |= SD_OVERLAP;
			if (cpumask_equal(cpu_map, sched_domain_span(sd)))
				break;
		}

		while (sd->child)
			sd = sd->child;

		*per_cpu_ptr(d.sd, i) = sd;
	}

	/* Build the groups for the domains */
	for_each_cpu(i, cpu_map) {
		for (sd = *per_cpu_ptr(d.sd, i); sd; sd = sd->parent) {
			sd->span_weight = cpumask_weight(sched_domain_span(sd));
			if (sd->flags & SD_OVERLAP) {
				if (build_overlap_sched_groups(sd, i))
					goto error;
			} else {
				if (build_sched_groups(sd, i))
					goto error;
			}
		}
	}

	/* Calculate CPU power for physical packages and nodes */
	for (i = nr_cpumask_bits-1; i >= 0; i--) {
		if (!cpumask_test_cpu(i, cpu_map))
			continue;

		for (sd = *per_cpu_ptr(d.sd, i); sd; sd = sd->parent) {
			claim_allocations(i, sd);
			init_sched_groups_power(i, sd);
		}
	}

	/* Attach the domains */
	rcu_read_lock();
	for_each_cpu(i, cpu_map) {
		sd = *per_cpu_ptr(d.sd, i);
		cpu_attach_domain(sd, d.rd, i);
	}
	rcu_read_unlock();

	ret = 0;
error:
	__free_domain_allocs(&d, alloc_state, cpu_map);
	return ret;
}

static cpumask_var_t *doms_cur;	/* current sched domains */
static int ndoms_cur;		/* number of sched domains in 'doms_cur' */
static struct sched_domain_attr *dattr_cur;
				/* attribues of custom domains in 'doms_cur' */

/*
 * Special case: If a kmalloc of a doms_cur partition (array of
 * cpumask) fails, then fallback to a single sched domain,
 * as determined by the single cpumask fallback_doms.
 */
static cpumask_var_t fallback_doms;

/*
 * arch_update_cpu_topology lets virtualized architectures update the
 * cpu core maps. It is supposed to return 1 if the topology changed
 * or 0 if it stayed the same.
 */
int __attribute__((weak)) arch_update_cpu_topology(void)
{
	return 0;
}

cpumask_var_t *alloc_sched_domains(unsigned int ndoms)
{
	int i;
	cpumask_var_t *doms;

	doms = kmalloc(sizeof(*doms) * ndoms, GFP_KERNEL);
	if (!doms)
		return NULL;
	for (i = 0; i < ndoms; i++) {
		if (!alloc_cpumask_var(&doms[i], GFP_KERNEL)) {
			free_sched_domains(doms, i);
			return NULL;
		}
	}
	return doms;
}

void free_sched_domains(cpumask_var_t doms[], unsigned int ndoms)
{
	unsigned int i;
	for (i = 0; i < ndoms; i++)
		free_cpumask_var(doms[i]);
	kfree(doms);
}

/*
 * Set up scheduler domains and groups. Callers must hold the hotplug lock.
 * For now this just excludes isolated cpus, but could be used to
 * exclude other special cases in the future.
 */
static int init_sched_domains(const struct cpumask *cpu_map)
{
	int err;

	arch_update_cpu_topology();
	ndoms_cur = 1;
	doms_cur = alloc_sched_domains(ndoms_cur);
	if (!doms_cur)
		doms_cur = &fallback_doms;
	cpumask_andnot(doms_cur[0], cpu_map, cpu_isolated_map);
	err = build_sched_domains(doms_cur[0], NULL);
	register_sched_domain_sysctl();

	return err;
}

/*
 * Detach sched domains from a group of cpus specified in cpu_map
 * These cpus will now be attached to the NULL domain
 */
static void detach_destroy_domains(const struct cpumask *cpu_map)
{
	int i;

	rcu_read_lock();
	for_each_cpu(i, cpu_map)
		cpu_attach_domain(NULL, &def_root_domain, i);
	rcu_read_unlock();
}

/* handle null as "default" */
static int dattrs_equal(struct sched_domain_attr *cur, int idx_cur,
			struct sched_domain_attr *new, int idx_new)
{
	struct sched_domain_attr tmp;

	/* fast path */
	if (!new && !cur)
		return 1;

	tmp = SD_ATTR_INIT;
	return !memcmp(cur ? (cur + idx_cur) : &tmp,
			new ? (new + idx_new) : &tmp,
			sizeof(struct sched_domain_attr));
}

/*
 * Partition sched domains as specified by the 'ndoms_new'
 * cpumasks in the array doms_new[] of cpumasks. This compares
 * doms_new[] to the current sched domain partitioning, doms_cur[].
 * It destroys each deleted domain and builds each new domain.
 *
 * 'doms_new' is an array of cpumask_var_t's of length 'ndoms_new'.
 * The masks don't intersect (don't overlap.) We should setup one
 * sched domain for each mask. CPUs not in any of the cpumasks will
 * not be load balanced. If the same cpumask appears both in the
 * current 'doms_cur' domains and in the new 'doms_new', we can leave
 * it as it is.
 *
 * The passed in 'doms_new' should be allocated using
 * alloc_sched_domains.  This routine takes ownership of it and will
 * free_sched_domains it when done with it. If the caller failed the
 * alloc call, then it can pass in doms_new == NULL && ndoms_new == 1,
 * and partition_sched_domains() will fallback to the single partition
 * 'fallback_doms', it also forces the domains to be rebuilt.
 *
 * If doms_new == NULL it will be replaced with cpu_online_mask.
 * ndoms_new == 0 is a special case for destroying existing domains,
 * and it will not create the default domain.
 *
 * Call with hotplug lock held
 */
void partition_sched_domains(int ndoms_new, cpumask_var_t doms_new[],
			     struct sched_domain_attr *dattr_new)
{
	int i, j, n;
	int new_topology;

	mutex_lock(&sched_domains_mutex);

	/* always unregister in case we don't destroy any domains */
	unregister_sched_domain_sysctl();

	/* Let architecture update cpu core mappings. */
	new_topology = arch_update_cpu_topology();

	n = doms_new ? ndoms_new : 0;

	/* Destroy deleted domains */
	for (i = 0; i < ndoms_cur; i++) {
		for (j = 0; j < n && !new_topology; j++) {
			if (cpumask_equal(doms_cur[i], doms_new[j])
			    && dattrs_equal(dattr_cur, i, dattr_new, j))
				goto match1;
		}
		/* no match - a current sched domain not in new doms_new[] */
		detach_destroy_domains(doms_cur[i]);
match1:
		;
	}

	if (doms_new == NULL) {
		ndoms_cur = 0;
		doms_new = &fallback_doms;
		cpumask_andnot(doms_new[0], cpu_active_mask, cpu_isolated_map);
		WARN_ON_ONCE(dattr_new);
	}

	/* Build new domains */
	for (i = 0; i < ndoms_new; i++) {
		for (j = 0; j < ndoms_cur && !new_topology; j++) {
			if (cpumask_equal(doms_new[i], doms_cur[j])
			    && dattrs_equal(dattr_new, i, dattr_cur, j))
				goto match2;
		}
		/* no match - add a new doms_new */
		build_sched_domains(doms_new[i], dattr_new ? dattr_new + i : NULL);
match2:
		;
	}

	/* Remember the new sched domains */
	if (doms_cur != &fallback_doms)
		free_sched_domains(doms_cur, ndoms_cur);
	kfree(dattr_cur);	/* kfree(NULL) is safe */
	doms_cur = doms_new;
	dattr_cur = dattr_new;
	ndoms_cur = ndoms_new;

	register_sched_domain_sysctl();

	mutex_unlock(&sched_domains_mutex);
}

static int num_cpus_frozen;	/* used to mark begin/end of suspend/resume */

/*
 * Update cpusets according to cpu_active mask.  If cpusets are
 * disabled, cpuset_update_active_cpus() becomes a simple wrapper
 * around partition_sched_domains().
 *
 * If we come here as part of a suspend/resume, don't touch cpusets because we
 * want to restore it back to its original state upon resume anyway.
 */
static int cpuset_cpu_active(struct notifier_block *nfb, unsigned long action,
			     void *hcpu)
{
	switch (action) {
	case CPU_ONLINE_FROZEN:
	case CPU_DOWN_FAILED_FROZEN:

		/*
		 * num_cpus_frozen tracks how many CPUs are involved in suspend
		 * resume sequence. As long as this is not the last online
		 * operation in the resume sequence, just build a single sched
		 * domain, ignoring cpusets.
		 */
		num_cpus_frozen--;
		if (likely(num_cpus_frozen)) {
			partition_sched_domains(1, NULL, NULL);
			break;
		}

		/*
		 * This is the last CPU online operation. So fall through and
		 * restore the original sched domains by considering the
		 * cpuset configurations.
		 */

	case CPU_ONLINE:
	case CPU_DOWN_FAILED:
		cpuset_update_active_cpus(true);
		break;
	default:
		return NOTIFY_DONE;
	}
	return NOTIFY_OK;
}

static int cpuset_cpu_inactive(struct notifier_block *nfb, unsigned long action,
			       void *hcpu)
{
	switch (action) {
	case CPU_DOWN_PREPARE:
		cpuset_update_active_cpus(false);
		break;
	case CPU_DOWN_PREPARE_FROZEN:
		num_cpus_frozen++;
		partition_sched_domains(1, NULL, NULL);
		break;
	default:
		return NOTIFY_DONE;
	}
	return NOTIFY_OK;
}

void __init sched_init_smp(void)
{
	cpumask_var_t non_isolated_cpus;

	alloc_cpumask_var(&non_isolated_cpus, GFP_KERNEL);
	alloc_cpumask_var(&fallback_doms, GFP_KERNEL);

	sched_init_numa();

	get_online_cpus();
	mutex_lock(&sched_domains_mutex);
	init_sched_domains(cpu_active_mask);
	cpumask_andnot(non_isolated_cpus, cpu_possible_mask, cpu_isolated_map);
	if (cpumask_empty(non_isolated_cpus))
		cpumask_set_cpu(smp_processor_id(), non_isolated_cpus);
	mutex_unlock(&sched_domains_mutex);
	put_online_cpus();

	hotcpu_notifier(sched_domains_numa_masks_update, CPU_PRI_SCHED_ACTIVE);
	hotcpu_notifier(cpuset_cpu_active, CPU_PRI_CPUSET_ACTIVE);
	hotcpu_notifier(cpuset_cpu_inactive, CPU_PRI_CPUSET_INACTIVE);

	/* RT runtime code needs to handle some hotplug events */
	hotcpu_notifier(update_runtime, 0);

	init_hrtick();

	/* Move init over to a non-isolated CPU */
	if (set_cpus_allowed_ptr(current, non_isolated_cpus) < 0)
		BUG();
	sched_init_granularity();
	free_cpumask_var(non_isolated_cpus);

	init_sched_rt_class();
}
#else
void __init sched_init_smp(void)
{
	sched_init_granularity();
}
#endif /* CONFIG_SMP */

const_debug unsigned int sysctl_timer_migration = 1;

int in_sched_functions(unsigned long addr)
{
	return in_lock_functions(addr) ||
		(addr >= (unsigned long)__sched_text_start
		&& addr < (unsigned long)__sched_text_end);
}

#ifdef CONFIG_CGROUP_SCHED
/*
 * Default task group.
 * Every task in system belongs to this group at bootup.
 */
struct task_group root_task_group;
LIST_HEAD(task_groups);
#endif

DECLARE_PER_CPU(cpumask_var_t, load_balance_mask);

void __init sched_init(void)
{
	int i, j;
	unsigned long alloc_size = 0, ptr;

#ifdef CONFIG_FAIR_GROUP_SCHED
	alloc_size += 2 * nr_cpu_ids * sizeof(void **);
#endif
#ifdef CONFIG_RT_GROUP_SCHED
	alloc_size += 2 * nr_cpu_ids * sizeof(void **);
#endif
#ifdef CONFIG_CPUMASK_OFFSTACK
	alloc_size += num_possible_cpus() * cpumask_size();
#endif
	if (alloc_size) {
		ptr = (unsigned long)kzalloc(alloc_size, GFP_NOWAIT);

#ifdef CONFIG_FAIR_GROUP_SCHED
		root_task_group.se = (struct sched_entity **)ptr;
		ptr += nr_cpu_ids * sizeof(void **);

		root_task_group.cfs_rq = (struct cfs_rq **)ptr;
		ptr += nr_cpu_ids * sizeof(void **);

#endif /* CONFIG_FAIR_GROUP_SCHED */
#ifdef CONFIG_RT_GROUP_SCHED
		root_task_group.rt_se = (struct sched_rt_entity **)ptr;
		ptr += nr_cpu_ids * sizeof(void **);

		root_task_group.rt_rq = (struct rt_rq **)ptr;
		ptr += nr_cpu_ids * sizeof(void **);

#endif /* CONFIG_RT_GROUP_SCHED */
#ifdef CONFIG_CPUMASK_OFFSTACK
		for_each_possible_cpu(i) {
			per_cpu(load_balance_mask, i) = (void *)ptr;
			ptr += cpumask_size();
		}
#endif /* CONFIG_CPUMASK_OFFSTACK */
	}

#ifdef CONFIG_SMP
	init_defrootdomain();
#endif

	init_rt_bandwidth(&def_rt_bandwidth,
			global_rt_period(), global_rt_runtime());

#ifdef CONFIG_RT_GROUP_SCHED
	init_rt_bandwidth(&root_task_group.rt_bandwidth,
			global_rt_period(), global_rt_runtime());
#endif /* CONFIG_RT_GROUP_SCHED */

#ifdef CONFIG_CGROUP_SCHED
	list_add(&root_task_group.list, &task_groups);
	INIT_LIST_HEAD(&root_task_group.children);
	INIT_LIST_HEAD(&root_task_group.siblings);
	autogroup_init(&init_task);

#endif /* CONFIG_CGROUP_SCHED */

	for_each_possible_cpu(i) {
		struct rq *rq;

		rq = cpu_rq(i);
		raw_spin_lock_init(&rq->lock);
		rq->nr_running = 0;
		rq->calc_load_active = 0;
		rq->calc_load_update = jiffies + LOAD_FREQ;
		init_cfs_rq(&rq->cfs);
		init_rt_rq(&rq->rt, rq);
#ifdef CONFIG_FAIR_GROUP_SCHED
		root_task_group.shares = ROOT_TASK_GROUP_LOAD;
		INIT_LIST_HEAD(&rq->leaf_cfs_rq_list);
		/*
		 * How much cpu bandwidth does root_task_group get?
		 *
		 * In case of task-groups formed thr' the cgroup filesystem, it
		 * gets 100% of the cpu resources in the system. This overall
		 * system cpu resource is divided among the tasks of
		 * root_task_group and its child task-groups in a fair manner,
		 * based on each entity's (task or task-group's) weight
		 * (se->load.weight).
		 *
		 * In other words, if root_task_group has 10 tasks of weight
		 * 1024) and two child groups A0 and A1 (of weight 1024 each),
		 * then A0's share of the cpu resource is:
		 *
		 *	A0's bandwidth = 1024 / (10*1024 + 1024 + 1024) = 8.33%
		 *
		 * We achieve this by letting root_task_group's tasks sit
		 * directly in rq->cfs (i.e root_task_group->se[] = NULL).
		 */
		init_cfs_bandwidth(&root_task_group.cfs_bandwidth);
		init_tg_cfs_entry(&root_task_group, &rq->cfs, NULL, i, NULL);
#endif /* CONFIG_FAIR_GROUP_SCHED */

		rq->rt.rt_runtime = def_rt_bandwidth.rt_runtime;
#ifdef CONFIG_RT_GROUP_SCHED
		INIT_LIST_HEAD(&rq->leaf_rt_rq_list);
		init_tg_rt_entry(&root_task_group, &rq->rt, NULL, i, NULL);
#endif

		for (j = 0; j < CPU_LOAD_IDX_MAX; j++)
			rq->cpu_load[j] = 0;

		rq->last_load_update_tick = jiffies;

#ifdef CONFIG_SMP
		rq->sd = NULL;
		rq->rd = NULL;
		rq->cpu_power = SCHED_POWER_SCALE;
		rq->post_schedule = 0;
		rq->active_balance = 0;
		rq->next_balance = jiffies;
		rq->push_cpu = 0;
		rq->cpu = i;
		rq->online = 0;
		rq->idle_stamp = 0;
		rq->avg_idle = 2*sysctl_sched_migration_cost;

		INIT_LIST_HEAD(&rq->cfs_tasks);

		rq_attach_root(rq, &def_root_domain);
#ifdef CONFIG_NO_HZ_COMMON
		rq->nohz_flags = 0;
#endif
#ifdef CONFIG_NO_HZ_FULL
		rq->last_sched_tick = 0;
#endif
#endif
		init_rq_hrtick(rq);
		atomic_set(&rq->nr_iowait, 0);

		/*
		 * cpu concurrency init
		 */
		init_cpu_concurrency(rq);
	}

	set_load_weight(&init_task);

#ifdef CONFIG_PREEMPT_NOTIFIERS
	INIT_HLIST_HEAD(&init_task.preempt_notifiers);
#endif

#ifdef CONFIG_RT_MUTEXES
	plist_head_init(&init_task.pi_waiters);
#endif

	/*
	 * The boot idle thread does lazy MMU switching as well:
	 */
	atomic_inc(&init_mm.mm_count);
	enter_lazy_tlb(&init_mm, current);

	/*
	 * Make us the idle thread. Technically, schedule() should not be
	 * called from this thread, however somewhere below it might be,
	 * but because we are the idle thread, we just pick up running again
	 * when this runqueue becomes "idle".
	 */
	init_idle(current, smp_processor_id());

	calc_load_update = jiffies + LOAD_FREQ;

	/*
	 * During early bootup we pretend to be a normal task:
	 */
	current->sched_class = &fair_sched_class;

#ifdef CONFIG_SMP
	zalloc_cpumask_var(&sched_domains_tmpmask, GFP_NOWAIT);
	/* May be allocated at isolcpus cmdline parse time */
	if (cpu_isolated_map == NULL)
		zalloc_cpumask_var(&cpu_isolated_map, GFP_NOWAIT);
	idle_thread_set_boot_cpu();
#endif
	init_sched_fair_class();

	scheduler_running = 1;
}

#ifdef CONFIG_DEBUG_ATOMIC_SLEEP
static inline int preempt_count_equals(int preempt_offset)
{
	int nested = (preempt_count() & ~PREEMPT_ACTIVE) + rcu_preempt_depth();

	return (nested == preempt_offset);
}

static int __might_sleep_init_called;
int __init __might_sleep_init(void)
{
	__might_sleep_init_called = 1;
	return 0;
}
early_initcall(__might_sleep_init);

void __might_sleep(const char *file, int line, int preempt_offset)
{
	static unsigned long prev_jiffy;	/* ratelimiting */

	rcu_sleep_check(); /* WARN_ON_ONCE() by default, no rate limit reqd. */
	if ((preempt_count_equals(preempt_offset) && !irqs_disabled()) ||
	    oops_in_progress)
		return;
	if (system_state != SYSTEM_RUNNING &&
	    (!__might_sleep_init_called || system_state != SYSTEM_BOOTING))
		return;
	if (time_before(jiffies, prev_jiffy + HZ) && prev_jiffy)
		return;
	prev_jiffy = jiffies;

	printk(KERN_ERR
		"BUG: sleeping function called from invalid context at %s:%d\n",
			file, line);
	printk(KERN_ERR
		"in_atomic(): %d, irqs_disabled(): %d, pid: %d, name: %s\n",
			in_atomic(), irqs_disabled(),
			current->pid, current->comm);

	debug_show_held_locks(current);
	if (irqs_disabled())
		print_irqtrace_events(current);
	dump_stack();
}
EXPORT_SYMBOL(__might_sleep);
#endif

#ifdef CONFIG_MAGIC_SYSRQ
static void normalize_task(struct rq *rq, struct task_struct *p)
{
	const struct sched_class *prev_class = p->sched_class;
	int old_prio = p->prio;
	int on_rq;

	on_rq = p->on_rq;
	if (on_rq)
		dequeue_task(rq, p, 0);
	__setscheduler(rq, p, SCHED_NORMAL, 0);
	if (on_rq) {
		enqueue_task(rq, p, 0);
		resched_task(rq->curr);
	}

	check_class_changed(rq, p, prev_class, old_prio);
}

void normalize_rt_tasks(void)
{
	struct task_struct *g, *p;
	unsigned long flags;
	struct rq *rq;

	read_lock_irqsave(&tasklist_lock, flags);
	do_each_thread(g, p) {
		/*
		 * Only normalize user tasks:
		 */
		if (!p->mm)
			continue;

		p->se.exec_start		= 0;
#ifdef CONFIG_SCHEDSTATS
		p->se.statistics.wait_start	= 0;
		p->se.statistics.sleep_start	= 0;
		p->se.statistics.block_start	= 0;
#endif

		if (!rt_task(p)) {
			/*
			 * Renice negative nice level userspace
			 * tasks back to 0:
			 */
			if (TASK_NICE(p) < 0 && p->mm)
				set_user_nice(p, 0);
			continue;
		}

		raw_spin_lock(&p->pi_lock);
		rq = __task_rq_lock(p);

		normalize_task(rq, p);

		__task_rq_unlock(rq);
		raw_spin_unlock(&p->pi_lock);
	} while_each_thread(g, p);

	read_unlock_irqrestore(&tasklist_lock, flags);
}

#endif /* CONFIG_MAGIC_SYSRQ */

#if defined(CONFIG_IA64) || defined(CONFIG_KGDB_KDB)
/*
 * These functions are only useful for the IA64 MCA handling, or kdb.
 *
 * They can only be called when the whole system has been
 * stopped - every CPU needs to be quiescent, and no scheduling
 * activity can take place. Using them for anything else would
 * be a serious bug, and as a result, they aren't even visible
 * under any other configuration.
 */

/**
 * curr_task - return the current task for a given cpu.
 * @cpu: the processor in question.
 *
 * ONLY VALID WHEN THE WHOLE SYSTEM IS STOPPED!
 */
struct task_struct *curr_task(int cpu)
{
	return cpu_curr(cpu);
}

#endif /* defined(CONFIG_IA64) || defined(CONFIG_KGDB_KDB) */

#ifdef CONFIG_IA64
/**
 * set_curr_task - set the current task for a given cpu.
 * @cpu: the processor in question.
 * @p: the task pointer to set.
 *
 * Description: This function must only be used when non-maskable interrupts
 * are serviced on a separate stack. It allows the architecture to switch the
 * notion of the current task on a cpu in a non-blocking manner. This function
 * must be called with all CPU's synchronized, and interrupts disabled, the
 * and caller must save the original value of the current task (see
 * curr_task() above) and restore that value before reenabling interrupts and
 * re-starting the system.
 *
 * ONLY VALID WHEN THE WHOLE SYSTEM IS STOPPED!
 */
void set_curr_task(int cpu, struct task_struct *p)
{
	cpu_curr(cpu) = p;
}

#endif

#ifdef CONFIG_CGROUP_SCHED
/* task_group_lock serializes the addition/removal of task groups */
static DEFINE_SPINLOCK(task_group_lock);

static void free_sched_group(struct task_group *tg)
{
	free_fair_sched_group(tg);
	free_rt_sched_group(tg);
	autogroup_free(tg);
	kfree(tg);
}

/* allocate runqueue etc for a new task group */
struct task_group *sched_create_group(struct task_group *parent)
{
	struct task_group *tg;

	tg = kzalloc(sizeof(*tg), GFP_KERNEL);
	if (!tg)
		return ERR_PTR(-ENOMEM);

	if (!alloc_fair_sched_group(tg, parent))
		goto err;

	if (!alloc_rt_sched_group(tg, parent))
		goto err;

	return tg;

err:
	free_sched_group(tg);
	return ERR_PTR(-ENOMEM);
}

void sched_online_group(struct task_group *tg, struct task_group *parent)
{
	unsigned long flags;

	spin_lock_irqsave(&task_group_lock, flags);
	list_add_rcu(&tg->list, &task_groups);

	WARN_ON(!parent); /* root should already exist */

	tg->parent = parent;
	INIT_LIST_HEAD(&tg->children);
	list_add_rcu(&tg->siblings, &parent->children);
	spin_unlock_irqrestore(&task_group_lock, flags);
}

/* rcu callback to free various structures associated with a task group */
static void free_sched_group_rcu(struct rcu_head *rhp)
{
	/* now it should be safe to free those cfs_rqs */
	free_sched_group(container_of(rhp, struct task_group, rcu));
}

/* Destroy runqueue etc associated with a task group */
void sched_destroy_group(struct task_group *tg)
{
	/* wait for possible concurrent references to cfs_rqs complete */
	call_rcu(&tg->rcu, free_sched_group_rcu);
}

void sched_offline_group(struct task_group *tg)
{
	unsigned long flags;
	int i;

	/* end participation in shares distribution */
	for_each_possible_cpu(i)
		unregister_fair_sched_group(tg, i);

	spin_lock_irqsave(&task_group_lock, flags);
	list_del_rcu(&tg->list);
	list_del_rcu(&tg->siblings);
	spin_unlock_irqrestore(&task_group_lock, flags);
}

/* change task's runqueue when it moves between groups.
 *	The caller of this function should have put the task in its new group
 *	by now. This function just updates tsk->se.cfs_rq and tsk->se.parent to
 *	reflect its new group.
 */
void sched_move_task(struct task_struct *tsk)
{
	struct task_group *tg;
	int on_rq, running;
	unsigned long flags;
	struct rq *rq;

	rq = task_rq_lock(tsk, &flags);

	running = task_current(rq, tsk);
	on_rq = tsk->on_rq;

	if (on_rq)
		dequeue_task(rq, tsk, 0);
	if (unlikely(running))
		tsk->sched_class->put_prev_task(rq, tsk);

	tg = container_of(task_subsys_state_check(tsk, cpu_cgroup_subsys_id,
				lockdep_is_held(&tsk->sighand->siglock)),
			  struct task_group, css);
	tg = autogroup_task_group(tsk, tg);
	tsk->sched_task_group = tg;

#ifdef CONFIG_FAIR_GROUP_SCHED
	if (tsk->sched_class->task_move_group)
		tsk->sched_class->task_move_group(tsk, on_rq);
	else
#endif
		set_task_rq(tsk, task_cpu(tsk));

	if (unlikely(running))
		tsk->sched_class->set_curr_task(rq);
	if (on_rq)
		enqueue_task(rq, tsk, 0);

	task_rq_unlock(rq, tsk, &flags);
}
#endif /* CONFIG_CGROUP_SCHED */

#if defined(CONFIG_RT_GROUP_SCHED) || defined(CONFIG_CFS_BANDWIDTH)
static unsigned long to_ratio(u64 period, u64 runtime)
{
	if (runtime == RUNTIME_INF)
		return 1ULL << 20;

	return div64_u64(runtime << 20, period);
}
#endif

#ifdef CONFIG_RT_GROUP_SCHED
/*
 * Ensure that the real time constraints are schedulable.
 */
static DEFINE_MUTEX(rt_constraints_mutex);

/* Must be called with tasklist_lock held */
static inline int tg_has_rt_tasks(struct task_group *tg)
{
	struct task_struct *g, *p;

	do_each_thread(g, p) {
		if (rt_task(p) && task_rq(p)->rt.tg == tg)
			return 1;
	} while_each_thread(g, p);

	return 0;
}

struct rt_schedulable_data {
	struct task_group *tg;
	u64 rt_period;
	u64 rt_runtime;
};

static int tg_rt_schedulable(struct task_group *tg, void *data)
{
	struct rt_schedulable_data *d = data;
	struct task_group *child;
	unsigned long total, sum = 0;
	u64 period, runtime;

	period = ktime_to_ns(tg->rt_bandwidth.rt_period);
	runtime = tg->rt_bandwidth.rt_runtime;

	if (tg == d->tg) {
		period = d->rt_period;
		runtime = d->rt_runtime;
	}

	/*
	 * Cannot have more runtime than the period.
	 */
	if (runtime > period && runtime != RUNTIME_INF)
		return -EINVAL;

	/*
	 * Ensure we don't starve existing RT tasks.
	 */
	if (rt_bandwidth_enabled() && !runtime && tg_has_rt_tasks(tg))
		return -EBUSY;

	total = to_ratio(period, runtime);

	/*
	 * Nobody can have more than the global setting allows.
	 */
	if (total > to_ratio(global_rt_period(), global_rt_runtime()))
		return -EINVAL;

	/*
	 * The sum of our children's runtime should not exceed our own.
	 */
	list_for_each_entry_rcu(child, &tg->children, siblings) {
		period = ktime_to_ns(child->rt_bandwidth.rt_period);
		runtime = child->rt_bandwidth.rt_runtime;

		if (child == d->tg) {
			period = d->rt_period;
			runtime = d->rt_runtime;
		}

		sum += to_ratio(period, runtime);
	}

	if (sum > total)
		return -EINVAL;

	return 0;
}

static int __rt_schedulable(struct task_group *tg, u64 period, u64 runtime)
{
	int ret;

	struct rt_schedulable_data data = {
		.tg = tg,
		.rt_period = period,
		.rt_runtime = runtime,
	};

	rcu_read_lock();
	ret = walk_tg_tree(tg_rt_schedulable, tg_nop, &data);
	rcu_read_unlock();

	return ret;
}

static int tg_set_rt_bandwidth(struct task_group *tg,
		u64 rt_period, u64 rt_runtime)
{
	int i, err = 0;

	mutex_lock(&rt_constraints_mutex);
	read_lock(&tasklist_lock);
	err = __rt_schedulable(tg, rt_period, rt_runtime);
	if (err)
		goto unlock;

	raw_spin_lock_irq(&tg->rt_bandwidth.rt_runtime_lock);
	tg->rt_bandwidth.rt_period = ns_to_ktime(rt_period);
	tg->rt_bandwidth.rt_runtime = rt_runtime;

	for_each_possible_cpu(i) {
		struct rt_rq *rt_rq = tg->rt_rq[i];

		raw_spin_lock(&rt_rq->rt_runtime_lock);
		rt_rq->rt_runtime = rt_runtime;
		raw_spin_unlock(&rt_rq->rt_runtime_lock);
	}
	raw_spin_unlock_irq(&tg->rt_bandwidth.rt_runtime_lock);
unlock:
	read_unlock(&tasklist_lock);
	mutex_unlock(&rt_constraints_mutex);

	return err;
}

static int sched_group_set_rt_runtime(struct task_group *tg, long rt_runtime_us)
{
	u64 rt_runtime, rt_period;

	rt_period = ktime_to_ns(tg->rt_bandwidth.rt_period);
	rt_runtime = (u64)rt_runtime_us * NSEC_PER_USEC;
	if (rt_runtime_us < 0)
		rt_runtime = RUNTIME_INF;

	return tg_set_rt_bandwidth(tg, rt_period, rt_runtime);
}

static long sched_group_rt_runtime(struct task_group *tg)
{
	u64 rt_runtime_us;

	if (tg->rt_bandwidth.rt_runtime == RUNTIME_INF)
		return -1;

	rt_runtime_us = tg->rt_bandwidth.rt_runtime;
	do_div(rt_runtime_us, NSEC_PER_USEC);
	return rt_runtime_us;
}

static int sched_group_set_rt_period(struct task_group *tg, long rt_period_us)
{
	u64 rt_runtime, rt_period;

	rt_period = (u64)rt_period_us * NSEC_PER_USEC;
	rt_runtime = tg->rt_bandwidth.rt_runtime;

	if (rt_period == 0)
		return -EINVAL;

	return tg_set_rt_bandwidth(tg, rt_period, rt_runtime);
}

static long sched_group_rt_period(struct task_group *tg)
{
	u64 rt_period_us;

	rt_period_us = ktime_to_ns(tg->rt_bandwidth.rt_period);
	do_div(rt_period_us, NSEC_PER_USEC);
	return rt_period_us;
}

static int sched_rt_global_constraints(void)
{
	u64 runtime, period;
	int ret = 0;

	if (sysctl_sched_rt_period <= 0)
		return -EINVAL;

	runtime = global_rt_runtime();
	period = global_rt_period();

	/*
	 * Sanity check on the sysctl variables.
	 */
	if (runtime > period && runtime != RUNTIME_INF)
		return -EINVAL;

	mutex_lock(&rt_constraints_mutex);
	read_lock(&tasklist_lock);
	ret = __rt_schedulable(NULL, 0, 0);
	read_unlock(&tasklist_lock);
	mutex_unlock(&rt_constraints_mutex);

	return ret;
}

static int sched_rt_can_attach(struct task_group *tg, struct task_struct *tsk)
{
	/* Don't accept realtime tasks when there is no way for them to run */
	if (rt_task(tsk) && tg->rt_bandwidth.rt_runtime == 0)
		return 0;

	return 1;
}

#else /* !CONFIG_RT_GROUP_SCHED */
static int sched_rt_global_constraints(void)
{
	unsigned long flags;
	int i;

	if (sysctl_sched_rt_period <= 0)
		return -EINVAL;

	/*
	 * There's always some RT tasks in the root group
	 * -- migration, kstopmachine etc..
	 */
	if (sysctl_sched_rt_runtime == 0)
		return -EBUSY;

	raw_spin_lock_irqsave(&def_rt_bandwidth.rt_runtime_lock, flags);
	for_each_possible_cpu(i) {
		struct rt_rq *rt_rq = &cpu_rq(i)->rt;

		raw_spin_lock(&rt_rq->rt_runtime_lock);
		rt_rq->rt_runtime = global_rt_runtime();
		raw_spin_unlock(&rt_rq->rt_runtime_lock);
	}
	raw_spin_unlock_irqrestore(&def_rt_bandwidth.rt_runtime_lock, flags);

	return 0;
}
#endif /* CONFIG_RT_GROUP_SCHED */

int sched_rr_handler(struct ctl_table *table, int write,
		void __user *buffer, size_t *lenp,
		loff_t *ppos)
{
	int ret;
	static DEFINE_MUTEX(mutex);

	mutex_lock(&mutex);
	ret = proc_dointvec(table, write, buffer, lenp, ppos);
	/* make sure that internally we keep jiffies */
	/* also, writing zero resets timeslice to default */
	if (!ret && write) {
		sched_rr_timeslice = sched_rr_timeslice <= 0 ?
			RR_TIMESLICE : msecs_to_jiffies(sched_rr_timeslice);
	}
	mutex_unlock(&mutex);
	return ret;
}

int sched_rt_handler(struct ctl_table *table, int write,
		void __user *buffer, size_t *lenp,
		loff_t *ppos)
{
	int ret;
	int old_period, old_runtime;
	static DEFINE_MUTEX(mutex);

	mutex_lock(&mutex);
	old_period = sysctl_sched_rt_period;
	old_runtime = sysctl_sched_rt_runtime;

	ret = proc_dointvec(table, write, buffer, lenp, ppos);

	if (!ret && write) {
		ret = sched_rt_global_constraints();
		if (ret) {
			sysctl_sched_rt_period = old_period;
			sysctl_sched_rt_runtime = old_runtime;
		} else {
			def_rt_bandwidth.rt_runtime = global_rt_runtime();
			def_rt_bandwidth.rt_period =
				ns_to_ktime(global_rt_period());
		}
	}
	mutex_unlock(&mutex);

	return ret;
}

#ifdef CONFIG_CGROUP_SCHED

/* return corresponding task_group object of a cgroup */
static inline struct task_group *cgroup_tg(struct cgroup *cgrp)
{
	return container_of(cgroup_subsys_state(cgrp, cpu_cgroup_subsys_id),
			    struct task_group, css);
}

static struct cgroup_subsys_state *cpu_cgroup_css_alloc(struct cgroup *cgrp)
{
	struct task_group *tg, *parent;

	if (!cgrp->parent) {
		/* This is early initialization for the top cgroup */
		return &root_task_group.css;
	}

	parent = cgroup_tg(cgrp->parent);
	tg = sched_create_group(parent);
	if (IS_ERR(tg))
		return ERR_PTR(-ENOMEM);

	return &tg->css;
}

static int cpu_cgroup_css_online(struct cgroup *cgrp)
{
	struct task_group *tg = cgroup_tg(cgrp);
	struct task_group *parent;

	if (!cgrp->parent)
		return 0;

	parent = cgroup_tg(cgrp->parent);
	sched_online_group(tg, parent);
	return 0;
}

static void cpu_cgroup_css_free(struct cgroup *cgrp)
{
	struct task_group *tg = cgroup_tg(cgrp);

	sched_destroy_group(tg);
}

static void cpu_cgroup_css_offline(struct cgroup *cgrp)
{
	struct task_group *tg = cgroup_tg(cgrp);

	sched_offline_group(tg);
}

<<<<<<< HEAD
static int
cpu_cgroup_allow_attach(struct cgroup *cgrp, struct cgroup_taskset *tset)
{
	const struct cred *cred = current_cred(), *tcred;
	struct task_struct *task;

	cgroup_taskset_for_each(task, cgrp, tset) {
		tcred = __task_cred(task);

		if ((current != task) && !capable(CAP_SYS_NICE)
			&& __kuid_val(cred->euid) != __kuid_val(tcred->uid)
			&& __kuid_val(cred->euid) != __kuid_val(tcred->suid))
			return -EACCES;
	}

	return 0;
}

=======
>>>>>>> 2527c3d5
static int cpu_cgroup_can_attach(struct cgroup *cgrp,
				 struct cgroup_taskset *tset)
{
	struct task_struct *task;

	cgroup_taskset_for_each(task, cgrp, tset) {
#ifdef CONFIG_RT_GROUP_SCHED
		if (!sched_rt_can_attach(cgroup_tg(cgrp), task))
			return -EINVAL;
#else
		/* We don't support RT-tasks being in separate groups */
		if (task->sched_class != &fair_sched_class)
			return -EINVAL;
#endif
	}
	return 0;
}

static void cpu_cgroup_attach(struct cgroup *cgrp,
			      struct cgroup_taskset *tset)
{
	struct task_struct *task;

	cgroup_taskset_for_each(task, cgrp, tset)
		sched_move_task(task);
}

static void
cpu_cgroup_exit(struct cgroup *cgrp, struct cgroup *old_cgrp,
		struct task_struct *task)
{
	/*
	 * cgroup_exit() is called in the copy_process() failure path.
	 * Ignore this case since the task hasn't ran yet, this avoids
	 * trying to poke a half freed task state from generic code.
	 */
	if (!(task->flags & PF_EXITING))
		return;

	sched_move_task(task);
}

#ifdef CONFIG_FAIR_GROUP_SCHED
static int cpu_shares_write_u64(struct cgroup *cgrp, struct cftype *cftype,
				u64 shareval)
{
	return sched_group_set_shares(cgroup_tg(cgrp), scale_load(shareval));
}

static u64 cpu_shares_read_u64(struct cgroup *cgrp, struct cftype *cft)
{
	struct task_group *tg = cgroup_tg(cgrp);

	return (u64) scale_load_down(tg->shares);
}

#ifdef CONFIG_CFS_BANDWIDTH
static DEFINE_MUTEX(cfs_constraints_mutex);

const u64 max_cfs_quota_period = 1 * NSEC_PER_SEC; /* 1s */
const u64 min_cfs_quota_period = 1 * NSEC_PER_MSEC; /* 1ms */

static int __cfs_schedulable(struct task_group *tg, u64 period, u64 runtime);

static int tg_set_cfs_bandwidth(struct task_group *tg, u64 period, u64 quota)
{
	int i, ret = 0, runtime_enabled, runtime_was_enabled;
	struct cfs_bandwidth *cfs_b = &tg->cfs_bandwidth;

	if (tg == &root_task_group)
		return -EINVAL;

	/*
	 * Ensure we have at some amount of bandwidth every period.  This is
	 * to prevent reaching a state of large arrears when throttled via
	 * entity_tick() resulting in prolonged exit starvation.
	 */
	if (quota < min_cfs_quota_period || period < min_cfs_quota_period)
		return -EINVAL;

	/*
	 * Likewise, bound things on the otherside by preventing insane quota
	 * periods.  This also allows us to normalize in computing quota
	 * feasibility.
	 */
	if (period > max_cfs_quota_period)
		return -EINVAL;

	mutex_lock(&cfs_constraints_mutex);
	ret = __cfs_schedulable(tg, period, quota);
	if (ret)
		goto out_unlock;

	runtime_enabled = quota != RUNTIME_INF;
	runtime_was_enabled = cfs_b->quota != RUNTIME_INF;
	/*
	 * If we need to toggle cfs_bandwidth_used, off->on must occur
	 * before making related changes, and on->off must occur afterwards
	 */
	if (runtime_enabled && !runtime_was_enabled)
		cfs_bandwidth_usage_inc();
	raw_spin_lock_irq(&cfs_b->lock);
	cfs_b->period = ns_to_ktime(period);
	cfs_b->quota = quota;

	__refill_cfs_bandwidth_runtime(cfs_b);
	/* restart the period timer (if active) to handle new period expiry */
	if (runtime_enabled && cfs_b->timer_active) {
		/* force a reprogram */
		cfs_b->timer_active = 0;
		__start_cfs_bandwidth(cfs_b);
	}
	raw_spin_unlock_irq(&cfs_b->lock);

	for_each_possible_cpu(i) {
		struct cfs_rq *cfs_rq = tg->cfs_rq[i];
		struct rq *rq = cfs_rq->rq;

		raw_spin_lock_irq(&rq->lock);
		cfs_rq->runtime_enabled = runtime_enabled;
		cfs_rq->runtime_remaining = 0;

		if (cfs_rq->throttled)
			unthrottle_cfs_rq(cfs_rq);
		raw_spin_unlock_irq(&rq->lock);
	}
	if (runtime_was_enabled && !runtime_enabled)
		cfs_bandwidth_usage_dec();
out_unlock:
	mutex_unlock(&cfs_constraints_mutex);

	return ret;
}

int tg_set_cfs_quota(struct task_group *tg, long cfs_quota_us)
{
	u64 quota, period;

	period = ktime_to_ns(tg->cfs_bandwidth.period);
	if (cfs_quota_us < 0)
		quota = RUNTIME_INF;
	else
		quota = (u64)cfs_quota_us * NSEC_PER_USEC;

	return tg_set_cfs_bandwidth(tg, period, quota);
}

long tg_get_cfs_quota(struct task_group *tg)
{
	u64 quota_us;

	if (tg->cfs_bandwidth.quota == RUNTIME_INF)
		return -1;

	quota_us = tg->cfs_bandwidth.quota;
	do_div(quota_us, NSEC_PER_USEC);

	return quota_us;
}

int tg_set_cfs_period(struct task_group *tg, long cfs_period_us)
{
	u64 quota, period;

	period = (u64)cfs_period_us * NSEC_PER_USEC;
	quota = tg->cfs_bandwidth.quota;

	return tg_set_cfs_bandwidth(tg, period, quota);
}

long tg_get_cfs_period(struct task_group *tg)
{
	u64 cfs_period_us;

	cfs_period_us = ktime_to_ns(tg->cfs_bandwidth.period);
	do_div(cfs_period_us, NSEC_PER_USEC);

	return cfs_period_us;
}

static s64 cpu_cfs_quota_read_s64(struct cgroup *cgrp, struct cftype *cft)
{
	return tg_get_cfs_quota(cgroup_tg(cgrp));
}

static int cpu_cfs_quota_write_s64(struct cgroup *cgrp, struct cftype *cftype,
				s64 cfs_quota_us)
{
	return tg_set_cfs_quota(cgroup_tg(cgrp), cfs_quota_us);
}

static u64 cpu_cfs_period_read_u64(struct cgroup *cgrp, struct cftype *cft)
{
	return tg_get_cfs_period(cgroup_tg(cgrp));
}

static int cpu_cfs_period_write_u64(struct cgroup *cgrp, struct cftype *cftype,
				u64 cfs_period_us)
{
	return tg_set_cfs_period(cgroup_tg(cgrp), cfs_period_us);
}

struct cfs_schedulable_data {
	struct task_group *tg;
	u64 period, quota;
};

/*
 * normalize group quota/period to be quota/max_period
 * note: units are usecs
 */
static u64 normalize_cfs_quota(struct task_group *tg,
			       struct cfs_schedulable_data *d)
{
	u64 quota, period;

	if (tg == d->tg) {
		period = d->period;
		quota = d->quota;
	} else {
		period = tg_get_cfs_period(tg);
		quota = tg_get_cfs_quota(tg);
	}

	/* note: these should typically be equivalent */
	if (quota == RUNTIME_INF || quota == -1)
		return RUNTIME_INF;

	return to_ratio(period, quota);
}

static int tg_cfs_schedulable_down(struct task_group *tg, void *data)
{
	struct cfs_schedulable_data *d = data;
	struct cfs_bandwidth *cfs_b = &tg->cfs_bandwidth;
	s64 quota = 0, parent_quota = -1;

	if (!tg->parent) {
		quota = RUNTIME_INF;
	} else {
		struct cfs_bandwidth *parent_b = &tg->parent->cfs_bandwidth;

		quota = normalize_cfs_quota(tg, d);
		parent_quota = parent_b->hierarchal_quota;

		/*
		 * ensure max(child_quota) <= parent_quota, inherit when no
		 * limit is set
		 */
		if (quota == RUNTIME_INF)
			quota = parent_quota;
		else if (parent_quota != RUNTIME_INF && quota > parent_quota)
			return -EINVAL;
	}
	cfs_b->hierarchal_quota = quota;

	return 0;
}

static int __cfs_schedulable(struct task_group *tg, u64 period, u64 quota)
{
	int ret;
	struct cfs_schedulable_data data = {
		.tg = tg,
		.period = period,
		.quota = quota,
	};

	if (quota != RUNTIME_INF) {
		do_div(data.period, NSEC_PER_USEC);
		do_div(data.quota, NSEC_PER_USEC);
	}

	rcu_read_lock();
	ret = walk_tg_tree(tg_cfs_schedulable_down, tg_nop, &data);
	rcu_read_unlock();

	return ret;
}

static int cpu_stats_show(struct cgroup *cgrp, struct cftype *cft,
		struct cgroup_map_cb *cb)
{
	struct task_group *tg = cgroup_tg(cgrp);
	struct cfs_bandwidth *cfs_b = &tg->cfs_bandwidth;

	cb->fill(cb, "nr_periods", cfs_b->nr_periods);
	cb->fill(cb, "nr_throttled", cfs_b->nr_throttled);
	cb->fill(cb, "throttled_time", cfs_b->throttled_time);

	return 0;
}
#endif /* CONFIG_CFS_BANDWIDTH */
#endif /* CONFIG_FAIR_GROUP_SCHED */

#ifdef CONFIG_RT_GROUP_SCHED
static int cpu_rt_runtime_write(struct cgroup *cgrp, struct cftype *cft,
				s64 val)
{
	return sched_group_set_rt_runtime(cgroup_tg(cgrp), val);
}

static s64 cpu_rt_runtime_read(struct cgroup *cgrp, struct cftype *cft)
{
	return sched_group_rt_runtime(cgroup_tg(cgrp));
}

static int cpu_rt_period_write_uint(struct cgroup *cgrp, struct cftype *cftype,
		u64 rt_period_us)
{
	return sched_group_set_rt_period(cgroup_tg(cgrp), rt_period_us);
}

static u64 cpu_rt_period_read_uint(struct cgroup *cgrp, struct cftype *cft)
{
	return sched_group_rt_period(cgroup_tg(cgrp));
}
#endif /* CONFIG_RT_GROUP_SCHED */

static struct cftype cpu_files[] = {
#ifdef CONFIG_FAIR_GROUP_SCHED
	{
		.name = "shares",
		.read_u64 = cpu_shares_read_u64,
		.write_u64 = cpu_shares_write_u64,
	},
#endif
#ifdef CONFIG_CFS_BANDWIDTH
	{
		.name = "cfs_quota_us",
		.read_s64 = cpu_cfs_quota_read_s64,
		.write_s64 = cpu_cfs_quota_write_s64,
	},
	{
		.name = "cfs_period_us",
		.read_u64 = cpu_cfs_period_read_u64,
		.write_u64 = cpu_cfs_period_write_u64,
	},
	{
		.name = "stat",
		.read_map = cpu_stats_show,
	},
#endif
#ifdef CONFIG_RT_GROUP_SCHED
	{
		.name = "rt_runtime_us",
		.read_s64 = cpu_rt_runtime_read,
		.write_s64 = cpu_rt_runtime_write,
	},
	{
		.name = "rt_period_us",
		.read_u64 = cpu_rt_period_read_uint,
		.write_u64 = cpu_rt_period_write_uint,
	},
#endif
	{ }	/* terminate */
};

struct cgroup_subsys cpu_cgroup_subsys = {
	.name		= "cpu",
	.css_alloc	= cpu_cgroup_css_alloc,
	.css_free	= cpu_cgroup_css_free,
	.css_online	= cpu_cgroup_css_online,
	.css_offline	= cpu_cgroup_css_offline,
	.can_attach	= cpu_cgroup_can_attach,
	.attach		= cpu_cgroup_attach,
	.allow_attach	= subsys_cgroup_allow_attach,
	.exit		= cpu_cgroup_exit,
	.subsys_id	= cpu_cgroup_subsys_id,
	.base_cftypes	= cpu_files,
	.early_init	= 1,
};

#endif	/* CONFIG_CGROUP_SCHED */

void dump_cpu_task(int cpu)
{
	pr_info("Task dump for CPU %d:\n", cpu);
	sched_show_task(cpu_curr(cpu));
}<|MERGE_RESOLUTION|>--- conflicted
+++ resolved
@@ -7783,27 +7783,6 @@
 	sched_offline_group(tg);
 }
 
-<<<<<<< HEAD
-static int
-cpu_cgroup_allow_attach(struct cgroup *cgrp, struct cgroup_taskset *tset)
-{
-	const struct cred *cred = current_cred(), *tcred;
-	struct task_struct *task;
-
-	cgroup_taskset_for_each(task, cgrp, tset) {
-		tcred = __task_cred(task);
-
-		if ((current != task) && !capable(CAP_SYS_NICE)
-			&& __kuid_val(cred->euid) != __kuid_val(tcred->uid)
-			&& __kuid_val(cred->euid) != __kuid_val(tcred->suid))
-			return -EACCES;
-	}
-
-	return 0;
-}
-
-=======
->>>>>>> 2527c3d5
 static int cpu_cgroup_can_attach(struct cgroup *cgrp,
 				 struct cgroup_taskset *tset)
 {
