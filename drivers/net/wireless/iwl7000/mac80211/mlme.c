// SPDX-License-Identifier: GPL-2.0-only
/*
 * BSS client mode implementation
 * Copyright 2003-2008, Jouni Malinen <j@w1.fi>
 * Copyright 2004, Instant802 Networks, Inc.
 * Copyright 2005, Devicescape Software, Inc.
 * Copyright 2006-2007	Jiri Benc <jbenc@suse.cz>
 * Copyright 2007, Michael Wu <flamingice@sourmilk.net>
 * Copyright 2013-2014  Intel Mobile Communications GmbH
 * Copyright (C) 2015 - 2017 Intel Deutschland GmbH
 * Copyright (C) 2018 - 2020 Intel Corporation
 */

#include <linux/delay.h>
#include <linux/fips.h>
#include <linux/if_ether.h>
#include <linux/skbuff.h>
#include <linux/if_arp.h>
#include <linux/etherdevice.h>
#include <linux/moduleparam.h>
#include <linux/rtnetlink.h>
#include <linux/crc32.h>
#include <linux/slab.h>
#include <linux/export.h>
#include <net/mac80211.h>
#include <asm/unaligned.h>

#include "ieee80211_i.h"
#include "driver-ops.h"
#include "rate.h"
#include "led.h"
#include "fils_aead.h"

#define IEEE80211_AUTH_TIMEOUT		(CPTCFG_IWL_TIMEOUT_FACTOR * HZ / 5)
#define IEEE80211_AUTH_TIMEOUT_LONG	(CPTCFG_IWL_TIMEOUT_FACTOR * HZ / 2)
#define IEEE80211_AUTH_TIMEOUT_SHORT	(CPTCFG_IWL_TIMEOUT_FACTOR * HZ / 10)
#define IEEE80211_AUTH_TIMEOUT_SAE	(CPTCFG_IWL_TIMEOUT_FACTOR * HZ * 2)
#define IEEE80211_AUTH_MAX_TRIES	3
#define IEEE80211_AUTH_WAIT_ASSOC	(CPTCFG_IWL_TIMEOUT_FACTOR * HZ * 5)
#define IEEE80211_ASSOC_TIMEOUT		(CPTCFG_IWL_TIMEOUT_FACTOR * HZ / 5)
#define IEEE80211_ASSOC_TIMEOUT_LONG	(CPTCFG_IWL_TIMEOUT_FACTOR * HZ / 2)
#define IEEE80211_ASSOC_TIMEOUT_SHORT	(CPTCFG_IWL_TIMEOUT_FACTOR * HZ / 10)
#define IEEE80211_ASSOC_MAX_TRIES	3

static int max_nullfunc_tries = 2;
module_param(max_nullfunc_tries, int, 0644);
MODULE_PARM_DESC(max_nullfunc_tries,
		 "Maximum nullfunc tx tries before disconnecting (reason 4).");

static int max_probe_tries = 5;
module_param(max_probe_tries, int, 0644);
MODULE_PARM_DESC(max_probe_tries,
		 "Maximum probe tries before disconnecting (reason 4).");

/*
 * Beacon loss timeout is calculated as N frames times the
 * advertised beacon interval.  This may need to be somewhat
 * higher than what hardware might detect to account for
 * delays in the host processing frames. But since we also
 * probe on beacon miss before declaring the connection lost
 * default to what we want.
 */
static int beacon_loss_count = 7;
module_param(beacon_loss_count, int, 0644);
MODULE_PARM_DESC(beacon_loss_count,
		 "Number of beacon intervals before we decide beacon was lost.");

/*
 * Time the connection can be idle before we probe
 * it to see if we can still talk to the AP.
 */
#define IEEE80211_CONNECTION_IDLE_TIME	(30 * HZ)
/*
 * Time we wait for a probe response after sending
 * a probe request because of beacon loss or for
 * checking the connection still works.
 */
static int probe_wait_ms = 500;
module_param(probe_wait_ms, int, 0644);
MODULE_PARM_DESC(probe_wait_ms,
		 "Maximum time(ms) to wait for probe response"
		 " before disconnecting (reason 4).");

/*
 * How many Beacon frames need to have been used in average signal strength
 * before starting to indicate signal change events.
 */
#define IEEE80211_SIGNAL_AVE_MIN_COUNT	4

/*
 * We can have multiple work items (and connection probing)
 * scheduling this timer, but we need to take care to only
 * reschedule it when it should fire _earlier_ than it was
 * asked for before, or if it's not pending right now. This
 * function ensures that. Note that it then is required to
 * run this function for all timeouts after the first one
 * has happened -- the work that runs from this timer will
 * do that.
 */
static void run_again(struct ieee80211_sub_if_data *sdata,
		      unsigned long timeout)
{
	sdata_assert_lock(sdata);

	if (!timer_pending(&sdata->u.mgd.timer) ||
	    time_before(timeout, sdata->u.mgd.timer.expires))
		mod_timer(&sdata->u.mgd.timer, timeout);
}

void ieee80211_sta_reset_beacon_monitor(struct ieee80211_sub_if_data *sdata)
{
	if (sdata->vif.driver_flags & IEEE80211_VIF_BEACON_FILTER)
		return;

	if (ieee80211_hw_check(&sdata->local->hw, CONNECTION_MONITOR))
		return;

	mod_timer(&sdata->u.mgd.bcn_mon_timer,
		  round_jiffies_up(jiffies + sdata->u.mgd.beacon_timeout));
}

void ieee80211_sta_reset_conn_monitor(struct ieee80211_sub_if_data *sdata)
{
	struct ieee80211_if_managed *ifmgd = &sdata->u.mgd;

	if (unlikely(!ifmgd->associated))
		return;

	if (ifmgd->probe_send_count)
		ifmgd->probe_send_count = 0;

	if (ieee80211_hw_check(&sdata->local->hw, CONNECTION_MONITOR))
		return;

	mod_timer(&ifmgd->conn_mon_timer,
		  round_jiffies_up(jiffies + IEEE80211_CONNECTION_IDLE_TIME));
}

static int ecw2cw(int ecw)
{
	return (1 << ecw) - 1;
}

static u32
ieee80211_determine_chantype_6ghz(struct ieee80211_sub_if_data *sdata,
				  struct ieee80211_supported_band *sband,
				  struct ieee80211_channel *channel,
				  const struct ieee80211_he_operation *he_oper,
				  struct cfg80211_chan_def *chandef)
{
#if CFG80211_VERSION < KERNEL_VERSION(5,4,0)
	WARN_ON(1); /* should never get here due to == 6GHZ check below */
#else
	struct ieee80211_if_managed *ifmgd = &sdata->u.mgd;
	struct cfg80211_chan_def he_chandef = {};
	const struct ieee80211_he_6ghz_oper *he_6ghz_oper;
	u32 freq;

	chandef->chan = channel;
	chandef->width = NL80211_CHAN_WIDTH_20_NOHT;
	chandef->center_freq1 = channel->center_freq;
	chandef->center_freq2 = 0;

	if (ifmgd->flags & IEEE80211_STA_DISABLE_HE || !he_oper) {
		sdata_info(sdata,
			   "HE is not used on this 6 GHz channel (%d MHz), expect issues\n",
			   channel->center_freq);
		return IEEE80211_STA_DISABLE_HT |
		       IEEE80211_STA_DISABLE_VHT |
		       IEEE80211_STA_DISABLE_HE;
	}

	he_6ghz_oper = ieee80211_he_6ghz_oper(he_oper);

	if (!he_6ghz_oper) {
		sdata_info(sdata,
			   "HE 6GHz operation missing (on %d MHz), expect issues\n",
			   channel->center_freq);
		return IEEE80211_STA_DISABLE_HT |
		       IEEE80211_STA_DISABLE_VHT |
		       IEEE80211_STA_DISABLE_HE;
	}

	freq = ieee80211_channel_to_frequency(he_6ghz_oper->primary,
					      NL80211_BAND_6GHZ);
	he_chandef.chan = ieee80211_get_channel(sdata->local->hw.wiphy, freq);
	switch (u8_get_bits(he_6ghz_oper->control,
			    IEEE80211_HE_6GHZ_OPER_CTRL_CHANWIDTH)) {
	case IEEE80211_HE_6GHZ_OPER_CTRL_CHANWIDTH_20MHZ:
		he_chandef.width = NL80211_CHAN_WIDTH_20;
		break;
	case IEEE80211_HE_6GHZ_OPER_CTRL_CHANWIDTH_40MHZ:
		he_chandef.width = NL80211_CHAN_WIDTH_40;
		break;
	case IEEE80211_HE_6GHZ_OPER_CTRL_CHANWIDTH_80MHZ:
		he_chandef.width = NL80211_CHAN_WIDTH_80;
		break;
	case IEEE80211_HE_6GHZ_OPER_CTRL_CHANWIDTH_160MHZ:
		if (abs(he_6ghz_oper->ccfs1 - he_6ghz_oper->ccfs0) == 8)
			he_chandef.width = NL80211_CHAN_WIDTH_160;
		else
			he_chandef.width = NL80211_CHAN_WIDTH_80P80;
		break;
	}

	if (he_chandef.width == NL80211_CHAN_WIDTH_160) {
		he_chandef.center_freq1 =
			ieee80211_channel_to_frequency(he_6ghz_oper->ccfs1,
						       NL80211_BAND_6GHZ);
	} else {
		he_chandef.center_freq1 =
			ieee80211_channel_to_frequency(he_6ghz_oper->ccfs0,
						       NL80211_BAND_6GHZ);
		he_chandef.center_freq2 =
			ieee80211_channel_to_frequency(he_6ghz_oper->ccfs1,
						       NL80211_BAND_6GHZ);
	}
	if (!cfg80211_chandef_valid(&he_chandef)) {
		sdata_info(sdata,
			   "HE 6GHz operation resulted in invalid chandef: %d MHz/%d/%d MHz/%d MHz\n",
			   he_chandef.chan ? he_chandef.chan->center_freq : 0,
			   he_chandef.width,
			   he_chandef.center_freq1,
			   he_chandef.center_freq2);
		return IEEE80211_STA_DISABLE_HT |
		       IEEE80211_STA_DISABLE_VHT |
		       IEEE80211_STA_DISABLE_HE;
	}

	*chandef = he_chandef;
#endif /* CFG80211_VERSION < KERNEL_VERSION(5,4,0) */
	return 0;
}

static u32
ieee80211_determine_chantype(struct ieee80211_sub_if_data *sdata,
			     struct ieee80211_supported_band *sband,
			     struct ieee80211_channel *channel,
			     const struct ieee80211_ht_operation *ht_oper,
			     const struct ieee80211_vht_operation *vht_oper,
			     const struct ieee80211_he_operation *he_oper,
			     struct cfg80211_chan_def *chandef, bool tracking)
{
	struct ieee80211_if_managed *ifmgd = &sdata->u.mgd;
	struct cfg80211_chan_def vht_chandef;
	struct ieee80211_sta_ht_cap sta_ht_cap;
	u32 ht_cfreq, ret;

	if (nl80211_is_6ghz(channel->band)) {
		ret = ieee80211_determine_chantype_6ghz(sdata, sband, channel,
							he_oper, chandef);
		vht_chandef = *chandef;
		goto out;
	}

	memcpy(&sta_ht_cap, &sband->ht_cap, sizeof(sta_ht_cap));
	ieee80211_apply_htcap_overrides(sdata, &sta_ht_cap);

	chandef->chan = channel;
	chandef->width = NL80211_CHAN_WIDTH_20_NOHT;
	chandef->center_freq1 = channel->center_freq;
	chandef->center_freq2 = 0;

	if (!ht_oper || !sta_ht_cap.ht_supported) {
		ret = IEEE80211_STA_DISABLE_HT |
		      IEEE80211_STA_DISABLE_VHT |
		      IEEE80211_STA_DISABLE_HE;
		goto out;
	}

	chandef->width = NL80211_CHAN_WIDTH_20;

	ht_cfreq = ieee80211_channel_to_frequency(ht_oper->primary_chan,
						  channel->band);
	/* check that channel matches the right operating channel */
	if (!tracking && channel->center_freq != ht_cfreq) {
		/*
		 * It's possible that some APs are confused here;
		 * Netgear WNDR3700 sometimes reports 4 higher than
		 * the actual channel in association responses, but
		 * since we look at probe response/beacon data here
		 * it should be OK.
		 */
		sdata_info(sdata,
			   "mismatch: center-freq: %d ht-cfreq: %d ht->primary_chan: %d band: %d - Disable HT\n",
			   channel->center_freq, ht_cfreq,
			   ht_oper->primary_chan, channel->band);
		ret = IEEE80211_STA_DISABLE_HT |
		      IEEE80211_STA_DISABLE_VHT |
		      IEEE80211_STA_DISABLE_HE;
		goto out;
	}

	/* check 40 MHz support, if we have it */
	if (sta_ht_cap.cap & IEEE80211_HT_CAP_SUP_WIDTH_20_40) {
		ieee80211_chandef_ht_oper(ht_oper, chandef);
	} else {
		/* 40 MHz (and 80 MHz) must be supported for VHT */
		ret = IEEE80211_STA_DISABLE_VHT;
		/* also mark 40 MHz disabled */
		ret |= IEEE80211_STA_DISABLE_40MHZ;
		goto out;
	}

	if (!vht_oper || !sband->vht_cap.vht_supported) {
		ret = IEEE80211_STA_DISABLE_VHT;
		goto out;
	}

	vht_chandef = *chandef;
	if (!(ifmgd->flags & IEEE80211_STA_DISABLE_HE) && he_oper &&
	    (le32_to_cpu(he_oper->he_oper_params) &
	     IEEE80211_HE_OPERATION_VHT_OPER_INFO)) {
		struct ieee80211_vht_operation he_oper_vht_cap;

		/*
		 * Set only first 3 bytes (other 2 aren't used in
		 * ieee80211_chandef_vht_oper() anyway)
		 */
		memcpy(&he_oper_vht_cap, he_oper->optional, 3);
		he_oper_vht_cap.basic_mcs_set = cpu_to_le16(0);

		if (!ieee80211_chandef_vht_oper(&sdata->local->hw,
						&he_oper_vht_cap, ht_oper,
						&vht_chandef)) {
			if (!(ifmgd->flags & IEEE80211_STA_DISABLE_HE))
				sdata_info(sdata,
					   "HE AP VHT information is invalid, disable HE\n");
			ret = IEEE80211_STA_DISABLE_HE;
			goto out;
		}
	} else if (!ieee80211_chandef_vht_oper(&sdata->local->hw, vht_oper,
					       ht_oper, &vht_chandef)) {
		if (!(ifmgd->flags & IEEE80211_STA_DISABLE_VHT))
			sdata_info(sdata,
				   "AP VHT information is invalid, disable VHT\n");
		ret = IEEE80211_STA_DISABLE_VHT;
		goto out;
	}

	if (!cfg80211_chandef_valid(&vht_chandef)) {
		if (!(ifmgd->flags & IEEE80211_STA_DISABLE_VHT))
			sdata_info(sdata,
				   "AP VHT information is invalid, disable VHT\n");
		ret = IEEE80211_STA_DISABLE_VHT;
		goto out;
	}

	if (cfg80211_chandef_identical(chandef, &vht_chandef)) {
		ret = 0;
		goto out;
	}

	if (!cfg80211_chandef_compatible(chandef, &vht_chandef)) {
		if (!(ifmgd->flags & IEEE80211_STA_DISABLE_VHT))
			sdata_info(sdata,
				   "AP VHT information doesn't match HT, disable VHT\n");
		ret = IEEE80211_STA_DISABLE_VHT;
		goto out;
	}

	*chandef = vht_chandef;

	ret = 0;

out:
	/*
	 * When tracking the current AP, don't do any further checks if the
	 * new chandef is identical to the one we're currently using for the
	 * connection. This keeps us from playing ping-pong with regulatory,
	 * without it the following can happen (for example):
	 *  - connect to an AP with 80 MHz, world regdom allows 80 MHz
	 *  - AP advertises regdom US
	 *  - CRDA loads regdom US with 80 MHz prohibited (old database)
	 *  - the code below detects an unsupported channel, downgrades, and
	 *    we disconnect from the AP in the caller
	 *  - disconnect causes CRDA to reload world regdomain and the game
	 *    starts anew.
	 * (see https://bugzilla.kernel.org/show_bug.cgi?id=70881)
	 *
	 * It seems possible that there are still scenarios with CSA or real
	 * bandwidth changes where a this could happen, but those cases are
	 * less common and wouldn't completely prevent using the AP.
	 */
	if (tracking &&
	    cfg80211_chandef_identical(chandef, &sdata->vif.bss_conf.chandef))
		return ret;

	/* don't print the message below for VHT mismatch if VHT is disabled */
	if (ret & IEEE80211_STA_DISABLE_VHT)
		vht_chandef = *chandef;

	/*
	 * Ignore the DISABLED flag when we're already connected and only
	 * tracking the APs beacon for bandwidth changes - otherwise we
	 * might get disconnected here if we connect to an AP, update our
	 * regulatory information based on the AP's country IE and the
	 * information we have is wrong/outdated and disables the channel
	 * that we're actually using for the connection to the AP.
	 */
	while (!cfg80211_chandef_usable(sdata->local->hw.wiphy, chandef,
					tracking ? 0 :
						   IEEE80211_CHAN_DISABLED)) {
		if (WARN_ON(chandef->width == NL80211_CHAN_WIDTH_20_NOHT)) {
			ret = IEEE80211_STA_DISABLE_HT |
			      IEEE80211_STA_DISABLE_VHT |
			      IEEE80211_STA_DISABLE_HE;
			break;
		}

		ret |= ieee80211_chandef_downgrade(chandef);
	}

	if (!he_oper || !cfg80211_chandef_usable(sdata->wdev.wiphy, chandef,
						 IEEE80211_CHAN_NO_HE))
		ret |= IEEE80211_STA_DISABLE_HE;

	if (chandef->width != vht_chandef.width && !tracking)
		sdata_info(sdata,
			   "capabilities/regulatory prevented using AP HT/VHT configuration, downgraded\n");

	WARN_ON_ONCE(!cfg80211_chandef_valid(chandef));
	return ret;
}

static int ieee80211_config_bw(struct ieee80211_sub_if_data *sdata,
			       struct sta_info *sta,
			       const struct ieee80211_ht_cap *ht_cap,
			       const struct ieee80211_ht_operation *ht_oper,
			       const struct ieee80211_vht_operation *vht_oper,
			       const struct ieee80211_he_operation *he_oper,
			       const u8 *bssid, u32 *changed)
{
	struct ieee80211_local *local = sdata->local;
	struct ieee80211_if_managed *ifmgd = &sdata->u.mgd;
	struct ieee80211_channel *chan = sdata->vif.bss_conf.chandef.chan;
	struct ieee80211_supported_band *sband =
		local->hw.wiphy->bands[chan->band];
	struct cfg80211_chan_def chandef;
	u16 ht_opmode;
	u32 flags;
	enum ieee80211_sta_rx_bandwidth new_sta_bw;
	int ret;

	/* if HT was/is disabled, don't track any bandwidth changes */
	if (ifmgd->flags & IEEE80211_STA_DISABLE_HT || !ht_oper)
		return 0;

	/* don't check VHT if we associated as non-VHT station */
	if (ifmgd->flags & IEEE80211_STA_DISABLE_VHT)
		vht_oper = NULL;

	/* don't check HE if we associated as non-HE station */
	if (ifmgd->flags & IEEE80211_STA_DISABLE_HE ||
	    !ieee80211_get_he_sta_cap(sband))
		he_oper = NULL;

	if (WARN_ON_ONCE(!sta))
		return -EINVAL;

	/*
	 * if bss configuration changed store the new one -
	 * this may be applicable even if channel is identical
	 */
	ht_opmode = le16_to_cpu(ht_oper->operation_mode);
	if (sdata->vif.bss_conf.ht_operation_mode != ht_opmode) {
		*changed |= BSS_CHANGED_HT;
		sdata->vif.bss_conf.ht_operation_mode = ht_opmode;
	}

	/* calculate new channel (type) based on HT/VHT/HE operation IEs */
	flags = ieee80211_determine_chantype(sdata, sband, chan,
					     ht_oper, vht_oper, he_oper,
					     &chandef, true);

	/*
	 * Downgrade the new channel if we associated with restricted
	 * capabilities. For example, if we associated as a 20 MHz STA
	 * to a 40 MHz AP (due to regulatory, capabilities or config
	 * reasons) then switching to a 40 MHz channel now won't do us
	 * any good -- we couldn't use it with the AP.
	 */
	if (ifmgd->flags & IEEE80211_STA_DISABLE_80P80MHZ &&
	    chandef.width == NL80211_CHAN_WIDTH_80P80)
		flags |= ieee80211_chandef_downgrade(&chandef);
	if (ifmgd->flags & IEEE80211_STA_DISABLE_160MHZ &&
	    chandef.width == NL80211_CHAN_WIDTH_160)
		flags |= ieee80211_chandef_downgrade(&chandef);
	if (ifmgd->flags & IEEE80211_STA_DISABLE_40MHZ &&
	    chandef.width > NL80211_CHAN_WIDTH_20)
		flags |= ieee80211_chandef_downgrade(&chandef);

	if (cfg80211_chandef_identical(&chandef, &sdata->vif.bss_conf.chandef))
		return 0;

	sdata_info(sdata,
		   "AP %pM changed bandwidth, new config is %d MHz, width %d (%d/%d MHz)\n",
		   ifmgd->bssid, chandef.chan->center_freq, chandef.width,
		   chandef.center_freq1, chandef.center_freq2);

	if (flags != (ifmgd->flags & (IEEE80211_STA_DISABLE_HT |
				      IEEE80211_STA_DISABLE_VHT |
				      IEEE80211_STA_DISABLE_HE |
				      IEEE80211_STA_DISABLE_40MHZ |
				      IEEE80211_STA_DISABLE_80P80MHZ |
				      IEEE80211_STA_DISABLE_160MHZ)) ||
	    !cfg80211_chandef_valid(&chandef)) {
		sdata_info(sdata,
			   "AP %pM changed bandwidth in a way we can't support - disconnect\n",
			   ifmgd->bssid);
		return -EINVAL;
	}

	switch (chandef.width) {
	case NL80211_CHAN_WIDTH_20_NOHT:
	case NL80211_CHAN_WIDTH_20:
		new_sta_bw = IEEE80211_STA_RX_BW_20;
		break;
	case NL80211_CHAN_WIDTH_40:
		new_sta_bw = IEEE80211_STA_RX_BW_40;
		break;
	case NL80211_CHAN_WIDTH_80:
		new_sta_bw = IEEE80211_STA_RX_BW_80;
		break;
	case NL80211_CHAN_WIDTH_80P80:
	case NL80211_CHAN_WIDTH_160:
		new_sta_bw = IEEE80211_STA_RX_BW_160;
		break;
	default:
		return -EINVAL;
	}

	if (new_sta_bw > sta->cur_max_bandwidth)
		new_sta_bw = sta->cur_max_bandwidth;

	if (new_sta_bw < sta->sta.bandwidth) {
		sta->sta.bandwidth = new_sta_bw;
		rate_control_rate_update(local, sband, sta,
					 IEEE80211_RC_BW_CHANGED);
	}

	ret = ieee80211_vif_change_bandwidth(sdata, &chandef, changed);
	if (ret) {
		sdata_info(sdata,
			   "AP %pM changed bandwidth to incompatible one - disconnect\n",
			   ifmgd->bssid);
		return ret;
	}

	if (new_sta_bw > sta->sta.bandwidth) {
		sta->sta.bandwidth = new_sta_bw;
		rate_control_rate_update(local, sband, sta,
					 IEEE80211_RC_BW_CHANGED);
	}

	return 0;
}

/* frame sending functions */

static void ieee80211_add_ht_ie(struct ieee80211_sub_if_data *sdata,
				struct sk_buff *skb, u8 ap_ht_param,
				struct ieee80211_supported_band *sband,
				struct ieee80211_channel *channel,
				enum ieee80211_smps_mode smps)
{
	u8 *pos;
	u32 flags = channel->flags;
	u16 cap;
	struct ieee80211_sta_ht_cap ht_cap;

	BUILD_BUG_ON(sizeof(ht_cap) != sizeof(sband->ht_cap));

	memcpy(&ht_cap, &sband->ht_cap, sizeof(ht_cap));
	ieee80211_apply_htcap_overrides(sdata, &ht_cap);

	/* determine capability flags */
	cap = ht_cap.cap;

	switch (ap_ht_param & IEEE80211_HT_PARAM_CHA_SEC_OFFSET) {
	case IEEE80211_HT_PARAM_CHA_SEC_ABOVE:
		if (flags & IEEE80211_CHAN_NO_HT40PLUS) {
			cap &= ~IEEE80211_HT_CAP_SUP_WIDTH_20_40;
			cap &= ~IEEE80211_HT_CAP_SGI_40;
		}
		break;
	case IEEE80211_HT_PARAM_CHA_SEC_BELOW:
		if (flags & IEEE80211_CHAN_NO_HT40MINUS) {
			cap &= ~IEEE80211_HT_CAP_SUP_WIDTH_20_40;
			cap &= ~IEEE80211_HT_CAP_SGI_40;
		}
		break;
	}

	/*
	 * If 40 MHz was disabled associate as though we weren't
	 * capable of 40 MHz -- some broken APs will never fall
	 * back to trying to transmit in 20 MHz.
	 */
	if (sdata->u.mgd.flags & IEEE80211_STA_DISABLE_40MHZ) {
		cap &= ~IEEE80211_HT_CAP_SUP_WIDTH_20_40;
		cap &= ~IEEE80211_HT_CAP_SGI_40;
	}

	/* set SM PS mode properly */
	cap &= ~IEEE80211_HT_CAP_SM_PS;
	switch (smps) {
	case IEEE80211_SMPS_AUTOMATIC:
	case IEEE80211_SMPS_NUM_MODES:
		WARN_ON(1);
		/* fall through */
	case IEEE80211_SMPS_OFF:
		cap |= WLAN_HT_CAP_SM_PS_DISABLED <<
			IEEE80211_HT_CAP_SM_PS_SHIFT;
		break;
	case IEEE80211_SMPS_STATIC:
		cap |= WLAN_HT_CAP_SM_PS_STATIC <<
			IEEE80211_HT_CAP_SM_PS_SHIFT;
		break;
	case IEEE80211_SMPS_DYNAMIC:
		cap |= WLAN_HT_CAP_SM_PS_DYNAMIC <<
			IEEE80211_HT_CAP_SM_PS_SHIFT;
		break;
	}

	/* reserve and fill IE */
	pos = skb_put(skb, sizeof(struct ieee80211_ht_cap) + 2);
	ieee80211_ie_build_ht_cap(pos, &ht_cap, cap);
}

/* This function determines vht capability flags for the association
 * and builds the IE.
 * Note - the function may set the owner of the MU-MIMO capability
 */
static void ieee80211_add_vht_ie(struct ieee80211_sub_if_data *sdata,
				 struct sk_buff *skb,
				 struct ieee80211_supported_band *sband,
				 struct ieee80211_vht_cap *ap_vht_cap)
{
	struct ieee80211_local *local = sdata->local;
	u8 *pos;
	u32 cap;
	struct ieee80211_sta_vht_cap vht_cap;
	u32 mask, ap_bf_sts, our_bf_sts;

	BUILD_BUG_ON(sizeof(vht_cap) != sizeof(sband->vht_cap));

	memcpy(&vht_cap, &sband->vht_cap, sizeof(vht_cap));
	ieee80211_apply_vhtcap_overrides(sdata, &vht_cap);

	/* determine capability flags */
	cap = vht_cap.cap;

	if (sdata->u.mgd.flags & IEEE80211_STA_DISABLE_80P80MHZ) {
		u32 bw = cap & IEEE80211_VHT_CAP_SUPP_CHAN_WIDTH_MASK;

		cap &= ~IEEE80211_VHT_CAP_SUPP_CHAN_WIDTH_MASK;
		if (bw == IEEE80211_VHT_CAP_SUPP_CHAN_WIDTH_160MHZ ||
		    bw == IEEE80211_VHT_CAP_SUPP_CHAN_WIDTH_160_80PLUS80MHZ)
			cap |= IEEE80211_VHT_CAP_SUPP_CHAN_WIDTH_160MHZ;
	}

	if (sdata->u.mgd.flags & IEEE80211_STA_DISABLE_160MHZ) {
		cap &= ~IEEE80211_VHT_CAP_SHORT_GI_160;
		cap &= ~IEEE80211_VHT_CAP_SUPP_CHAN_WIDTH_MASK;
	}

	/*
	 * Some APs apparently get confused if our capabilities are better
	 * than theirs, so restrict what we advertise in the assoc request.
	 */
	if (!(ap_vht_cap->vht_cap_info &
			cpu_to_le32(IEEE80211_VHT_CAP_SU_BEAMFORMER_CAPABLE)))
		cap &= ~(IEEE80211_VHT_CAP_SU_BEAMFORMEE_CAPABLE |
			 IEEE80211_VHT_CAP_MU_BEAMFORMEE_CAPABLE);
	else if (!(ap_vht_cap->vht_cap_info &
			cpu_to_le32(IEEE80211_VHT_CAP_MU_BEAMFORMER_CAPABLE)))
		cap &= ~IEEE80211_VHT_CAP_MU_BEAMFORMEE_CAPABLE;

	/*
	 * If some other vif is using the MU-MIMO capablity we cannot associate
	 * using MU-MIMO - this will lead to contradictions in the group-id
	 * mechanism.
	 * Ownership is defined since association request, in order to avoid
	 * simultaneous associations with MU-MIMO.
	 */
	if (cap & IEEE80211_VHT_CAP_MU_BEAMFORMEE_CAPABLE) {
		bool disable_mu_mimo = false;
		struct ieee80211_sub_if_data *other;

		list_for_each_entry_rcu(other, &local->interfaces, list) {
			if (other->vif.mu_mimo_owner) {
				disable_mu_mimo = true;
				break;
			}
		}
		if (disable_mu_mimo)
			cap &= ~IEEE80211_VHT_CAP_MU_BEAMFORMEE_CAPABLE;
		else
			sdata->vif.mu_mimo_owner = true;
	}

	mask = IEEE80211_VHT_CAP_BEAMFORMEE_STS_MASK;

	ap_bf_sts = le32_to_cpu(ap_vht_cap->vht_cap_info) & mask;
	our_bf_sts = cap & mask;

	if (ap_bf_sts < our_bf_sts) {
		cap &= ~mask;
		cap |= ap_bf_sts;
	}

	/* reserve and fill IE */
	pos = skb_put(skb, sizeof(struct ieee80211_vht_cap) + 2);
	ieee80211_ie_build_vht_cap(pos, &vht_cap, cap);
}

/* This function determines HE capability flags for the association
 * and builds the IE.
 */
static void ieee80211_add_he_ie(struct ieee80211_sub_if_data *sdata,
				struct sk_buff *skb,
				struct ieee80211_supported_band *sband)
{
	u8 *pos;
	const struct ieee80211_sta_he_cap *he_cap = NULL;
	struct ieee80211_chanctx_conf *chanctx_conf;
	u8 he_cap_size;
	bool reg_cap = false;

	rcu_read_lock();
	chanctx_conf = rcu_dereference(sdata->vif.chanctx_conf);
	if (!WARN_ON_ONCE(!chanctx_conf))
		reg_cap = cfg80211_chandef_usable(sdata->wdev.wiphy,
						  &chanctx_conf->def,
						  IEEE80211_CHAN_NO_HE);

	rcu_read_unlock();

	he_cap = ieee80211_get_he_sta_cap(sband);
	if (!he_cap || !reg_cap)
		return;

	/*
	 * TODO: the 1 added is because this temporarily is under the EXTENSION
	 * IE. Get rid of it when it moves.
	 */
	he_cap_size =
		2 + 1 + sizeof(he_cap->he_cap_elem) +
		ieee80211_he_mcs_nss_size(&he_cap->he_cap_elem) +
		ieee80211_he_ppe_size(he_cap->ppe_thres[0],
				      he_cap->he_cap_elem.phy_cap_info);
	pos = skb_put(skb, he_cap_size);
	ieee80211_ie_build_he_cap(pos, he_cap, pos + he_cap_size);
}

static void ieee80211_add_he_6ghz_capa(struct ieee80211_sub_if_data *sdata,
				       struct sk_buff *skb,
				       struct ieee80211_supported_band *sband)
{
#if CFG80211_VERSION > KERNEL_VERSION(5,5,0)
	const struct ieee80211_sband_iftype_data *data =
		ieee80211_get_sband_iftype_data(sband, NL80211_IFTYPE_STATION);
	u8 *pos;

	if (!data)
		return;

	pos = skb_put(skb, 2 + 1 + sizeof(data->he_6ghz_capa));
	*pos++ = WLAN_EID_EXTENSION;
	*pos++ = 1 + sizeof(data->he_6ghz_capa);
	*pos++ = WLAN_EID_EXT_HE_6GHZ_CAPA;
	put_unaligned_le16(le16_to_cpu(data->he_6ghz_capa), pos);
#endif
}

static void ieee80211_send_assoc(struct ieee80211_sub_if_data *sdata)
{
	struct ieee80211_local *local = sdata->local;
	struct ieee80211_if_managed *ifmgd = &sdata->u.mgd;
	struct ieee80211_mgd_assoc_data *assoc_data = ifmgd->assoc_data;
	struct sk_buff *skb;
	struct ieee80211_mgmt *mgmt;
	u8 *pos, qos_info, *ie_start;
	size_t offset = 0, noffset;
	int i, count, rates_len, supp_rates_len, shift;
	u16 capab;
	struct ieee80211_supported_band *sband;
	struct ieee80211_chanctx_conf *chanctx_conf;
	struct ieee80211_channel *chan;
	u32 rates = 0;

	sdata_assert_lock(sdata);

	rcu_read_lock();
	chanctx_conf = rcu_dereference(sdata->vif.chanctx_conf);
	if (WARN_ON(!chanctx_conf)) {
		rcu_read_unlock();
		return;
	}
	chan = chanctx_conf->def.chan;
	rcu_read_unlock();
	sband = local->hw.wiphy->bands[chan->band];
	shift = ieee80211_vif_get_shift(&sdata->vif);

	if (assoc_data->supp_rates_len) {
		/*
		 * Get all rates supported by the device and the AP as
		 * some APs don't like getting a superset of their rates
		 * in the association request (e.g. D-Link DAP 1353 in
		 * b-only mode)...
		 */
		rates_len = ieee80211_parse_bitrates(&chanctx_conf->def, sband,
						     assoc_data->supp_rates,
						     assoc_data->supp_rates_len,
						     &rates);
	} else {
		/*
		 * In case AP not provide any supported rates information
		 * before association, we send information element(s) with
		 * all rates that we support.
		 */
		rates_len = 0;
		for (i = 0; i < sband->n_bitrates; i++) {
			rates |= BIT(i);
			rates_len++;
		}
	}

	skb = alloc_skb(local->hw.extra_tx_headroom +
			sizeof(*mgmt) + /* bit too much but doesn't matter */
			2 + assoc_data->ssid_len + /* SSID */
			4 + rates_len + /* (extended) rates */
			4 + /* power capability */
			2 + 2 * sband->n_channels + /* supported channels */
			2 + sizeof(struct ieee80211_ht_cap) + /* HT */
			2 + sizeof(struct ieee80211_vht_cap) + /* VHT */
			2 + 1 + sizeof(struct ieee80211_he_cap_elem) + /* HE */
				sizeof(struct ieee80211_he_mcs_nss_supp) +
				IEEE80211_HE_PPE_THRES_MAX_LEN +
			assoc_data->ie_len + /* extra IEs */
			(assoc_data->fils_kek_len ? 16 /* AES-SIV */ : 0) +
			9, /* WMM */
			GFP_KERNEL);
	if (!skb)
		return;

	skb_reserve(skb, local->hw.extra_tx_headroom);

	capab = WLAN_CAPABILITY_ESS;

	if (sband->band == NL80211_BAND_2GHZ) {
		capab |= WLAN_CAPABILITY_SHORT_SLOT_TIME;
		capab |= WLAN_CAPABILITY_SHORT_PREAMBLE;
	}

	if (assoc_data->capability & WLAN_CAPABILITY_PRIVACY)
		capab |= WLAN_CAPABILITY_PRIVACY;

	if ((assoc_data->capability & WLAN_CAPABILITY_SPECTRUM_MGMT) &&
	    ieee80211_hw_check(&local->hw, SPECTRUM_MGMT))
		capab |= WLAN_CAPABILITY_SPECTRUM_MGMT;

	if (ifmgd->flags & IEEE80211_STA_ENABLE_RRM)
		capab |= WLAN_CAPABILITY_RADIO_MEASURE;

	mgmt = skb_put_zero(skb, 24);
	memcpy(mgmt->da, assoc_data->bss->bssid, ETH_ALEN);
	memcpy(mgmt->sa, sdata->vif.addr, ETH_ALEN);
	memcpy(mgmt->bssid, assoc_data->bss->bssid, ETH_ALEN);

	if (!is_zero_ether_addr(assoc_data->prev_bssid)) {
		skb_put(skb, 10);
		mgmt->frame_control = cpu_to_le16(IEEE80211_FTYPE_MGMT |
						  IEEE80211_STYPE_REASSOC_REQ);
		mgmt->u.reassoc_req.capab_info = cpu_to_le16(capab);
		mgmt->u.reassoc_req.listen_interval =
				cpu_to_le16(local->hw.conf.listen_interval);
		memcpy(mgmt->u.reassoc_req.current_ap, assoc_data->prev_bssid,
		       ETH_ALEN);
	} else {
		skb_put(skb, 4);
		mgmt->frame_control = cpu_to_le16(IEEE80211_FTYPE_MGMT |
						  IEEE80211_STYPE_ASSOC_REQ);
		mgmt->u.assoc_req.capab_info = cpu_to_le16(capab);
		mgmt->u.assoc_req.listen_interval =
				cpu_to_le16(local->hw.conf.listen_interval);
	}

	/* SSID */
	pos = skb_put(skb, 2 + assoc_data->ssid_len);
	ie_start = pos;
	*pos++ = WLAN_EID_SSID;
	*pos++ = assoc_data->ssid_len;
	memcpy(pos, assoc_data->ssid, assoc_data->ssid_len);

	/* add all rates which were marked to be used above */
	supp_rates_len = rates_len;
	if (supp_rates_len > 8)
		supp_rates_len = 8;

	pos = skb_put(skb, supp_rates_len + 2);
	*pos++ = WLAN_EID_SUPP_RATES;
	*pos++ = supp_rates_len;

	count = 0;
	for (i = 0; i < sband->n_bitrates; i++) {
		if (BIT(i) & rates) {
			int rate = DIV_ROUND_UP(sband->bitrates[i].bitrate,
						5 * (1 << shift));
			*pos++ = (u8) rate;
			if (++count == 8)
				break;
		}
	}

	if (rates_len > count) {
		pos = skb_put(skb, rates_len - count + 2);
		*pos++ = WLAN_EID_EXT_SUPP_RATES;
		*pos++ = rates_len - count;

		for (i++; i < sband->n_bitrates; i++) {
			if (BIT(i) & rates) {
				int rate;
				rate = DIV_ROUND_UP(sband->bitrates[i].bitrate,
						    5 * (1 << shift));
				*pos++ = (u8) rate;
			}
		}
	}

	if (capab & WLAN_CAPABILITY_SPECTRUM_MGMT ||
	    capab & WLAN_CAPABILITY_RADIO_MEASURE) {
		pos = skb_put(skb, 4);
		*pos++ = WLAN_EID_PWR_CAPABILITY;
		*pos++ = 2;
		*pos++ = 0; /* min tx power */
		 /* max tx power */
		*pos++ = ieee80211_chandef_max_power(&chanctx_conf->def);
	}

	if (capab & WLAN_CAPABILITY_SPECTRUM_MGMT) {
		/* TODO: get this in reg domain format */
		pos = skb_put(skb, 2 * sband->n_channels + 2);
		*pos++ = WLAN_EID_SUPPORTED_CHANNELS;
		*pos++ = 2 * sband->n_channels;
		for (i = 0; i < sband->n_channels; i++) {
			*pos++ = ieee80211_frequency_to_channel(
					sband->channels[i].center_freq);
			*pos++ = 1; /* one channel in the subband*/
		}
	}

	/* Set MBSSID support for HE AP if needed */
	if (ieee80211_hw_check(&local->hw, SUPPORTS_ONLY_HE_MULTI_BSSID) &&
	    !(ifmgd->flags & IEEE80211_STA_DISABLE_HE) && assoc_data->ie_len) {
		struct element *elem;

		/* we know it's writable, cast away the const */
		elem = (void *)cfg80211_find_elem(WLAN_EID_EXT_CAPABILITY,
						  assoc_data->ie,
						  assoc_data->ie_len);

		/* We can probably assume both always true */
		if (elem && elem->datalen >= 3)
			elem->data[2] |= WLAN_EXT_CAPA3_MULTI_BSSID_SUPPORT;
	}

	/* if present, add any custom IEs that go before HT */
	if (assoc_data->ie_len) {
		static const u8 before_ht[] = {
			WLAN_EID_SSID,
			WLAN_EID_SUPP_RATES,
			WLAN_EID_EXT_SUPP_RATES,
			WLAN_EID_PWR_CAPABILITY,
			WLAN_EID_SUPPORTED_CHANNELS,
			WLAN_EID_RSN,
			WLAN_EID_QOS_CAPA,
			WLAN_EID_RRM_ENABLED_CAPABILITIES,
			WLAN_EID_MOBILITY_DOMAIN,
			WLAN_EID_FAST_BSS_TRANSITION,	/* reassoc only */
			WLAN_EID_RIC_DATA,		/* reassoc only */
			WLAN_EID_SUPPORTED_REGULATORY_CLASSES,
		};
		static const u8 after_ric[] = {
			WLAN_EID_SUPPORTED_REGULATORY_CLASSES,
			WLAN_EID_HT_CAPABILITY,
			WLAN_EID_BSS_COEX_2040,
			/* luckily this is almost always there */
			WLAN_EID_EXT_CAPABILITY,
			WLAN_EID_QOS_TRAFFIC_CAPA,
			WLAN_EID_TIM_BCAST_REQ,
			WLAN_EID_INTERWORKING,
			/* 60 GHz (Multi-band, DMG, MMS) can't happen */
			WLAN_EID_VHT_CAPABILITY,
			WLAN_EID_OPMODE_NOTIF,
		};

		noffset = ieee80211_ie_split_ric(assoc_data->ie,
						 assoc_data->ie_len,
						 before_ht,
						 ARRAY_SIZE(before_ht),
						 after_ric,
						 ARRAY_SIZE(after_ric),
						 offset);
		skb_put_data(skb, assoc_data->ie + offset, noffset - offset);
		offset = noffset;
	}

	if (WARN_ON_ONCE((ifmgd->flags & IEEE80211_STA_DISABLE_HT) &&
			 !(ifmgd->flags & IEEE80211_STA_DISABLE_VHT)))
		ifmgd->flags |= IEEE80211_STA_DISABLE_VHT;

	if (!nl80211_is_6ghz(sband->band) &&
	    !(ifmgd->flags & IEEE80211_STA_DISABLE_HT))
		ieee80211_add_ht_ie(sdata, skb, assoc_data->ap_ht_param,
				    sband, chan, sdata->smps_mode);

	/* if present, add any custom IEs that go before VHT */
	if (assoc_data->ie_len) {
		static const u8 before_vht[] = {
			/*
			 * no need to list the ones split off before HT
			 * or generated here
			 */
			WLAN_EID_BSS_COEX_2040,
			WLAN_EID_EXT_CAPABILITY,
			WLAN_EID_QOS_TRAFFIC_CAPA,
			WLAN_EID_TIM_BCAST_REQ,
			WLAN_EID_INTERWORKING,
			/* 60 GHz (Multi-band, DMG, MMS) can't happen */
		};

		/* RIC already taken above, so no need to handle here anymore */
		noffset = ieee80211_ie_split(assoc_data->ie, assoc_data->ie_len,
					     before_vht, ARRAY_SIZE(before_vht),
					     offset);
		skb_put_data(skb, assoc_data->ie + offset, noffset - offset);
		offset = noffset;
	}

	/* if present, add any custom IEs that go before HE */
	if (assoc_data->ie_len) {
		static const u8 before_he[] = {
			/*
			 * no need to list the ones split off before VHT
			 * or generated here
			 */
			WLAN_EID_OPMODE_NOTIF,
			WLAN_EID_EXTENSION, WLAN_EID_EXT_FUTURE_CHAN_GUIDANCE,
			/* 11ai elements */
			WLAN_EID_EXTENSION, WLAN_EID_EXT_FILS_SESSION,
			WLAN_EID_EXTENSION, WLAN_EID_EXT_FILS_PUBLIC_KEY,
			WLAN_EID_EXTENSION, WLAN_EID_EXT_FILS_KEY_CONFIRM,
			WLAN_EID_EXTENSION, WLAN_EID_EXT_FILS_HLP_CONTAINER,
			WLAN_EID_EXTENSION, WLAN_EID_EXT_FILS_IP_ADDR_ASSIGN,
			/* TODO: add 11ah/11aj/11ak elements */
		};

		/* RIC already taken above, so no need to handle here anymore */
		noffset = ieee80211_ie_split(assoc_data->ie, assoc_data->ie_len,
					     before_he, ARRAY_SIZE(before_he),
					     offset);
		pos = skb_put(skb, noffset - offset);
		memcpy(pos, assoc_data->ie + offset, noffset - offset);
		offset = noffset;
	}

	if (!nl80211_is_6ghz(sband->band) &&
	    !(ifmgd->flags & IEEE80211_STA_DISABLE_VHT))
		ieee80211_add_vht_ie(sdata, skb, sband,
				     &assoc_data->ap_vht_cap);

	/*
	 * If AP doesn't support HT, mark HE as disabled.
	 * If on the 5GHz band, make sure it supports VHT.
	 */
	if (ifmgd->flags & IEEE80211_STA_DISABLE_HT ||
	    (sband->band == NL80211_BAND_5GHZ &&
	     ifmgd->flags & IEEE80211_STA_DISABLE_VHT))
		ifmgd->flags |= IEEE80211_STA_DISABLE_HE;

	if (!(ifmgd->flags & IEEE80211_STA_DISABLE_HE))
		ieee80211_add_he_ie(sdata, skb, sband);

	if (nl80211_is_6ghz(sband->band))
		ieee80211_add_he_6ghz_capa(sdata, skb, sband);

	/* if present, add any custom non-vendor IEs that go after HE */
	if (assoc_data->ie_len) {
		noffset = ieee80211_ie_split_vendor(assoc_data->ie,
						    assoc_data->ie_len,
						    offset);
		skb_put_data(skb, assoc_data->ie + offset, noffset - offset);
		offset = noffset;
	}

	if (assoc_data->wmm) {
		if (assoc_data->uapsd) {
			qos_info = ifmgd->uapsd_queues;
			qos_info |= (ifmgd->uapsd_max_sp_len <<
				     IEEE80211_WMM_IE_STA_QOSINFO_SP_SHIFT);
		} else {
			qos_info = 0;
		}

		pos = ieee80211_add_wmm_info_ie(skb_put(skb, 9), qos_info);
	}

	/* add any remaining custom (i.e. vendor specific here) IEs */
	if (assoc_data->ie_len) {
		noffset = assoc_data->ie_len;
		skb_put_data(skb, assoc_data->ie + offset, noffset - offset);
	}

	if (assoc_data->fils_kek_len &&
	    fils_encrypt_assoc_req(skb, assoc_data) < 0) {
		dev_kfree_skb(skb);
		return;
	}

	pos = skb_tail_pointer(skb);
	kfree(ifmgd->assoc_req_ies);
	ifmgd->assoc_req_ies = kmemdup(ie_start, pos - ie_start, GFP_ATOMIC);
	ifmgd->assoc_req_ies_len = pos - ie_start;

	drv_mgd_prepare_tx(local, sdata, 0);

	IEEE80211_SKB_CB(skb)->flags |= IEEE80211_TX_INTFL_DONT_ENCRYPT;
	if (ieee80211_hw_check(&local->hw, REPORTS_TX_ACK_STATUS))
		IEEE80211_SKB_CB(skb)->flags |= IEEE80211_TX_CTL_REQ_TX_STATUS |
						IEEE80211_TX_INTFL_MLME_CONN_TX;
	ieee80211_tx_skb(sdata, skb);
}

void ieee80211_send_pspoll(struct ieee80211_local *local,
			   struct ieee80211_sub_if_data *sdata)
{
	struct ieee80211_pspoll *pspoll;
	struct sk_buff *skb;

	skb = ieee80211_pspoll_get(&local->hw, &sdata->vif);
	if (!skb)
		return;

	pspoll = (struct ieee80211_pspoll *) skb->data;
	pspoll->frame_control |= cpu_to_le16(IEEE80211_FCTL_PM);

	IEEE80211_SKB_CB(skb)->flags |= IEEE80211_TX_INTFL_DONT_ENCRYPT;
	ieee80211_tx_skb(sdata, skb);
}

void ieee80211_send_nullfunc(struct ieee80211_local *local,
			     struct ieee80211_sub_if_data *sdata,
			     bool powersave)
{
	struct sk_buff *skb;
	struct ieee80211_hdr_3addr *nullfunc;
	struct ieee80211_if_managed *ifmgd = &sdata->u.mgd;

	/* Don't send NDPs when STA is connected HE */
	if (sdata->vif.type == NL80211_IFTYPE_STATION &&
	    !(ifmgd->flags & IEEE80211_STA_DISABLE_HE))
		return;

	skb = ieee80211_nullfunc_get(&local->hw, &sdata->vif,
		!ieee80211_hw_check(&local->hw, DOESNT_SUPPORT_QOS_NDP));
	if (!skb)
		return;

	nullfunc = (struct ieee80211_hdr_3addr *) skb->data;
	if (powersave)
		nullfunc->frame_control |= cpu_to_le16(IEEE80211_FCTL_PM);

	IEEE80211_SKB_CB(skb)->flags |= IEEE80211_TX_INTFL_DONT_ENCRYPT |
					IEEE80211_TX_INTFL_OFFCHAN_TX_OK;

	if (ieee80211_hw_check(&local->hw, REPORTS_TX_ACK_STATUS))
		IEEE80211_SKB_CB(skb)->flags |= IEEE80211_TX_CTL_REQ_TX_STATUS;

	if (ifmgd->flags & IEEE80211_STA_CONNECTION_POLL)
		IEEE80211_SKB_CB(skb)->flags |= IEEE80211_TX_CTL_USE_MINRATE;

	ieee80211_tx_skb(sdata, skb);
}

static void ieee80211_send_4addr_nullfunc(struct ieee80211_local *local,
					  struct ieee80211_sub_if_data *sdata)
{
	struct sk_buff *skb;
	struct ieee80211_hdr *nullfunc;
	__le16 fc;

	if (WARN_ON(sdata->vif.type != NL80211_IFTYPE_STATION))
		return;

	/* Don't send NDPs when connected HE */
	if (!(sdata->u.mgd.flags & IEEE80211_STA_DISABLE_HE))
		return;

	skb = dev_alloc_skb(local->hw.extra_tx_headroom + 30);
	if (!skb)
		return;

	skb_reserve(skb, local->hw.extra_tx_headroom);

	nullfunc = skb_put_zero(skb, 30);
	fc = cpu_to_le16(IEEE80211_FTYPE_DATA | IEEE80211_STYPE_NULLFUNC |
			 IEEE80211_FCTL_FROMDS | IEEE80211_FCTL_TODS);
	nullfunc->frame_control = fc;
	memcpy(nullfunc->addr1, sdata->u.mgd.bssid, ETH_ALEN);
	memcpy(nullfunc->addr2, sdata->vif.addr, ETH_ALEN);
	memcpy(nullfunc->addr3, sdata->u.mgd.bssid, ETH_ALEN);
	memcpy(nullfunc->addr4, sdata->vif.addr, ETH_ALEN);

	IEEE80211_SKB_CB(skb)->flags |= IEEE80211_TX_INTFL_DONT_ENCRYPT;
	ieee80211_tx_skb(sdata, skb);
}

/* spectrum management related things */
static void ieee80211_chswitch_work(struct work_struct *work)
{
	struct ieee80211_sub_if_data *sdata =
		container_of(work, struct ieee80211_sub_if_data, u.mgd.chswitch_work);
	struct ieee80211_local *local = sdata->local;
	struct ieee80211_if_managed *ifmgd = &sdata->u.mgd;
	int ret;

	if (!ieee80211_sdata_running(sdata))
		return;

	sdata_lock(sdata);
	mutex_lock(&local->mtx);
	mutex_lock(&local->chanctx_mtx);

	if (!ifmgd->associated)
		goto out;

	if (!sdata->vif.csa_active)
		goto out;

	/*
	 * using reservation isn't immediate as it may be deferred until later
	 * with multi-vif. once reservation is complete it will re-schedule the
	 * work with no reserved_chanctx so verify chandef to check if it
	 * completed successfully
	 */

	if (sdata->reserved_chanctx) {
		struct ieee80211_supported_band *sband = NULL;
		struct sta_info *mgd_sta = NULL;
		enum ieee80211_sta_rx_bandwidth bw = IEEE80211_STA_RX_BW_20;

		/*
		 * with multi-vif csa driver may call ieee80211_csa_finish()
		 * many times while waiting for other interfaces to use their
		 * reservations
		 */
		if (sdata->reserved_ready)
			goto out;

		if (sdata->vif.bss_conf.chandef.width !=
		    sdata->csa_chandef.width) {
			/*
			 * For managed interface, we need to also update the AP
			 * station bandwidth and align the rate scale algorithm
			 * on the bandwidth change. Here we only consider the
			 * bandwidth of the new channel definition (as channel
			 * switch flow does not have the full HT/VHT/HE
			 * information), assuming that if additional changes are
			 * required they would be done as part of the processing
			 * of the next beacon from the AP.
			 */
			switch (sdata->csa_chandef.width) {
			case NL80211_CHAN_WIDTH_20_NOHT:
			case NL80211_CHAN_WIDTH_20:
			default:
				bw = IEEE80211_STA_RX_BW_20;
				break;
			case NL80211_CHAN_WIDTH_40:
				bw = IEEE80211_STA_RX_BW_40;
				break;
			case NL80211_CHAN_WIDTH_80:
				bw = IEEE80211_STA_RX_BW_80;
				break;
			case NL80211_CHAN_WIDTH_80P80:
			case NL80211_CHAN_WIDTH_160:
				bw = IEEE80211_STA_RX_BW_160;
				break;
			}

			mgd_sta = sta_info_get(sdata, ifmgd->bssid);
			sband =
				local->hw.wiphy->bands[sdata->csa_chandef.chan->band];
		}

		if (sdata->vif.bss_conf.chandef.width >
		    sdata->csa_chandef.width) {
			mgd_sta->sta.bandwidth = bw;
			rate_control_rate_update(local, sband, mgd_sta,
						 IEEE80211_RC_BW_CHANGED);
		}

		ret = ieee80211_vif_use_reserved_context(sdata);
		if (ret) {
			sdata_info(sdata,
				   "failed to use reserved channel context, disconnecting (err=%d)\n",
				   ret);
			ieee80211_queue_work(&sdata->local->hw,
					     &ifmgd->csa_connection_drop_work);
			goto out;
		}

		if (sdata->vif.bss_conf.chandef.width <
		    sdata->csa_chandef.width) {
			mgd_sta->sta.bandwidth = bw;
			rate_control_rate_update(local, sband, mgd_sta,
						 IEEE80211_RC_BW_CHANGED);
		}

		goto out;
	}

	if (!cfg80211_chandef_identical(&sdata->vif.bss_conf.chandef,
					&sdata->csa_chandef)) {
		sdata_info(sdata,
			   "failed to finalize channel switch, disconnecting\n");
		ieee80211_queue_work(&sdata->local->hw,
				     &ifmgd->csa_connection_drop_work);
		goto out;
	}

	ifmgd->csa_waiting_bcn = true;

	ieee80211_sta_reset_beacon_monitor(sdata);
	ieee80211_sta_reset_conn_monitor(sdata);

out:
	mutex_unlock(&local->chanctx_mtx);
	mutex_unlock(&local->mtx);
	sdata_unlock(sdata);
}

static void ieee80211_chswitch_post_beacon(struct ieee80211_sub_if_data *sdata)
{
	struct ieee80211_local *local = sdata->local;
	struct ieee80211_if_managed *ifmgd = &sdata->u.mgd;
	int ret;

	sdata_assert_lock(sdata);

	WARN_ON(!sdata->vif.csa_active);

	if (sdata->csa_block_tx) {
		ieee80211_wake_vif_queues(local, sdata,
					  IEEE80211_QUEUE_STOP_REASON_CSA);
		sdata->csa_block_tx = false;
	}

	sdata->vif.csa_active = false;
	ifmgd->csa_waiting_bcn = false;

	ret = drv_post_channel_switch(sdata);
	if (ret) {
		sdata_info(sdata,
			   "driver post channel switch failed, disconnecting\n");
		ieee80211_queue_work(&local->hw,
				     &ifmgd->csa_connection_drop_work);
		return;
	}

	cfg80211_ch_switch_notify(sdata->dev, &sdata->reserved_chandef);
}

void ieee80211_chswitch_done(struct ieee80211_vif *vif, bool success)
{
	struct ieee80211_sub_if_data *sdata = vif_to_sdata(vif);
	struct ieee80211_if_managed *ifmgd = &sdata->u.mgd;

	trace_api_chswitch_done(sdata, success);
	if (!success) {
		sdata_info(sdata,
			   "driver channel switch failed, disconnecting\n");
		ieee80211_queue_work(&sdata->local->hw,
				     &ifmgd->csa_connection_drop_work);
	} else {
		ieee80211_queue_work(&sdata->local->hw, &ifmgd->chswitch_work);
	}
}
EXPORT_SYMBOL(ieee80211_chswitch_done);

static void ieee80211_chswitch_timer(struct timer_list *t)
{
	struct ieee80211_sub_if_data *sdata =
		from_timer(sdata, t, u.mgd.chswitch_timer);

	ieee80211_queue_work(&sdata->local->hw, &sdata->u.mgd.chswitch_work);
}

static void
ieee80211_sta_abort_chanswitch(struct ieee80211_sub_if_data *sdata)
{
	struct ieee80211_local *local = sdata->local;

	if (!local->ops->abort_channel_switch)
		return;

	mutex_lock(&local->mtx);

	mutex_lock(&local->chanctx_mtx);
	ieee80211_vif_unreserve_chanctx(sdata);
	mutex_unlock(&local->chanctx_mtx);

	if (sdata->csa_block_tx)
		ieee80211_wake_vif_queues(local, sdata,
					  IEEE80211_QUEUE_STOP_REASON_CSA);

	sdata->csa_block_tx = false;
	sdata->vif.csa_active = false;

	mutex_unlock(&local->mtx);

	drv_abort_channel_switch(sdata);
}

static void
ieee80211_sta_process_chanswitch(struct ieee80211_sub_if_data *sdata,
				 u64 timestamp, u32 device_timestamp,
				 struct ieee802_11_elems *elems,
				 bool beacon)
{
	struct ieee80211_local *local = sdata->local;
	struct ieee80211_if_managed *ifmgd = &sdata->u.mgd;
	struct cfg80211_bss *cbss = ifmgd->associated;
	struct ieee80211_chanctx_conf *conf;
	struct ieee80211_chanctx *chanctx;
	enum nl80211_band current_band;
	struct ieee80211_csa_ie csa_ie;
	struct ieee80211_channel_switch ch_switch;
	int res;

	sdata_assert_lock(sdata);

	if (!cbss)
		return;

	if (local->scanning)
		return;

	current_band = cbss->channel->band;
	res = ieee80211_parse_ch_switch_ie(sdata, elems, current_band,
					   ifmgd->flags,
					   ifmgd->associated->bssid, &csa_ie);

	if (!res) {
		ch_switch.timestamp = timestamp;
		ch_switch.device_timestamp = device_timestamp;
		ch_switch.block_tx = csa_ie.mode;
		ch_switch.chandef = csa_ie.chandef;
		ch_switch.count = csa_ie.count;
		ch_switch.delay = csa_ie.max_switch_time;
	}

	if (res < 0) {
		ieee80211_queue_work(&local->hw,
				     &ifmgd->csa_connection_drop_work);
		return;
	}

	if (beacon && sdata->vif.csa_active && !ifmgd->csa_waiting_bcn) {
		if (res)
			ieee80211_sta_abort_chanswitch(sdata);
		else
			drv_channel_switch_rx_beacon(sdata, &ch_switch);
		return;
	} else if (sdata->vif.csa_active || res) {
		/* disregard subsequent announcements if already processing */
		return;
	}

	if (!cfg80211_chandef_usable(local->hw.wiphy, &csa_ie.chandef,
				     IEEE80211_CHAN_DISABLED)) {
		sdata_info(sdata,
			   "AP %pM switches to unsupported channel (%d MHz, width:%d, CF1/2: %d/%d MHz), disconnecting\n",
			   ifmgd->associated->bssid,
			   csa_ie.chandef.chan->center_freq,
			   csa_ie.chandef.width, csa_ie.chandef.center_freq1,
			   csa_ie.chandef.center_freq2);
		ieee80211_queue_work(&local->hw,
				     &ifmgd->csa_connection_drop_work);
		return;
	}

	if (cfg80211_chandef_identical(&csa_ie.chandef,
				       &sdata->vif.bss_conf.chandef) &&
	    (!csa_ie.mode || !beacon)) {
		if (ifmgd->csa_ignored_same_chan)
			return;
		sdata_info(sdata,
			   "AP %pM tries to chanswitch to same channel, ignore\n",
			   ifmgd->associated->bssid);
		ifmgd->csa_ignored_same_chan = true;
		return;
	}

	/*
	 * Drop all TDLS peers - either we disconnect or move to a different
	 * channel from this point on. There's no telling what our peer will do.
	 * The TDLS WIDER_BW scenario is also problematic, as peers might now
	 * have an incompatible wider chandef.
	 */
	ieee80211_teardown_tdls_peers(sdata);

	mutex_lock(&local->mtx);
	mutex_lock(&local->chanctx_mtx);
	conf = rcu_dereference_protected(sdata->vif.chanctx_conf,
					 lockdep_is_held(&local->chanctx_mtx));
	if (!conf) {
		sdata_info(sdata,
			   "no channel context assigned to vif?, disconnecting\n");
		goto drop_connection;
	}

	chanctx = container_of(conf, struct ieee80211_chanctx, conf);

	if (local->use_chanctx &&
	    !ieee80211_hw_check(&local->hw, CHANCTX_STA_CSA)) {
		sdata_info(sdata,
			   "driver doesn't support chan-switch with channel contexts\n");
		goto drop_connection;
	}

	if (drv_pre_channel_switch(sdata, &ch_switch)) {
		sdata_info(sdata,
			   "preparing for channel switch failed, disconnecting\n");
		goto drop_connection;
	}

	res = ieee80211_vif_reserve_chanctx(sdata, &csa_ie.chandef,
					    chanctx->mode, false);
	if (res) {
		sdata_info(sdata,
			   "failed to reserve channel context for channel switch, disconnecting (err=%d)\n",
			   res);
		goto drop_connection;
	}
	mutex_unlock(&local->chanctx_mtx);

	sdata->vif.csa_active = true;
	sdata->csa_chandef = csa_ie.chandef;
	sdata->csa_block_tx = csa_ie.mode;
	ifmgd->csa_ignored_same_chan = false;

	if (sdata->csa_block_tx)
		ieee80211_stop_vif_queues(local, sdata,
					  IEEE80211_QUEUE_STOP_REASON_CSA);
	mutex_unlock(&local->mtx);

	cfg80211_ch_switch_started_notify(sdata->dev, &csa_ie.chandef,
					  csa_ie.count);

	if (local->ops->channel_switch) {
		/* use driver's channel switch callback */
		drv_channel_switch(local, sdata, &ch_switch);
		return;
	}

	/* channel switch handled in software */
	if (csa_ie.count <= 1)
		ieee80211_queue_work(&local->hw, &ifmgd->chswitch_work);
	else
		mod_timer(&ifmgd->chswitch_timer,
			  TU_TO_EXP_TIME((csa_ie.count - 1) *
					 cbss->beacon_interval));
	return;
 drop_connection:
	/*
	 * This is just so that the disconnect flow will know that
	 * we were trying to switch channel and failed. In case the
	 * mode is 1 (we are not allowed to Tx), we will know not to
	 * send a deauthentication frame. Those two fields will be
	 * reset when the disconnection worker runs.
	 */
	sdata->vif.csa_active = true;
	sdata->csa_block_tx = csa_ie.mode;

	ieee80211_queue_work(&local->hw, &ifmgd->csa_connection_drop_work);
	mutex_unlock(&local->chanctx_mtx);
	mutex_unlock(&local->mtx);
}

static bool
ieee80211_find_80211h_pwr_constr(struct ieee80211_sub_if_data *sdata,
				 struct ieee80211_channel *channel,
				 const u8 *country_ie, u8 country_ie_len,
				 const u8 *pwr_constr_elem,
				 int *chan_pwr, int *pwr_reduction)
{
	struct ieee80211_country_ie_triplet *triplet;
	int chan = ieee80211_frequency_to_channel(channel->center_freq);
	int i, chan_increment;
	bool have_chan_pwr = false;

	/* Invalid IE */
	if (country_ie_len % 2 || country_ie_len < IEEE80211_COUNTRY_IE_MIN_LEN)
		return false;

	triplet = (void *)(country_ie + 3);
	country_ie_len -= 3;

	switch (channel->band) {
	default:
		WARN_ON_ONCE(1);
		/* fall through */
	case NL80211_BAND_2GHZ:
	case NL80211_BAND_60GHZ:
		chan_increment = 1;
		break;
	case NL80211_BAND_5GHZ:
		chan_increment = 4;
		break;
	}

	/* find channel */
	while (country_ie_len >= 3) {
		u8 first_channel = triplet->chans.first_channel;

		if (first_channel >= IEEE80211_COUNTRY_EXTENSION_ID)
			goto next;

		for (i = 0; i < triplet->chans.num_channels; i++) {
			if (first_channel + i * chan_increment == chan) {
				have_chan_pwr = true;
				*chan_pwr = triplet->chans.max_power;
				break;
			}
		}
		if (have_chan_pwr)
			break;

 next:
		triplet++;
		country_ie_len -= 3;
	}

	if (have_chan_pwr && pwr_constr_elem)
		*pwr_reduction = *pwr_constr_elem;
	else
		*pwr_reduction = 0;

	return have_chan_pwr;
}

static u32 ieee80211_handle_pwr_constr(struct ieee80211_sub_if_data *sdata,
				       struct ieee80211_channel *channel,
				       struct ieee80211_mgmt *mgmt,
				       const u8 *country_ie, u8 country_ie_len,
				       const u8 *pwr_constr_ie,
				       const u8 *cisco_dtpc_ie)
{
	bool has_80211h_pwr = false, has_cisco_pwr = false;
	int chan_pwr = 0, pwr_reduction_80211h = 0;
	int pwr_level_cisco, pwr_level_80211h;
	int new_ap_level;
	__le16 capab = mgmt->u.probe_resp.capab_info;

	if (country_ie &&
	    (capab & cpu_to_le16(WLAN_CAPABILITY_SPECTRUM_MGMT) ||
	     capab & cpu_to_le16(WLAN_CAPABILITY_RADIO_MEASURE))) {
		has_80211h_pwr = ieee80211_find_80211h_pwr_constr(
			sdata, channel, country_ie, country_ie_len,
			pwr_constr_ie, &chan_pwr, &pwr_reduction_80211h);
		pwr_level_80211h =
			max_t(int, 0, chan_pwr - pwr_reduction_80211h);
	}

	pwr_level_cisco = 0;
	if (!has_80211h_pwr && !has_cisco_pwr)
		return 0;

	/* If we have both 802.11h and Cisco DTPC, apply both limits
	 * by picking the smallest of the two power levels advertised.
	 */
	if (has_80211h_pwr &&
	    (!has_cisco_pwr || pwr_level_80211h <= pwr_level_cisco)) {
		new_ap_level = pwr_level_80211h;

		if (sdata->ap_power_level == new_ap_level)
			return 0;

		sdata_dbg(sdata,
			  "Limiting TX power to %d (%d - %d) dBm as advertised by %pM\n",
			  pwr_level_80211h, chan_pwr, pwr_reduction_80211h,
			  sdata->u.mgd.bssid);
	} else {  /* has_cisco_pwr is always true here. */
		new_ap_level = pwr_level_cisco;

		if (sdata->ap_power_level == new_ap_level)
			return 0;

		sdata_dbg(sdata,
			  "Limiting TX power to %d dBm as advertised by %pM\n",
			  pwr_level_cisco, sdata->u.mgd.bssid);
	}

	sdata->ap_power_level = new_ap_level;
	if (__ieee80211_recalc_txpower(sdata))
		return BSS_CHANGED_TXPOWER;
	return 0;
}

/* powersave */
static void ieee80211_enable_ps(struct ieee80211_local *local,
				struct ieee80211_sub_if_data *sdata)
{
	struct ieee80211_conf *conf = &local->hw.conf;

	/*
	 * If we are scanning right now then the parameters will
	 * take effect when scan finishes.
	 */
	if (local->scanning)
		return;

	if (conf->dynamic_ps_timeout > 0 &&
	    !ieee80211_hw_check(&local->hw, SUPPORTS_DYNAMIC_PS)) {
		mod_timer(&local->dynamic_ps_timer, jiffies +
			  msecs_to_jiffies(conf->dynamic_ps_timeout));
	} else {
		if (ieee80211_hw_check(&local->hw, PS_NULLFUNC_STACK))
			ieee80211_send_nullfunc(local, sdata, true);

		if (ieee80211_hw_check(&local->hw, PS_NULLFUNC_STACK) &&
		    ieee80211_hw_check(&local->hw, REPORTS_TX_ACK_STATUS))
			return;

		conf->flags |= IEEE80211_CONF_PS;
		ieee80211_hw_config(local, IEEE80211_CONF_CHANGE_PS);
	}
}

static void ieee80211_change_ps(struct ieee80211_local *local)
{
	struct ieee80211_conf *conf = &local->hw.conf;

	if (local->ps_sdata) {
		ieee80211_enable_ps(local, local->ps_sdata);
	} else if (conf->flags & IEEE80211_CONF_PS) {
		conf->flags &= ~IEEE80211_CONF_PS;
		ieee80211_hw_config(local, IEEE80211_CONF_CHANGE_PS);
		del_timer_sync(&local->dynamic_ps_timer);
		cancel_work_sync(&local->dynamic_ps_enable_work);
	}
}

static bool ieee80211_powersave_allowed(struct ieee80211_sub_if_data *sdata)
{
	struct ieee80211_if_managed *mgd = &sdata->u.mgd;
	struct sta_info *sta = NULL;
	bool authorized = false;

	if (!mgd->powersave)
		return false;

	if (mgd->broken_ap)
		return false;

	if (!mgd->associated)
		return false;

	if (mgd->flags & IEEE80211_STA_CONNECTION_POLL)
		return false;

	if (!mgd->have_beacon)
		return false;

	rcu_read_lock();
	sta = sta_info_get(sdata, mgd->bssid);
	if (sta)
		authorized = test_sta_flag(sta, WLAN_STA_AUTHORIZED);
	rcu_read_unlock();

	return authorized;
}

/* need to hold RTNL or interface lock */
void ieee80211_recalc_ps(struct ieee80211_local *local)
{
	struct ieee80211_sub_if_data *sdata, *found = NULL;
	int count = 0;
	int timeout;

	if (!ieee80211_hw_check(&local->hw, SUPPORTS_PS)) {
		local->ps_sdata = NULL;
		return;
	}

	list_for_each_entry(sdata, &local->interfaces, list) {
		if (!ieee80211_sdata_running(sdata))
			continue;
		if (sdata->vif.type == NL80211_IFTYPE_AP) {
			/* If an AP vif is found, then disable PS
			 * by setting the count to zero thereby setting
			 * ps_sdata to NULL.
			 */
			count = 0;
			break;
		}
		if (sdata->vif.type != NL80211_IFTYPE_STATION)
			continue;
		found = sdata;
		count++;
	}

	if (count == 1 && ieee80211_powersave_allowed(found)) {
		u8 dtimper = found->u.mgd.dtim_period;

		timeout = local->dynamic_ps_forced_timeout;
		if (timeout < 0)
			timeout = 100;
		local->hw.conf.dynamic_ps_timeout = timeout;

		/* If the TIM IE is invalid, pretend the value is 1 */
		if (!dtimper)
			dtimper = 1;

		local->hw.conf.ps_dtim_period = dtimper;
		local->ps_sdata = found;
	} else {
		local->ps_sdata = NULL;
	}

	ieee80211_change_ps(local);
}

void ieee80211_recalc_ps_vif(struct ieee80211_sub_if_data *sdata)
{
	bool ps_allowed = ieee80211_powersave_allowed(sdata);

	if (sdata->vif.bss_conf.ps != ps_allowed) {
		sdata->vif.bss_conf.ps = ps_allowed;
		ieee80211_bss_info_change_notify(sdata, BSS_CHANGED_PS);
	}
}

void ieee80211_dynamic_ps_disable_work(struct work_struct *work)
{
	struct ieee80211_local *local =
		container_of(work, struct ieee80211_local,
			     dynamic_ps_disable_work);

	if (local->hw.conf.flags & IEEE80211_CONF_PS) {
		local->hw.conf.flags &= ~IEEE80211_CONF_PS;
		ieee80211_hw_config(local, IEEE80211_CONF_CHANGE_PS);
	}

	ieee80211_wake_queues_by_reason(&local->hw,
					IEEE80211_MAX_QUEUE_MAP,
					IEEE80211_QUEUE_STOP_REASON_PS,
					false);
}

void ieee80211_dynamic_ps_enable_work(struct work_struct *work)
{
	struct ieee80211_local *local =
		container_of(work, struct ieee80211_local,
			     dynamic_ps_enable_work);
	struct ieee80211_sub_if_data *sdata = local->ps_sdata;
	struct ieee80211_if_managed *ifmgd;
	unsigned long flags;
	int q;

	/* can only happen when PS was just disabled anyway */
	if (!sdata)
		return;

	ifmgd = &sdata->u.mgd;

	if (local->hw.conf.flags & IEEE80211_CONF_PS)
		return;

	if (local->hw.conf.dynamic_ps_timeout > 0) {
		/* don't enter PS if TX frames are pending */
		if (drv_tx_frames_pending(local)) {
			mod_timer(&local->dynamic_ps_timer, jiffies +
				  msecs_to_jiffies(
				  local->hw.conf.dynamic_ps_timeout));
			return;
		}

		/*
		 * transmission can be stopped by others which leads to
		 * dynamic_ps_timer expiry. Postpone the ps timer if it
		 * is not the actual idle state.
		 */
		spin_lock_irqsave(&local->queue_stop_reason_lock, flags);
		for (q = 0; q < local->hw.queues; q++) {
			if (local->queue_stop_reasons[q]) {
				spin_unlock_irqrestore(&local->queue_stop_reason_lock,
						       flags);
				mod_timer(&local->dynamic_ps_timer, jiffies +
					  msecs_to_jiffies(
					  local->hw.conf.dynamic_ps_timeout));
				return;
			}
		}
		spin_unlock_irqrestore(&local->queue_stop_reason_lock, flags);
	}

	if (ieee80211_hw_check(&local->hw, PS_NULLFUNC_STACK) &&
	    !(ifmgd->flags & IEEE80211_STA_NULLFUNC_ACKED)) {
		if (drv_tx_frames_pending(local)) {
			mod_timer(&local->dynamic_ps_timer, jiffies +
				  msecs_to_jiffies(
				  local->hw.conf.dynamic_ps_timeout));
		} else {
			ieee80211_send_nullfunc(local, sdata, true);
			/* Flush to get the tx status of nullfunc frame */
			ieee80211_flush_queues(local, sdata, false);
		}
	}

	if (!(ieee80211_hw_check(&local->hw, REPORTS_TX_ACK_STATUS) &&
	      ieee80211_hw_check(&local->hw, PS_NULLFUNC_STACK)) ||
	    (ifmgd->flags & IEEE80211_STA_NULLFUNC_ACKED)) {
		ifmgd->flags &= ~IEEE80211_STA_NULLFUNC_ACKED;
		local->hw.conf.flags |= IEEE80211_CONF_PS;
		ieee80211_hw_config(local, IEEE80211_CONF_CHANGE_PS);
	}
}

void ieee80211_dynamic_ps_timer(struct timer_list *t)
{
	struct ieee80211_local *local = from_timer(local, t, dynamic_ps_timer);

	ieee80211_queue_work(&local->hw, &local->dynamic_ps_enable_work);
}

void ieee80211_dfs_cac_timer_work(struct work_struct *work)
{
	struct delayed_work *delayed_work = to_delayed_work(work);
	struct ieee80211_sub_if_data *sdata =
		container_of(delayed_work, struct ieee80211_sub_if_data,
			     dfs_cac_timer_work);
	struct cfg80211_chan_def chandef = sdata->vif.bss_conf.chandef;

	mutex_lock(&sdata->local->mtx);
	if (wdev_cac_started(&sdata->wdev)) {
		ieee80211_vif_release_channel(sdata);
		cfg80211_cac_event(sdata->dev, &chandef,
				   NL80211_RADAR_CAC_FINISHED,
				   GFP_KERNEL);
	}
	mutex_unlock(&sdata->local->mtx);
}

static bool
__ieee80211_sta_handle_tspec_ac_params(struct ieee80211_sub_if_data *sdata)
{
	struct ieee80211_local *local = sdata->local;
	struct ieee80211_if_managed *ifmgd = &sdata->u.mgd;
	bool ret = false;
	int ac;

	if (local->hw.queues < IEEE80211_NUM_ACS)
		return false;

	for (ac = 0; ac < IEEE80211_NUM_ACS; ac++) {
		struct ieee80211_sta_tx_tspec *tx_tspec = &ifmgd->tx_tspec[ac];
		int non_acm_ac;
		unsigned long now = jiffies;

		if (tx_tspec->action == TX_TSPEC_ACTION_NONE &&
		    tx_tspec->admitted_time &&
		    time_after(now, tx_tspec->time_slice_start + HZ)) {
			tx_tspec->consumed_tx_time = 0;
			tx_tspec->time_slice_start = now;

			if (tx_tspec->downgraded)
				tx_tspec->action =
					TX_TSPEC_ACTION_STOP_DOWNGRADE;
		}

		switch (tx_tspec->action) {
		case TX_TSPEC_ACTION_STOP_DOWNGRADE:
			/* take the original parameters */
			if (drv_conf_tx(local, sdata, ac, &sdata->tx_conf[ac]))
				sdata_err(sdata,
					  "failed to set TX queue parameters for queue %d\n",
					  ac);
			tx_tspec->action = TX_TSPEC_ACTION_NONE;
			tx_tspec->downgraded = false;
			ret = true;
			break;
		case TX_TSPEC_ACTION_DOWNGRADE:
			if (time_after(now, tx_tspec->time_slice_start + HZ)) {
				tx_tspec->action = TX_TSPEC_ACTION_NONE;
				ret = true;
				break;
			}
			/* downgrade next lower non-ACM AC */
			for (non_acm_ac = ac + 1;
			     non_acm_ac < IEEE80211_NUM_ACS;
			     non_acm_ac++)
				if (!(sdata->wmm_acm & BIT(7 - 2 * non_acm_ac)))
					break;
			/* Usually the loop will result in using BK even if it
			 * requires admission control, but such a configuration
			 * makes no sense and we have to transmit somehow - the
			 * AC selection does the same thing.
			 * If we started out trying to downgrade from BK, then
			 * the extra condition here might be needed.
			 */
			if (non_acm_ac >= IEEE80211_NUM_ACS)
				non_acm_ac = IEEE80211_AC_BK;
			if (drv_conf_tx(local, sdata, ac,
					&sdata->tx_conf[non_acm_ac]))
				sdata_err(sdata,
					  "failed to set TX queue parameters for queue %d\n",
					  ac);
			tx_tspec->action = TX_TSPEC_ACTION_NONE;
			ret = true;
			schedule_delayed_work(&ifmgd->tx_tspec_wk,
				tx_tspec->time_slice_start + HZ - now + 1);
			break;
		case TX_TSPEC_ACTION_NONE:
			/* nothing now */
			break;
		}
	}

	return ret;
}

void ieee80211_sta_handle_tspec_ac_params(struct ieee80211_sub_if_data *sdata)
{
	if (__ieee80211_sta_handle_tspec_ac_params(sdata))
		ieee80211_bss_info_change_notify(sdata, BSS_CHANGED_QOS);
}

static void ieee80211_sta_handle_tspec_ac_params_wk(struct work_struct *work)
{
	struct ieee80211_sub_if_data *sdata;

	sdata = container_of(work, struct ieee80211_sub_if_data,
			     u.mgd.tx_tspec_wk.work);
	ieee80211_sta_handle_tspec_ac_params(sdata);
}

/* MLME */
static bool
ieee80211_sta_wmm_params(struct ieee80211_local *local,
			 struct ieee80211_sub_if_data *sdata,
			 const u8 *wmm_param, size_t wmm_param_len,
			 const struct ieee80211_mu_edca_param_set *mu_edca)
{
	struct ieee80211_tx_queue_params params[IEEE80211_NUM_ACS];
	struct ieee80211_if_managed *ifmgd = &sdata->u.mgd;
	size_t left;
	int count, mu_edca_count, ac;
	const u8 *pos;
	u8 uapsd_queues = 0;

	if (!local->ops->conf_tx)
		return false;

	if (local->hw.queues < IEEE80211_NUM_ACS)
		return false;

	if (!wmm_param)
		return false;

	if (wmm_param_len < 8 || wmm_param[5] /* version */ != 1)
		return false;

	if (ifmgd->flags & IEEE80211_STA_UAPSD_ENABLED)
		uapsd_queues = ifmgd->uapsd_queues;

	count = wmm_param[6] & 0x0f;
	/* -1 is the initial value of ifmgd->mu_edca_last_param_set.
	 * if mu_edca was preset before and now it disappeared tell
	 * the driver about it.
	 */
	mu_edca_count = mu_edca ? mu_edca->mu_qos_info & 0x0f : -1;
	if (count == ifmgd->wmm_last_param_set &&
	    mu_edca_count == ifmgd->mu_edca_last_param_set)
		return false;
	ifmgd->wmm_last_param_set = count;
	ifmgd->mu_edca_last_param_set = mu_edca_count;

	pos = wmm_param + 8;
	left = wmm_param_len - 8;

	memset(&params, 0, sizeof(params));

	sdata->wmm_acm = 0;
	for (; left >= 4; left -= 4, pos += 4) {
		int aci = (pos[0] >> 5) & 0x03;
		int acm = (pos[0] >> 4) & 0x01;
		bool uapsd = false;

		switch (aci) {
		case 1: /* AC_BK */
			ac = IEEE80211_AC_BK;
			if (acm)
				sdata->wmm_acm |= BIT(1) | BIT(2); /* BK/- */
			if (uapsd_queues & IEEE80211_WMM_IE_STA_QOSINFO_AC_BK)
				uapsd = true;
			params[ac].mu_edca = !!mu_edca;
			if (mu_edca)
				params[ac].mu_edca_param_rec = mu_edca->ac_bk;
			break;
		case 2: /* AC_VI */
			ac = IEEE80211_AC_VI;
			if (acm)
				sdata->wmm_acm |= BIT(4) | BIT(5); /* CL/VI */
			if (uapsd_queues & IEEE80211_WMM_IE_STA_QOSINFO_AC_VI)
				uapsd = true;
			params[ac].mu_edca = !!mu_edca;
			if (mu_edca)
				params[ac].mu_edca_param_rec = mu_edca->ac_vi;
			break;
		case 3: /* AC_VO */
			ac = IEEE80211_AC_VO;
			if (acm)
				sdata->wmm_acm |= BIT(6) | BIT(7); /* VO/NC */
			if (uapsd_queues & IEEE80211_WMM_IE_STA_QOSINFO_AC_VO)
				uapsd = true;
			params[ac].mu_edca = !!mu_edca;
			if (mu_edca)
				params[ac].mu_edca_param_rec = mu_edca->ac_vo;
			break;
		case 0: /* AC_BE */
		default:
			ac = IEEE80211_AC_BE;
			if (acm)
				sdata->wmm_acm |= BIT(0) | BIT(3); /* BE/EE */
			if (uapsd_queues & IEEE80211_WMM_IE_STA_QOSINFO_AC_BE)
				uapsd = true;
			params[ac].mu_edca = !!mu_edca;
			if (mu_edca)
				params[ac].mu_edca_param_rec = mu_edca->ac_be;
			break;
		}

		params[ac].aifs = pos[0] & 0x0f;

		if (params[ac].aifs < 2) {
			sdata_info(sdata,
				   "AP has invalid WMM params (AIFSN=%d for ACI %d), will use 2\n",
				   params[ac].aifs, aci);
			params[ac].aifs = 2;
		}
		params[ac].cw_max = ecw2cw((pos[1] & 0xf0) >> 4);
		params[ac].cw_min = ecw2cw(pos[1] & 0x0f);
		params[ac].txop = get_unaligned_le16(pos + 2);
		params[ac].acm = acm;
		params[ac].uapsd = uapsd;

		if (params[ac].cw_min == 0 ||
		    params[ac].cw_min > params[ac].cw_max) {
			sdata_info(sdata,
				   "AP has invalid WMM params (CWmin/max=%d/%d for ACI %d), using defaults\n",
				   params[ac].cw_min, params[ac].cw_max, aci);
			return false;
		}
		ieee80211_regulatory_limit_wmm_params(sdata, &params[ac], ac);
	}

	for (ac = 0; ac < IEEE80211_NUM_ACS; ac++) {
		mlme_dbg(sdata,
			 "WMM AC=%d acm=%d aifs=%d cWmin=%d cWmax=%d txop=%d uapsd=%d, downgraded=%d\n",
			 ac, params[ac].acm,
			 params[ac].aifs, params[ac].cw_min, params[ac].cw_max,
			 params[ac].txop, params[ac].uapsd,
			 ifmgd->tx_tspec[ac].downgraded);
		sdata->tx_conf[ac] = params[ac];
		if (!ifmgd->tx_tspec[ac].downgraded &&
		    drv_conf_tx(local, sdata, ac, &params[ac]))
			sdata_err(sdata,
				  "failed to set TX queue parameters for AC %d\n",
				  ac);
	}

	/* enable WMM or activate new settings */
	sdata->vif.bss_conf.qos = true;
	return true;
}

static void __ieee80211_stop_poll(struct ieee80211_sub_if_data *sdata)
{
	lockdep_assert_held(&sdata->local->mtx);

	sdata->u.mgd.flags &= ~IEEE80211_STA_CONNECTION_POLL;
	ieee80211_run_deferred_scan(sdata->local);
}

static void ieee80211_stop_poll(struct ieee80211_sub_if_data *sdata)
{
	mutex_lock(&sdata->local->mtx);
	__ieee80211_stop_poll(sdata);
	mutex_unlock(&sdata->local->mtx);
}

static u32 ieee80211_handle_bss_capability(struct ieee80211_sub_if_data *sdata,
					   u16 capab, bool erp_valid, u8 erp)
{
	struct ieee80211_bss_conf *bss_conf = &sdata->vif.bss_conf;
	struct ieee80211_supported_band *sband;
	u32 changed = 0;
	bool use_protection;
	bool use_short_preamble;
	bool use_short_slot;

	sband = ieee80211_get_sband(sdata);
	if (!sband)
		return changed;

	if (erp_valid) {
		use_protection = (erp & WLAN_ERP_USE_PROTECTION) != 0;
		use_short_preamble = (erp & WLAN_ERP_BARKER_PREAMBLE) == 0;
	} else {
		use_protection = false;
		use_short_preamble = !!(capab & WLAN_CAPABILITY_SHORT_PREAMBLE);
	}

	use_short_slot = !!(capab & WLAN_CAPABILITY_SHORT_SLOT_TIME);
	if (sband->band == NL80211_BAND_5GHZ)
		use_short_slot = true;

	if (use_protection != bss_conf->use_cts_prot) {
		bss_conf->use_cts_prot = use_protection;
		changed |= BSS_CHANGED_ERP_CTS_PROT;
	}

	if (use_short_preamble != bss_conf->use_short_preamble) {
		bss_conf->use_short_preamble = use_short_preamble;
		changed |= BSS_CHANGED_ERP_PREAMBLE;
	}

	if (use_short_slot != bss_conf->use_short_slot) {
		bss_conf->use_short_slot = use_short_slot;
		changed |= BSS_CHANGED_ERP_SLOT;
	}

	return changed;
}

static void ieee80211_set_associated(struct ieee80211_sub_if_data *sdata,
				     struct cfg80211_bss *cbss,
				     u32 bss_info_changed)
{
	struct ieee80211_bss *bss = (void *)cbss->priv;
	struct ieee80211_local *local = sdata->local;
	struct ieee80211_bss_conf *bss_conf = &sdata->vif.bss_conf;

	bss_info_changed |= BSS_CHANGED_ASSOC;
	bss_info_changed |= ieee80211_handle_bss_capability(sdata,
		bss_conf->assoc_capability, bss->has_erp_value, bss->erp_value);

	sdata->u.mgd.beacon_timeout = usecs_to_jiffies(ieee80211_tu_to_usec(
		beacon_loss_count * bss_conf->beacon_int));

	sdata->u.mgd.associated = cbss;
	memcpy(sdata->u.mgd.bssid, cbss->bssid, ETH_ALEN);

	ieee80211_check_rate_mask(sdata);

	sdata->u.mgd.flags |= IEEE80211_STA_RESET_SIGNAL_AVE;

	if (sdata->vif.p2p ||
	    sdata->vif.driver_flags & IEEE80211_VIF_GET_NOA_UPDATE) {
		const struct cfg80211_bss_ies *ies;

		rcu_read_lock();
		ies = rcu_dereference(cbss->ies);
		if (ies) {
			int ret;

			ret = cfg80211_get_p2p_attr(
					ies->data, ies->len,
					IEEE80211_P2P_ATTR_ABSENCE_NOTICE,
					(u8 *) &bss_conf->p2p_noa_attr,
					sizeof(bss_conf->p2p_noa_attr));
			if (ret >= 2) {
				sdata->u.mgd.p2p_noa_index =
					bss_conf->p2p_noa_attr.index;
				bss_info_changed |= BSS_CHANGED_P2P_PS;
			}
		}
		rcu_read_unlock();
	}

	/* just to be sure */
	ieee80211_stop_poll(sdata);

	ieee80211_led_assoc(local, 1);

	if (sdata->u.mgd.have_beacon) {
		/*
		 * If the AP is buggy we may get here with no DTIM period
		 * known, so assume it's 1 which is the only safe assumption
		 * in that case, although if the TIM IE is broken powersave
		 * probably just won't work at all.
		 */
		bss_conf->dtim_period = sdata->u.mgd.dtim_period ?: 1;
		bss_conf->beacon_rate = bss->beacon_rate;
		bss_info_changed |= BSS_CHANGED_BEACON_INFO;
	} else {
		bss_conf->beacon_rate = NULL;
		bss_conf->dtim_period = 0;
	}

	bss_conf->assoc = 1;

	/* Tell the driver to monitor connection quality (if supported) */
	if (sdata->vif.driver_flags & IEEE80211_VIF_SUPPORTS_CQM_RSSI &&
	    bss_conf->cqm_rssi_thold)
		bss_info_changed |= BSS_CHANGED_CQM;

	/* Enable ARP filtering */
	if (bss_conf->arp_addr_cnt)
		bss_info_changed |= BSS_CHANGED_ARP_FILTER;

	ieee80211_bss_info_change_notify(sdata, bss_info_changed);

	mutex_lock(&local->iflist_mtx);
	ieee80211_recalc_ps(local);
	mutex_unlock(&local->iflist_mtx);

	ieee80211_recalc_smps(sdata);
	ieee80211_recalc_ps_vif(sdata);

	netif_carrier_on(sdata->dev);
}

static void ieee80211_set_disassoc(struct ieee80211_sub_if_data *sdata,
				   u16 stype, u16 reason, bool tx,
				   u8 *frame_buf)
{
	struct ieee80211_if_managed *ifmgd = &sdata->u.mgd;
	struct ieee80211_local *local = sdata->local;
	u32 changed = 0;

	sdata_assert_lock(sdata);

	if (WARN_ON_ONCE(tx && !frame_buf))
		return;

	if (WARN_ON(!ifmgd->associated))
		return;

	ieee80211_stop_poll(sdata);

	ifmgd->associated = NULL;
	netif_carrier_off(sdata->dev);

	/*
	 * if we want to get out of ps before disassoc (why?) we have
	 * to do it before sending disassoc, as otherwise the null-packet
	 * won't be valid.
	 */
	if (local->hw.conf.flags & IEEE80211_CONF_PS) {
		local->hw.conf.flags &= ~IEEE80211_CONF_PS;
		ieee80211_hw_config(local, IEEE80211_CONF_CHANGE_PS);
	}
	local->ps_sdata = NULL;

	/* disable per-vif ps */
	ieee80211_recalc_ps_vif(sdata);

	/* make sure ongoing transmission finishes */
	synchronize_net();

	/*
	 * drop any frame before deauth/disassoc, this can be data or
	 * management frame. Since we are disconnecting, we should not
	 * insist sending these frames which can take time and delay
	 * the disconnection and possible the roaming.
	 */
	if (tx)
		ieee80211_flush_queues(local, sdata, true);

	/* deauthenticate/disassociate now */
	if (tx || frame_buf) {
		/*
		 * In multi channel scenarios guarantee that the virtual
		 * interface is granted immediate airtime to transmit the
		 * deauthentication frame by calling mgd_prepare_tx, if the
		 * driver requested so.
		 */
		if (ieee80211_hw_check(&local->hw, DEAUTH_NEED_MGD_TX_PREP) &&
		    !ifmgd->have_beacon)
			drv_mgd_prepare_tx(sdata->local, sdata, 0);

		ieee80211_send_deauth_disassoc(sdata, ifmgd->bssid,
					       ifmgd->bssid, stype, reason,
					       tx, frame_buf);
	}

	/* flush out frame - make sure the deauth was actually sent */
	if (tx)
		ieee80211_flush_queues(local, sdata, false);

	/* clear bssid only after building the needed mgmt frames */
	eth_zero_addr(ifmgd->bssid);

	/* remove AP and TDLS peers */
	sta_info_flush(sdata);

	/* finally reset all BSS / config parameters */
	changed |= ieee80211_reset_erp_info(sdata);

	ieee80211_led_assoc(local, 0);
	changed |= BSS_CHANGED_ASSOC;
	sdata->vif.bss_conf.assoc = false;

	ifmgd->p2p_noa_index = -1;
	memset(&sdata->vif.bss_conf.p2p_noa_attr, 0,
	       sizeof(sdata->vif.bss_conf.p2p_noa_attr));

	/* on the next assoc, re-program HT/VHT parameters */
	memset(&ifmgd->ht_capa, 0, sizeof(ifmgd->ht_capa));
	memset(&ifmgd->ht_capa_mask, 0, sizeof(ifmgd->ht_capa_mask));
	memset(&ifmgd->vht_capa, 0, sizeof(ifmgd->vht_capa));
	memset(&ifmgd->vht_capa_mask, 0, sizeof(ifmgd->vht_capa_mask));

	/* reset MU-MIMO ownership and group data */
	memset(sdata->vif.bss_conf.mu_group.membership, 0,
	       sizeof(sdata->vif.bss_conf.mu_group.membership));
	memset(sdata->vif.bss_conf.mu_group.position, 0,
	       sizeof(sdata->vif.bss_conf.mu_group.position));
	changed |= BSS_CHANGED_MU_GROUPS;
	sdata->vif.mu_mimo_owner = false;

	sdata->ap_power_level = IEEE80211_UNSET_POWER_LEVEL;

	del_timer_sync(&local->dynamic_ps_timer);
	cancel_work_sync(&local->dynamic_ps_enable_work);

	/* Disable ARP filtering */
	if (sdata->vif.bss_conf.arp_addr_cnt)
		changed |= BSS_CHANGED_ARP_FILTER;

	sdata->vif.bss_conf.qos = false;
	changed |= BSS_CHANGED_QOS;

	/* The BSSID (not really interesting) and HT changed */
	changed |= BSS_CHANGED_BSSID | BSS_CHANGED_HT;
	ieee80211_bss_info_change_notify(sdata, changed);

	/* disassociated - set to defaults now */
	ieee80211_set_wmm_default(sdata, false, false);

	del_timer_sync(&sdata->u.mgd.conn_mon_timer);
	del_timer_sync(&sdata->u.mgd.bcn_mon_timer);
	del_timer_sync(&sdata->u.mgd.timer);
	del_timer_sync(&sdata->u.mgd.chswitch_timer);

	sdata->vif.bss_conf.dtim_period = 0;
	sdata->vif.bss_conf.beacon_rate = NULL;

	ifmgd->have_beacon = false;

	ifmgd->flags = 0;
	mutex_lock(&local->mtx);
	ieee80211_vif_release_channel(sdata);

	sdata->vif.csa_active = false;
	ifmgd->csa_waiting_bcn = false;
	ifmgd->csa_ignored_same_chan = false;
	if (sdata->csa_block_tx) {
		ieee80211_wake_vif_queues(local, sdata,
					  IEEE80211_QUEUE_STOP_REASON_CSA);
		sdata->csa_block_tx = false;
	}
	mutex_unlock(&local->mtx);

	/* existing TX TSPEC sessions no longer exist */
	memset(ifmgd->tx_tspec, 0, sizeof(ifmgd->tx_tspec));
	cancel_delayed_work_sync(&ifmgd->tx_tspec_wk);

	sdata->encrypt_headroom = IEEE80211_ENCRYPT_HEADROOM;
}

void ieee80211_sta_rx_notify(struct ieee80211_sub_if_data *sdata,
			     struct ieee80211_hdr *hdr)
{
	/*
	 * We can postpone the mgd.timer whenever receiving unicast frames
	 * from AP because we know that the connection is working both ways
	 * at that time. But multicast frames (and hence also beacons) must
	 * be ignored here, because we need to trigger the timer during
	 * data idle periods for sending the periodic probe request to the
	 * AP we're connected to.
	 */
	if (is_multicast_ether_addr(hdr->addr1))
		return;

	ieee80211_sta_reset_conn_monitor(sdata);
}

static void ieee80211_reset_ap_probe(struct ieee80211_sub_if_data *sdata)
{
	struct ieee80211_if_managed *ifmgd = &sdata->u.mgd;
	struct ieee80211_local *local = sdata->local;

	mutex_lock(&local->mtx);
	if (!(ifmgd->flags & IEEE80211_STA_CONNECTION_POLL))
		goto out;

	__ieee80211_stop_poll(sdata);

	mutex_lock(&local->iflist_mtx);
	ieee80211_recalc_ps(local);
	mutex_unlock(&local->iflist_mtx);

	if (ieee80211_hw_check(&sdata->local->hw, CONNECTION_MONITOR))
		goto out;

	/*
	 * We've received a probe response, but are not sure whether
	 * we have or will be receiving any beacons or data, so let's
	 * schedule the timers again, just in case.
	 */
	ieee80211_sta_reset_beacon_monitor(sdata);

	mod_timer(&ifmgd->conn_mon_timer,
		  round_jiffies_up(jiffies +
				   IEEE80211_CONNECTION_IDLE_TIME));
out:
	mutex_unlock(&local->mtx);
}

static void ieee80211_sta_tx_wmm_ac_notify(struct ieee80211_sub_if_data *sdata,
					   struct ieee80211_hdr *hdr,
					   u16 tx_time)
{
	struct ieee80211_if_managed *ifmgd = &sdata->u.mgd;
	u16 tid = ieee80211_get_tid(hdr);
	int ac = ieee80211_ac_from_tid(tid);
	struct ieee80211_sta_tx_tspec *tx_tspec = &ifmgd->tx_tspec[ac];
	unsigned long now = jiffies;

	if (likely(!tx_tspec->admitted_time))
		return;

	if (time_after(now, tx_tspec->time_slice_start + HZ)) {
		tx_tspec->consumed_tx_time = 0;
		tx_tspec->time_slice_start = now;

		if (tx_tspec->downgraded) {
			tx_tspec->action = TX_TSPEC_ACTION_STOP_DOWNGRADE;
			schedule_delayed_work(&ifmgd->tx_tspec_wk, 0);
		}
	}

	if (tx_tspec->downgraded)
		return;

	tx_tspec->consumed_tx_time += tx_time;

	if (tx_tspec->consumed_tx_time >= tx_tspec->admitted_time) {
		tx_tspec->downgraded = true;
		tx_tspec->action = TX_TSPEC_ACTION_DOWNGRADE;
		schedule_delayed_work(&ifmgd->tx_tspec_wk, 0);
	}
}

void ieee80211_sta_tx_notify(struct ieee80211_sub_if_data *sdata,
			     struct ieee80211_hdr *hdr, bool ack, u16 tx_time)
{
	ieee80211_sta_tx_wmm_ac_notify(sdata, hdr, tx_time);

	if (!ieee80211_is_data(hdr->frame_control))
	    return;

	if (ieee80211_is_nullfunc(hdr->frame_control) &&
	    sdata->u.mgd.probe_send_count > 0) {
		if (ack)
			ieee80211_sta_reset_conn_monitor(sdata);
		else
			sdata->u.mgd.nullfunc_failed = true;
		ieee80211_queue_work(&sdata->local->hw, &sdata->work);
		return;
	}

	if (ack)
		ieee80211_sta_reset_conn_monitor(sdata);
}

void ieee80211_mlme_send_probe_req(struct ieee80211_sub_if_data *sdata,
				   const u8 *src, const u8 *dst,
				   const u8 *ssid, size_t ssid_len,
				   struct ieee80211_channel *channel)
{
	struct sk_buff *skb;

	skb = ieee80211_build_probe_req(sdata, src, dst, dst, (u32)-1,
					channel, ssid, ssid_len, NULL, 0,
					IEEE80211_PROBE_FLAG_DIRECTED);
	if (skb)
		ieee80211_tx_skb(sdata, skb);
}

static void ieee80211_mgd_probe_ap_send(struct ieee80211_sub_if_data *sdata)
{
	struct ieee80211_if_managed *ifmgd = &sdata->u.mgd;
	const u8 *ssid;
	u8 *dst = ifmgd->associated->bssid;
	u8 unicast_limit = max(1, max_probe_tries - 3);
	struct sta_info *sta;

	/*
	 * Try sending broadcast probe requests for the last three
	 * probe requests after the first ones failed since some
	 * buggy APs only support broadcast probe requests.
	 */
	if (ifmgd->probe_send_count >= unicast_limit)
		dst = NULL;

	/*
	 * When the hardware reports an accurate Tx ACK status, it's
	 * better to send a nullfunc frame instead of a probe request,
	 * as it will kick us off the AP quickly if we aren't associated
	 * anymore. The timeout will be reset if the frame is ACKed by
	 * the AP.
	 */
	ifmgd->probe_send_count++;

	if (dst) {
		mutex_lock(&sdata->local->sta_mtx);
		sta = sta_info_get(sdata, dst);
		if (!WARN_ON(!sta))
			ieee80211_check_fast_rx(sta);
		mutex_unlock(&sdata->local->sta_mtx);
	}

	if (ieee80211_hw_check(&sdata->local->hw, REPORTS_TX_ACK_STATUS)) {
		ifmgd->nullfunc_failed = false;
		ieee80211_send_nullfunc(sdata->local, sdata, false);
	} else {
		int ssid_len;

		rcu_read_lock();
		ssid = ieee80211_bss_get_ie(ifmgd->associated, WLAN_EID_SSID);
		if (WARN_ON_ONCE(ssid == NULL))
			ssid_len = 0;
		else
			ssid_len = ssid[1];

		ieee80211_mlme_send_probe_req(sdata, sdata->vif.addr, dst,
					      ssid + 2, ssid_len,
					      ifmgd->associated->channel);
		rcu_read_unlock();
	}

	ifmgd->probe_timeout = jiffies + msecs_to_jiffies(probe_wait_ms);
	run_again(sdata, ifmgd->probe_timeout);
}

static void ieee80211_mgd_probe_ap(struct ieee80211_sub_if_data *sdata,
				   bool beacon)
{
	struct ieee80211_if_managed *ifmgd = &sdata->u.mgd;
	bool already = false;

	if (!ieee80211_sdata_running(sdata))
		return;

	sdata_lock(sdata);

	if (!ifmgd->associated)
		goto out;

	mutex_lock(&sdata->local->mtx);

	if (sdata->local->tmp_channel || sdata->local->scanning) {
		mutex_unlock(&sdata->local->mtx);
		goto out;
	}

	if (beacon) {
		mlme_dbg_ratelimited(sdata,
				     "detected beacon loss from AP (missed %d beacons) - probing\n",
				     beacon_loss_count);

		ieee80211_cqm_beacon_loss_notify(&sdata->vif, GFP_KERNEL);
	}

	/*
	 * The driver/our work has already reported this event or the
	 * connection monitoring has kicked in and we have already sent
	 * a probe request. Or maybe the AP died and the driver keeps
	 * reporting until we disassociate...
	 *
	 * In either case we have to ignore the current call to this
	 * function (except for setting the correct probe reason bit)
	 * because otherwise we would reset the timer every time and
	 * never check whether we received a probe response!
	 */
	if (ifmgd->flags & IEEE80211_STA_CONNECTION_POLL)
		already = true;

	ifmgd->flags |= IEEE80211_STA_CONNECTION_POLL;

	mutex_unlock(&sdata->local->mtx);

	if (already)
		goto out;

	mutex_lock(&sdata->local->iflist_mtx);
	ieee80211_recalc_ps(sdata->local);
	mutex_unlock(&sdata->local->iflist_mtx);

	ifmgd->probe_send_count = 0;
	ieee80211_mgd_probe_ap_send(sdata);
 out:
	sdata_unlock(sdata);
}

struct sk_buff *ieee80211_ap_probereq_get(struct ieee80211_hw *hw,
					  struct ieee80211_vif *vif)
{
	struct ieee80211_sub_if_data *sdata = vif_to_sdata(vif);
	struct ieee80211_if_managed *ifmgd = &sdata->u.mgd;
	struct cfg80211_bss *cbss;
	struct sk_buff *skb;
	const u8 *ssid;
	int ssid_len;

	if (WARN_ON(sdata->vif.type != NL80211_IFTYPE_STATION))
		return NULL;

	sdata_assert_lock(sdata);

	if (ifmgd->associated)
		cbss = ifmgd->associated;
	else if (ifmgd->auth_data)
		cbss = ifmgd->auth_data->bss;
	else if (ifmgd->assoc_data)
		cbss = ifmgd->assoc_data->bss;
	else
		return NULL;

	rcu_read_lock();
	ssid = ieee80211_bss_get_ie(cbss, WLAN_EID_SSID);
	if (WARN_ON_ONCE(ssid == NULL))
		ssid_len = 0;
	else
		ssid_len = ssid[1];

	skb = ieee80211_build_probe_req(sdata, sdata->vif.addr, cbss->bssid,
					cbss->bssid, (u32)-1, cbss->channel,
					ssid + 2, ssid_len,
					NULL, 0, IEEE80211_PROBE_FLAG_DIRECTED);
	rcu_read_unlock();

	return skb;
}
EXPORT_SYMBOL(ieee80211_ap_probereq_get);

static void ieee80211_report_disconnect(struct ieee80211_sub_if_data *sdata,
					const u8 *buf, size_t len, bool tx,
					u16 reason)
{
	struct ieee80211_event event = {
		.type = MLME_EVENT,
		.u.mlme.data = tx ? DEAUTH_TX_EVENT : DEAUTH_RX_EVENT,
		.u.mlme.reason = reason,
	};

	if (tx)
		cfg80211_tx_mlme_mgmt(sdata->dev, buf, len);
	else
		cfg80211_rx_mlme_mgmt(sdata->dev, buf, len);

	drv_event_callback(sdata->local, sdata, &event);
}

static void __ieee80211_disconnect(struct ieee80211_sub_if_data *sdata)
{
	struct ieee80211_local *local = sdata->local;
	struct ieee80211_if_managed *ifmgd = &sdata->u.mgd;
	u8 frame_buf[IEEE80211_DEAUTH_FRAME_LEN];
	bool tx;

	sdata_lock(sdata);
	if (!ifmgd->associated) {
		sdata_unlock(sdata);
		return;
	}

	tx = !sdata->csa_block_tx;

	/* AP is probably out of range (or not reachable for another reason) so
	 * remove the bss struct for that AP.
	 */
	cfg80211_unlink_bss(local->hw.wiphy, ifmgd->associated);

	ieee80211_set_disassoc(sdata, IEEE80211_STYPE_DEAUTH,
			       WLAN_REASON_DISASSOC_DUE_TO_INACTIVITY,
			       tx, frame_buf);
	mutex_lock(&local->mtx);
	sdata->vif.csa_active = false;
	ifmgd->csa_waiting_bcn = false;
	if (sdata->csa_block_tx) {
		ieee80211_wake_vif_queues(local, sdata,
					  IEEE80211_QUEUE_STOP_REASON_CSA);
		sdata->csa_block_tx = false;
	}
	mutex_unlock(&local->mtx);

	ieee80211_report_disconnect(sdata, frame_buf, sizeof(frame_buf), tx,
				    WLAN_REASON_DISASSOC_DUE_TO_INACTIVITY);

	sdata_unlock(sdata);
}

static void ieee80211_beacon_connection_loss_work(struct work_struct *work)
{
	struct ieee80211_sub_if_data *sdata =
		container_of(work, struct ieee80211_sub_if_data,
			     u.mgd.beacon_connection_loss_work);
	struct ieee80211_if_managed *ifmgd = &sdata->u.mgd;

	if (ifmgd->associated)
		ifmgd->beacon_loss_count++;

	if (ifmgd->connection_loss) {
		sdata_info(sdata, "Connection to AP %pM lost\n",
			   ifmgd->bssid);
		__ieee80211_disconnect(sdata);
	} else {
		ieee80211_mgd_probe_ap(sdata, true);
	}
}

static void ieee80211_csa_connection_drop_work(struct work_struct *work)
{
	struct ieee80211_sub_if_data *sdata =
		container_of(work, struct ieee80211_sub_if_data,
			     u.mgd.csa_connection_drop_work);

	__ieee80211_disconnect(sdata);
}

void ieee80211_beacon_loss(struct ieee80211_vif *vif)
{
	struct ieee80211_sub_if_data *sdata = vif_to_sdata(vif);
	struct ieee80211_hw *hw = &sdata->local->hw;

	trace_api_beacon_loss(sdata);

	sdata->u.mgd.connection_loss = false;
	ieee80211_queue_work(hw, &sdata->u.mgd.beacon_connection_loss_work);
}
EXPORT_SYMBOL(ieee80211_beacon_loss);

void ieee80211_connection_loss(struct ieee80211_vif *vif)
{
	struct ieee80211_sub_if_data *sdata = vif_to_sdata(vif);
	struct ieee80211_hw *hw = &sdata->local->hw;

	trace_api_connection_loss(sdata);

	sdata->u.mgd.connection_loss = true;
	ieee80211_queue_work(hw, &sdata->u.mgd.beacon_connection_loss_work);
}
EXPORT_SYMBOL(ieee80211_connection_loss);


static void ieee80211_destroy_auth_data(struct ieee80211_sub_if_data *sdata,
					bool assoc)
{
	struct ieee80211_mgd_auth_data *auth_data = sdata->u.mgd.auth_data;

	sdata_assert_lock(sdata);

	if (!assoc) {
		/*
		 * we are not authenticated yet, the only timer that could be
		 * running is the timeout for the authentication response which
		 * which is not relevant anymore.
		 */
		del_timer_sync(&sdata->u.mgd.timer);
		sta_info_destroy_addr(sdata, auth_data->bss->bssid);

		eth_zero_addr(sdata->u.mgd.bssid);
		ieee80211_bss_info_change_notify(sdata, BSS_CHANGED_BSSID);
		sdata->u.mgd.flags = 0;
		mutex_lock(&sdata->local->mtx);
		ieee80211_vif_release_channel(sdata);
		mutex_unlock(&sdata->local->mtx);
	}

	cfg80211_put_bss(sdata->local->hw.wiphy, auth_data->bss);
	kfree(auth_data);
	sdata->u.mgd.auth_data = NULL;
}

static void ieee80211_destroy_assoc_data(struct ieee80211_sub_if_data *sdata,
					 bool assoc, bool abandon)
{
	struct ieee80211_mgd_assoc_data *assoc_data = sdata->u.mgd.assoc_data;

	sdata_assert_lock(sdata);

	if (!assoc) {
		/*
		 * we are not associated yet, the only timer that could be
		 * running is the timeout for the association response which
		 * which is not relevant anymore.
		 */
		del_timer_sync(&sdata->u.mgd.timer);
		sta_info_destroy_addr(sdata, assoc_data->bss->bssid);

		eth_zero_addr(sdata->u.mgd.bssid);
		ieee80211_bss_info_change_notify(sdata, BSS_CHANGED_BSSID);
		sdata->u.mgd.flags = 0;
		sdata->vif.mu_mimo_owner = false;

		mutex_lock(&sdata->local->mtx);
		ieee80211_vif_release_channel(sdata);
		mutex_unlock(&sdata->local->mtx);

		if (abandon)
			cfg80211_abandon_assoc(sdata->dev, assoc_data->bss);
	}

	kfree(assoc_data);
	sdata->u.mgd.assoc_data = NULL;
}

static void ieee80211_auth_challenge(struct ieee80211_sub_if_data *sdata,
				     struct ieee80211_mgmt *mgmt, size_t len)
{
	struct ieee80211_local *local = sdata->local;
	struct ieee80211_mgd_auth_data *auth_data = sdata->u.mgd.auth_data;
	u8 *pos;
	struct ieee802_11_elems elems;
	u32 tx_flags = 0;

	pos = mgmt->u.auth.variable;
	ieee802_11_parse_elems(pos, len - (pos - (u8 *)mgmt), false, &elems,
			       mgmt->bssid, auth_data->bss->bssid);
	if (!elems.challenge)
		return;
	auth_data->expected_transaction = 4;
	drv_mgd_prepare_tx(sdata->local, sdata, 0);
	if (ieee80211_hw_check(&local->hw, REPORTS_TX_ACK_STATUS))
		tx_flags = IEEE80211_TX_CTL_REQ_TX_STATUS |
			   IEEE80211_TX_INTFL_MLME_CONN_TX;
	ieee80211_send_auth(sdata, 3, auth_data->algorithm, 0,
			    elems.challenge - 2, elems.challenge_len + 2,
			    auth_data->bss->bssid, auth_data->bss->bssid,
			    auth_data->key, auth_data->key_len,
			    auth_data->key_idx, tx_flags);
}

static bool ieee80211_mark_sta_auth(struct ieee80211_sub_if_data *sdata,
				    const u8 *bssid)
{
	struct ieee80211_if_managed *ifmgd = &sdata->u.mgd;
	struct sta_info *sta;
	bool result = true;

	sdata_info(sdata, "authenticated\n");
	ifmgd->auth_data->done = true;
	ifmgd->auth_data->timeout = jiffies + IEEE80211_AUTH_WAIT_ASSOC;
	ifmgd->auth_data->timeout_started = true;
	run_again(sdata, ifmgd->auth_data->timeout);

	/* move station state to auth */
	mutex_lock(&sdata->local->sta_mtx);
	sta = sta_info_get(sdata, bssid);
	if (!sta) {
		WARN_ONCE(1, "%s: STA %pM not found", sdata->name, bssid);
		result = false;
		goto out;
	}
	if (sta_info_move_state(sta, IEEE80211_STA_AUTH)) {
		sdata_info(sdata, "failed moving %pM to auth\n", bssid);
		result = false;
		goto out;
	}

out:
	mutex_unlock(&sdata->local->sta_mtx);
	return result;
}

static void ieee80211_rx_mgmt_auth(struct ieee80211_sub_if_data *sdata,
				   struct ieee80211_mgmt *mgmt, size_t len)
{
	struct ieee80211_if_managed *ifmgd = &sdata->u.mgd;
	u8 bssid[ETH_ALEN];
	u16 auth_alg, auth_transaction, status_code;
	struct ieee80211_event event = {
		.type = MLME_EVENT,
		.u.mlme.data = AUTH_EVENT,
	};

	sdata_assert_lock(sdata);

	if (len < 24 + 6)
		return;

	if (!ifmgd->auth_data || ifmgd->auth_data->done)
		return;

	memcpy(bssid, ifmgd->auth_data->bss->bssid, ETH_ALEN);

	if (!ether_addr_equal(bssid, mgmt->bssid))
		return;

	auth_alg = le16_to_cpu(mgmt->u.auth.auth_alg);
	auth_transaction = le16_to_cpu(mgmt->u.auth.auth_transaction);
	status_code = le16_to_cpu(mgmt->u.auth.status_code);

	if (auth_alg != ifmgd->auth_data->algorithm ||
	    (auth_alg != WLAN_AUTH_SAE &&
	     auth_transaction != ifmgd->auth_data->expected_transaction) ||
	    (auth_alg == WLAN_AUTH_SAE &&
	     (auth_transaction < ifmgd->auth_data->expected_transaction ||
	      auth_transaction > 2))) {
		sdata_info(sdata, "%pM unexpected authentication state: alg %d (expected %d) transact %d (expected %d)\n",
			   mgmt->sa, auth_alg, ifmgd->auth_data->algorithm,
			   auth_transaction,
			   ifmgd->auth_data->expected_transaction);
		return;
	}

	if (status_code != WLAN_STATUS_SUCCESS) {
		sdata_info(sdata, "%pM denied authentication (status %d)\n",
			   mgmt->sa, status_code);
		ieee80211_destroy_auth_data(sdata, false);
		cfg80211_rx_mlme_mgmt(sdata->dev, (u8 *)mgmt, len);
		event.u.mlme.status = MLME_DENIED;
		event.u.mlme.reason = status_code;
		drv_event_callback(sdata->local, sdata, &event);
		return;
	}

	switch (ifmgd->auth_data->algorithm) {
	case WLAN_AUTH_OPEN:
	case WLAN_AUTH_LEAP:
	case WLAN_AUTH_FT:
	case WLAN_AUTH_SAE:
	case WLAN_AUTH_FILS_SK:
	case WLAN_AUTH_FILS_SK_PFS:
	case WLAN_AUTH_FILS_PK:
		break;
	case WLAN_AUTH_SHARED_KEY:
		if (ifmgd->auth_data->expected_transaction != 4) {
			ieee80211_auth_challenge(sdata, mgmt, len);
			/* need another frame */
			return;
		}
		break;
	default:
		WARN_ONCE(1, "invalid auth alg %d",
			  ifmgd->auth_data->algorithm);
		return;
	}

	event.u.mlme.status = MLME_SUCCESS;
	drv_event_callback(sdata->local, sdata, &event);
	if (ifmgd->auth_data->algorithm != WLAN_AUTH_SAE ||
	    (auth_transaction == 2 &&
	     ifmgd->auth_data->expected_transaction == 2)) {
		if (!ieee80211_mark_sta_auth(sdata, bssid))
			goto out_err;
	} else if (ifmgd->auth_data->algorithm == WLAN_AUTH_SAE &&
		   auth_transaction == 2) {
		sdata_info(sdata, "SAE peer confirmed\n");
		ifmgd->auth_data->peer_confirmed = true;
	}

	cfg80211_rx_mlme_mgmt(sdata->dev, (u8 *)mgmt, len);
	return;
 out_err:
	mutex_unlock(&sdata->local->sta_mtx);
	/* ignore frame -- wait for timeout */
}

#define case_WLAN(type) \
	case WLAN_REASON_##type: return #type

const char *ieee80211_get_reason_code_string(u16 reason_code)
{
	switch (reason_code) {
	case_WLAN(UNSPECIFIED);
	case_WLAN(PREV_AUTH_NOT_VALID);
	case_WLAN(DEAUTH_LEAVING);
	case_WLAN(DISASSOC_DUE_TO_INACTIVITY);
	case_WLAN(DISASSOC_AP_BUSY);
	case_WLAN(CLASS2_FRAME_FROM_NONAUTH_STA);
	case_WLAN(CLASS3_FRAME_FROM_NONASSOC_STA);
	case_WLAN(DISASSOC_STA_HAS_LEFT);
	case_WLAN(STA_REQ_ASSOC_WITHOUT_AUTH);
	case_WLAN(DISASSOC_BAD_POWER);
	case_WLAN(DISASSOC_BAD_SUPP_CHAN);
	case_WLAN(INVALID_IE);
	case_WLAN(MIC_FAILURE);
	case_WLAN(4WAY_HANDSHAKE_TIMEOUT);
	case_WLAN(GROUP_KEY_HANDSHAKE_TIMEOUT);
	case_WLAN(IE_DIFFERENT);
	case_WLAN(INVALID_GROUP_CIPHER);
	case_WLAN(INVALID_PAIRWISE_CIPHER);
	case_WLAN(INVALID_AKMP);
	case_WLAN(UNSUPP_RSN_VERSION);
	case_WLAN(INVALID_RSN_IE_CAP);
	case_WLAN(IEEE8021X_FAILED);
	case_WLAN(CIPHER_SUITE_REJECTED);
	case_WLAN(DISASSOC_UNSPECIFIED_QOS);
	case_WLAN(DISASSOC_QAP_NO_BANDWIDTH);
	case_WLAN(DISASSOC_LOW_ACK);
	case_WLAN(DISASSOC_QAP_EXCEED_TXOP);
	case_WLAN(QSTA_LEAVE_QBSS);
	case_WLAN(QSTA_NOT_USE);
	case_WLAN(QSTA_REQUIRE_SETUP);
	case_WLAN(QSTA_TIMEOUT);
	case_WLAN(QSTA_CIPHER_NOT_SUPP);
	case_WLAN(MESH_PEER_CANCELED);
	case_WLAN(MESH_MAX_PEERS);
	case_WLAN(MESH_CONFIG);
	case_WLAN(MESH_CLOSE);
	case_WLAN(MESH_MAX_RETRIES);
	case_WLAN(MESH_CONFIRM_TIMEOUT);
	case_WLAN(MESH_INVALID_GTK);
	case_WLAN(MESH_INCONSISTENT_PARAM);
	case_WLAN(MESH_INVALID_SECURITY);
	case_WLAN(MESH_PATH_ERROR);
	case_WLAN(MESH_PATH_NOFORWARD);
	case_WLAN(MESH_PATH_DEST_UNREACHABLE);
	case_WLAN(MAC_EXISTS_IN_MBSS);
	case_WLAN(MESH_CHAN_REGULATORY);
	case_WLAN(MESH_CHAN);
	default: return "<unknown>";
	}
}

static void ieee80211_rx_mgmt_deauth(struct ieee80211_sub_if_data *sdata,
				     struct ieee80211_mgmt *mgmt, size_t len)
{
	struct ieee80211_if_managed *ifmgd = &sdata->u.mgd;
	u16 reason_code = le16_to_cpu(mgmt->u.deauth.reason_code);

	sdata_assert_lock(sdata);

	if (len < 24 + 2)
		return;

	if (!ether_addr_equal(mgmt->bssid, mgmt->sa)) {
		ieee80211_tdls_handle_disconnect(sdata, mgmt->sa, reason_code);
		return;
	}

	if (ifmgd->associated &&
	    ether_addr_equal(mgmt->bssid, ifmgd->associated->bssid)) {
		const u8 *bssid = ifmgd->associated->bssid;

		sdata_info(sdata, "deauthenticated from %pM (Reason: %u=%s)\n",
			   bssid, reason_code,
			   ieee80211_get_reason_code_string(reason_code));

		ieee80211_set_disassoc(sdata, 0, 0, false, NULL);

		ieee80211_report_disconnect(sdata, (u8 *)mgmt, len, false,
					    reason_code);
		return;
	}

	if (ifmgd->assoc_data &&
	    ether_addr_equal(mgmt->bssid, ifmgd->assoc_data->bss->bssid)) {
		const u8 *bssid = ifmgd->assoc_data->bss->bssid;

		sdata_info(sdata,
			   "deauthenticated from %pM while associating (Reason: %u=%s)\n",
			   bssid, reason_code,
			   ieee80211_get_reason_code_string(reason_code));

		ieee80211_destroy_assoc_data(sdata, false, true);

		cfg80211_rx_mlme_mgmt(sdata->dev, (u8 *)mgmt, len);
		return;
	}
}


static void ieee80211_rx_mgmt_disassoc(struct ieee80211_sub_if_data *sdata,
				       struct ieee80211_mgmt *mgmt, size_t len)
{
	struct ieee80211_if_managed *ifmgd = &sdata->u.mgd;
	u16 reason_code;

	sdata_assert_lock(sdata);

	if (len < 24 + 2)
		return;

	if (!ifmgd->associated ||
	    !ether_addr_equal(mgmt->bssid, ifmgd->associated->bssid))
		return;

	reason_code = le16_to_cpu(mgmt->u.disassoc.reason_code);

	if (!ether_addr_equal(mgmt->bssid, mgmt->sa)) {
		ieee80211_tdls_handle_disconnect(sdata, mgmt->sa, reason_code);
		return;
	}

	sdata_info(sdata, "disassociated from %pM (Reason: %u=%s)\n",
		   mgmt->sa, reason_code,
		   ieee80211_get_reason_code_string(reason_code));

	ieee80211_set_disassoc(sdata, 0, 0, false, NULL);

	ieee80211_report_disconnect(sdata, (u8 *)mgmt, len, false, reason_code);
}

static void ieee80211_get_rates(struct ieee80211_supported_band *sband,
				u8 *supp_rates, unsigned int supp_rates_len,
				u32 *rates, u32 *basic_rates,
				bool *have_higher_than_11mbit,
				int *min_rate, int *min_rate_index,
				int shift)
{
	int i, j;

	for (i = 0; i < supp_rates_len; i++) {
		int rate = supp_rates[i] & 0x7f;
		bool is_basic = !!(supp_rates[i] & 0x80);

		if ((rate * 5 * (1 << shift)) > 110)
			*have_higher_than_11mbit = true;

		/*
		 * Skip HT and VHT BSS membership selectors since they're not
		 * rates.
		 *
		 * Note: Even though the membership selector and the basic
		 *	 rate flag share the same bit, they are not exactly
		 *	 the same.
		 */
		if (supp_rates[i] == (0x80 | BSS_MEMBERSHIP_SELECTOR_HT_PHY) ||
		    supp_rates[i] == (0x80 | BSS_MEMBERSHIP_SELECTOR_VHT_PHY))
			continue;

		for (j = 0; j < sband->n_bitrates; j++) {
			struct ieee80211_rate *br;
			int brate;

			br = &sband->bitrates[j];

			brate = DIV_ROUND_UP(br->bitrate, (1 << shift) * 5);
			if (brate == rate) {
				*rates |= BIT(j);
				if (is_basic)
					*basic_rates |= BIT(j);
				if ((rate * 5) < *min_rate) {
					*min_rate = rate * 5;
					*min_rate_index = j;
				}
				break;
			}
		}
	}
}

static bool ieee80211_twt_req_supported(const struct sta_info *sta,
					const struct ieee802_11_elems *elems)
{
	if (elems->ext_capab_len < 10)
		return false;

	if (!(elems->ext_capab[9] & WLAN_EXT_CAPA10_TWT_RESPONDER_SUPPORT))
		return false;

	return sta->sta.he_cap.he_cap_elem.mac_cap_info[0] &
		IEEE80211_HE_MAC_CAP0_TWT_RES;
}

static bool ieee80211_assoc_success(struct ieee80211_sub_if_data *sdata,
				    struct cfg80211_bss *cbss,
				    struct ieee80211_mgmt *mgmt, size_t len)
{
	struct ieee80211_if_managed *ifmgd = &sdata->u.mgd;
	struct ieee80211_local *local = sdata->local;
	struct ieee80211_supported_band *sband;
	struct sta_info *sta;
	u8 *pos;
	u16 capab_info, aid;
	struct ieee802_11_elems elems;
	struct ieee80211_bss_conf *bss_conf = &sdata->vif.bss_conf;
	const struct cfg80211_bss_ies *bss_ies = NULL;
	struct ieee80211_mgd_assoc_data *assoc_data = ifmgd->assoc_data;
	bool is_6ghz = nl80211_is_6ghz(cbss->channel->band);
	u32 changed = 0;
	int err;
	bool ret;

	/* AssocResp and ReassocResp have identical structure */

	aid = le16_to_cpu(mgmt->u.assoc_resp.aid);
	capab_info = le16_to_cpu(mgmt->u.assoc_resp.capab_info);

	/*
	 * The 5 MSB of the AID field are reserved
	 * (802.11-2016 9.4.1.8 AID field)
	 */
	aid &= 0x7ff;

	ifmgd->broken_ap = false;

	if (aid == 0 || aid > IEEE80211_MAX_AID) {
		sdata_info(sdata, "invalid AID value %d (out of range), turn off PS\n",
			   aid);
		aid = 0;
		ifmgd->broken_ap = true;
	}

	pos = mgmt->u.assoc_resp.variable;
	ieee802_11_parse_elems(pos, len - (pos - (u8 *)mgmt), false, &elems,
			       mgmt->bssid, assoc_data->bss->bssid);

	if (!elems.supp_rates) {
		sdata_info(sdata, "no SuppRates element in AssocResp\n");
		return false;
	}

	ifmgd->aid = aid;
	ifmgd->tdls_chan_switch_prohibited =
		elems.ext_capab && elems.ext_capab_len >= 5 &&
		(elems.ext_capab[4] & WLAN_EXT_CAPA5_TDLS_CH_SW_PROHIBITED);

	/*
	 * Some APs are erroneously not including some information in their
	 * (re)association response frames. Try to recover by using the data
	 * from the beacon or probe response. This seems to afflict mobile
	 * 2G/3G/4G wifi routers, reported models include the "Onda PN51T",
	 * "Vodafone PocketWiFi 2", "ZTE MF60" and a similar T-Mobile device.
	 */
	if (!is_6ghz &&
	    ((assoc_data->wmm && !elems.wmm_param) ||
	     (!(ifmgd->flags & IEEE80211_STA_DISABLE_HT) &&
	      (!elems.ht_cap_elem || !elems.ht_operation)) ||
	     (!(ifmgd->flags & IEEE80211_STA_DISABLE_VHT) &&
	      (!elems.vht_cap_elem || !elems.vht_operation)))) {
		const struct cfg80211_bss_ies *ies;
		struct ieee802_11_elems bss_elems;

		rcu_read_lock();
		ies = rcu_dereference(cbss->ies);
		if (ies)
			bss_ies = kmemdup(ies, sizeof(*ies) + ies->len,
					  GFP_ATOMIC);
		rcu_read_unlock();
		if (!bss_ies)
			return false;

		ieee802_11_parse_elems(bss_ies->data, bss_ies->len,
				       false, &bss_elems,
				       mgmt->bssid,
				       assoc_data->bss->bssid);
		if (assoc_data->wmm &&
		    !elems.wmm_param && bss_elems.wmm_param) {
			elems.wmm_param = bss_elems.wmm_param;
			sdata_info(sdata,
				   "AP bug: WMM param missing from AssocResp\n");
		}

		/*
		 * Also check if we requested HT/VHT, otherwise the AP doesn't
		 * have to include the IEs in the (re)association response.
		 */
		if (!elems.ht_cap_elem && bss_elems.ht_cap_elem &&
		    !(ifmgd->flags & IEEE80211_STA_DISABLE_HT)) {
			elems.ht_cap_elem = bss_elems.ht_cap_elem;
			sdata_info(sdata,
				   "AP bug: HT capability missing from AssocResp\n");
		}
		if (!elems.ht_operation && bss_elems.ht_operation &&
		    !(ifmgd->flags & IEEE80211_STA_DISABLE_HT)) {
			elems.ht_operation = bss_elems.ht_operation;
			sdata_info(sdata,
				   "AP bug: HT operation missing from AssocResp\n");
		}
		if (!elems.vht_cap_elem && bss_elems.vht_cap_elem &&
		    !(ifmgd->flags & IEEE80211_STA_DISABLE_VHT)) {
			elems.vht_cap_elem = bss_elems.vht_cap_elem;
			sdata_info(sdata,
				   "AP bug: VHT capa missing from AssocResp\n");
		}
		if (!elems.vht_operation && bss_elems.vht_operation &&
		    !(ifmgd->flags & IEEE80211_STA_DISABLE_VHT)) {
			elems.vht_operation = bss_elems.vht_operation;
			sdata_info(sdata,
				   "AP bug: VHT operation missing from AssocResp\n");
		}
	}

	/*
	 * We previously checked these in the beacon/probe response, so
	 * they should be present here. This is just a safety net.
	 */
	if (!is_6ghz && !(ifmgd->flags & IEEE80211_STA_DISABLE_HT) &&
	    (!elems.wmm_param || !elems.ht_cap_elem || !elems.ht_operation)) {
		sdata_info(sdata,
			   "HT AP is missing WMM params or HT capability/operation\n");
		ret = false;
		goto out;
	}

	if (!is_6ghz && !(ifmgd->flags & IEEE80211_STA_DISABLE_VHT) &&
	    (!elems.vht_cap_elem || !elems.vht_operation)) {
		sdata_info(sdata,
			   "VHT AP is missing VHT capability/operation\n");
		ret = false;
		goto out;
	}

	if (is_6ghz && !(ifmgd->flags & IEEE80211_STA_DISABLE_HE) &&
	    !elems.he_6ghz_capa) {
		sdata_info(sdata,
			   "HE 6 GHz AP is missing HE 6 GHz band capability\n");
		ret = false;
		goto out;
	}

	mutex_lock(&sdata->local->sta_mtx);
	/*
	 * station info was already allocated and inserted before
	 * the association and should be available to us
	 */
	sta = sta_info_get(sdata, cbss->bssid);
	if (WARN_ON(!sta)) {
		mutex_unlock(&sdata->local->sta_mtx);
		ret = false;
		goto out;
	}

	sband = ieee80211_get_sband(sdata);
	if (!sband) {
		mutex_unlock(&sdata->local->sta_mtx);
		ret = false;
		goto out;
	}

	if (!(ifmgd->flags & IEEE80211_STA_DISABLE_HE) &&
	    (!elems.he_cap || !elems.he_operation)) {
		mutex_unlock(&sdata->local->sta_mtx);
		sdata_info(sdata,
			   "HE AP is missing HE capability/operation\n");
		ret = false;
		goto out;
	}

	/* Set up internal HT/VHT capabilities */
	if (elems.ht_cap_elem && !(ifmgd->flags & IEEE80211_STA_DISABLE_HT))
		ieee80211_ht_cap_ie_to_sta_ht_cap(sdata, sband,
						  elems.ht_cap_elem, sta);

	if (elems.vht_cap_elem && !(ifmgd->flags & IEEE80211_STA_DISABLE_VHT))
		ieee80211_vht_cap_ie_to_sta_vht_cap(sdata, sband,
						    elems.vht_cap_elem, sta);

	if (elems.he_operation && !(ifmgd->flags & IEEE80211_STA_DISABLE_HE) &&
	    elems.he_cap) {
		ieee80211_he_cap_ie_to_sta_he_cap(sdata, sband,
						  elems.he_cap,
						  elems.he_cap_len,
						  elems.he_6ghz_capa,
						  sta);

		bss_conf->he_support = sta->sta.he_cap.has_he;
		bss_conf->twt_requester =
			ieee80211_twt_req_supported(sta, &elems);
	} else {
		bss_conf->he_support = false;
		bss_conf->twt_requester = false;
	}

	if (bss_conf->he_support) {
		bss_conf->bss_color =
			le32_get_bits(elems.he_operation->he_oper_params,
				      IEEE80211_HE_OPERATION_BSS_COLOR_MASK);

		bss_conf->htc_trig_based_pkt_ext =
			le32_get_bits(elems.he_operation->he_oper_params,
			      IEEE80211_HE_OPERATION_DFLT_PE_DURATION_MASK);
		bss_conf->frame_time_rts_th =
			le32_get_bits(elems.he_operation->he_oper_params,
			      IEEE80211_HE_OPERATION_RTS_THRESHOLD_MASK);

		bss_conf->multi_sta_back_32bit =
			sta->sta.he_cap.he_cap_elem.mac_cap_info[2] &
			IEEE80211_HE_MAC_CAP2_32BIT_BA_BITMAP;

		bss_conf->ack_enabled =
			sta->sta.he_cap.he_cap_elem.mac_cap_info[2] &
			IEEE80211_HE_MAC_CAP2_ACK_EN;

		bss_conf->uora_exists = !!elems.uora_element;
		if (elems.uora_element)
			bss_conf->uora_ocw_range = elems.uora_element[0];

		/* TODO: OPEN: what happens if BSS color disable is set? */
	}

#if CFG80211_VERSION >= KERNEL_VERSION(5,1,0)
	if (cbss->transmitted_bss) {
		bss_conf->nontransmitted = true;
		ether_addr_copy(bss_conf->transmitter_bssid,
				cbss->transmitted_bss->bssid);
		bss_conf->bssid_indicator = cbss->max_bssid_indicator;
		bss_conf->bssid_index = cbss->bssid_index;
	}
#endif

	/*
	 * Some APs, e.g. Netgear WNDR3700, report invalid HT operation data
	 * in their association response, so ignore that data for our own
	 * configuration. If it changed since the last beacon, we'll get the
	 * next beacon and update then.
	 */

	/*
	 * If an operating mode notification IE is present, override the
	 * NSS calculation (that would be done in rate_control_rate_init())
	 * and use the # of streams from that element.
	 */
	if (elems.opmode_notif &&
	    !(*elems.opmode_notif & IEEE80211_OPMODE_NOTIF_RX_NSS_TYPE_BF)) {
		u8 nss;

		nss = *elems.opmode_notif & IEEE80211_OPMODE_NOTIF_RX_NSS_MASK;
		nss >>= IEEE80211_OPMODE_NOTIF_RX_NSS_SHIFT;
		nss += 1;
		sta->sta.rx_nss = nss;
	}

	rate_control_rate_init(sta);

	if (ifmgd->flags & IEEE80211_STA_MFP_ENABLED) {
		set_sta_flag(sta, WLAN_STA_MFP);
		sta->sta.mfp = true;
	} else {
		sta->sta.mfp = false;
	}

	sta->sta.wme = elems.wmm_param && local->hw.queues >= IEEE80211_NUM_ACS;

	err = sta_info_move_state(sta, IEEE80211_STA_ASSOC);
	if (!err && !(ifmgd->flags & IEEE80211_STA_CONTROL_PORT))
		err = sta_info_move_state(sta, IEEE80211_STA_AUTHORIZED);
	if (err) {
		sdata_info(sdata,
			   "failed to move station %pM to desired state\n",
			   sta->sta.addr);
		WARN_ON(__sta_info_destroy(sta));
		mutex_unlock(&sdata->local->sta_mtx);
		ret = false;
		goto out;
	}

	mutex_unlock(&sdata->local->sta_mtx);

	/*
	 * Always handle WMM once after association regardless
	 * of the first value the AP uses. Setting -1 here has
	 * that effect because the AP values is an unsigned
	 * 4-bit value.
	 */
	ifmgd->wmm_last_param_set = -1;
	ifmgd->mu_edca_last_param_set = -1;

	if (ifmgd->flags & IEEE80211_STA_DISABLE_WMM) {
		ieee80211_set_wmm_default(sdata, false, false);
	} else if (!ieee80211_sta_wmm_params(local, sdata, elems.wmm_param,
					     elems.wmm_param_len,
					     elems.mu_edca_param_set)) {
		/* still enable QoS since we might have HT/VHT */
		ieee80211_set_wmm_default(sdata, false, true);
		/* set the disable-WMM flag in this case to disable
		 * tracking WMM parameter changes in the beacon if
		 * the parameters weren't actually valid. Doing so
		 * avoids changing parameters very strangely when
		 * the AP is going back and forth between valid and
		 * invalid parameters.
		 */
		ifmgd->flags |= IEEE80211_STA_DISABLE_WMM;
	}
	changed |= BSS_CHANGED_QOS;

	if (elems.max_idle_period_ie) {
		bss_conf->max_idle_period =
			le16_to_cpu(elems.max_idle_period_ie->max_idle_period);
		bss_conf->protected_keep_alive =
			!!(elems.max_idle_period_ie->idle_options &
			   WLAN_IDLE_OPTIONS_PROTECTED_KEEP_ALIVE);
		changed |= BSS_CHANGED_KEEP_ALIVE;
	} else {
		bss_conf->max_idle_period = 0;
		bss_conf->protected_keep_alive = false;
	}

	/* set AID and assoc capability,
	 * ieee80211_set_associated() will tell the driver */
	bss_conf->aid = aid;
	bss_conf->assoc_capability = capab_info;
	ieee80211_set_associated(sdata, cbss, changed);

	/*
	 * If we're using 4-addr mode, let the AP know that we're
	 * doing so, so that it can create the STA VLAN on its side
	 */
	if (ifmgd->use_4addr)
		ieee80211_send_4addr_nullfunc(local, sdata);

	/*
	 * Start timer to probe the connection to the AP now.
	 * Also start the timer that will detect beacon loss.
	 */
	ieee80211_sta_rx_notify(sdata, (struct ieee80211_hdr *)mgmt);
	ieee80211_sta_reset_beacon_monitor(sdata);

	ret = true;
 out:
	kfree(bss_ies);
	return ret;
}

static void ieee80211_rx_mgmt_assoc_resp(struct ieee80211_sub_if_data *sdata,
					 struct ieee80211_mgmt *mgmt,
					 size_t len)
{
	struct ieee80211_if_managed *ifmgd = &sdata->u.mgd;
	struct ieee80211_mgd_assoc_data *assoc_data = ifmgd->assoc_data;
	u16 capab_info, status_code, aid;
	struct ieee802_11_elems elems;
	int ac, uapsd_queues = -1;
	u8 *pos;
	bool reassoc;
	struct cfg80211_bss *bss;
	struct ieee80211_event event = {
		.type = MLME_EVENT,
		.u.mlme.data = ASSOC_EVENT,
	};

	sdata_assert_lock(sdata);

	if (!assoc_data)
		return;
	if (!ether_addr_equal(assoc_data->bss->bssid, mgmt->bssid))
		return;

	/*
	 * AssocResp and ReassocResp have identical structure, so process both
	 * of them in this function.
	 */

	if (len < 24 + 6)
		return;

	reassoc = ieee80211_is_reassoc_resp(mgmt->frame_control);
	capab_info = le16_to_cpu(mgmt->u.assoc_resp.capab_info);
	status_code = le16_to_cpu(mgmt->u.assoc_resp.status_code);
	aid = le16_to_cpu(mgmt->u.assoc_resp.aid);

	sdata_info(sdata,
		   "RX %sssocResp from %pM (capab=0x%x status=%d aid=%d)\n",
		   reassoc ? "Rea" : "A", mgmt->sa,
		   capab_info, status_code, (u16)(aid & ~(BIT(15) | BIT(14))));

	if (assoc_data->fils_kek_len &&
	    fils_decrypt_assoc_resp(sdata, (u8 *)mgmt, &len, assoc_data) < 0)
		return;

	pos = mgmt->u.assoc_resp.variable;
	ieee802_11_parse_elems(pos, len - (pos - (u8 *)mgmt), false, &elems,
			       mgmt->bssid, assoc_data->bss->bssid);

	if (status_code == WLAN_STATUS_ASSOC_REJECTED_TEMPORARILY &&
	    elems.timeout_int &&
	    elems.timeout_int->type == WLAN_TIMEOUT_ASSOC_COMEBACK) {
		u32 tu, ms;
		tu = le32_to_cpu(elems.timeout_int->value);
		ms = tu * 1024 / 1000;
		sdata_info(sdata,
			   "%pM rejected association temporarily; comeback duration %u TU (%u ms)\n",
			   mgmt->sa, tu, ms);
		assoc_data->timeout = jiffies + msecs_to_jiffies(ms);
		assoc_data->timeout_started = true;
		if (ms > IEEE80211_ASSOC_TIMEOUT)
			run_again(sdata, assoc_data->timeout);
		return;
	}

	bss = assoc_data->bss;

	if (status_code != WLAN_STATUS_SUCCESS) {
		sdata_info(sdata, "%pM denied association (code=%d)\n",
			   mgmt->sa, status_code);
		ieee80211_destroy_assoc_data(sdata, false, false);
		event.u.mlme.status = MLME_DENIED;
		event.u.mlme.reason = status_code;
		drv_event_callback(sdata->local, sdata, &event);
	} else {
		if (!ieee80211_assoc_success(sdata, bss, mgmt, len)) {
			/* oops -- internal error -- send timeout for now */
			ieee80211_destroy_assoc_data(sdata, false, false);
			cfg80211_assoc_timeout(sdata->dev, bss);
			return;
		}
		event.u.mlme.status = MLME_SUCCESS;
		drv_event_callback(sdata->local, sdata, &event);
		sdata_info(sdata, "associated\n");

		/*
		 * destroy assoc_data afterwards, as otherwise an idle
		 * recalc after assoc_data is NULL but before associated
		 * is set can cause the interface to go idle
		 */
		ieee80211_destroy_assoc_data(sdata, true, false);

		/* get uapsd queues configuration */
		uapsd_queues = 0;
		for (ac = 0; ac < IEEE80211_NUM_ACS; ac++)
			if (sdata->tx_conf[ac].uapsd)
				uapsd_queues |= ieee80211_ac_to_qos_mask[ac];
	}

#if CFG80211_VERSION >= KERNEL_VERSION(5,1,0)
	cfg80211_rx_assoc_resp(sdata->dev, bss, (u8 *)mgmt, len, uapsd_queues,
			       ifmgd->assoc_req_ies, ifmgd->assoc_req_ies_len);
#else
	cfg80211_rx_assoc_resp(sdata->dev, bss, (u8 *)mgmt, len, uapsd_queues);
#endif
}

static void ieee80211_rx_bss_info(struct ieee80211_sub_if_data *sdata,
				  struct ieee80211_mgmt *mgmt, size_t len,
				  struct ieee80211_rx_status *rx_status)
{
	struct ieee80211_local *local = sdata->local;
	struct ieee80211_bss *bss;
	struct ieee80211_channel *channel;

	sdata_assert_lock(sdata);

	channel = ieee80211_get_channel(local->hw.wiphy, rx_status->freq);
	if (!channel)
		return;

	bss = ieee80211_bss_info_update(local, rx_status, mgmt, len, channel);
	if (bss) {
		sdata->vif.bss_conf.beacon_rate = bss->beacon_rate;
		ieee80211_rx_bss_put(local, bss);
	}
}


static void ieee80211_rx_mgmt_probe_resp(struct ieee80211_sub_if_data *sdata,
					 struct sk_buff *skb)
{
	struct ieee80211_mgmt *mgmt = (void *)skb->data;
	struct ieee80211_if_managed *ifmgd;
	struct ieee80211_rx_status *rx_status = (void *) skb->cb;
	size_t baselen, len = skb->len;

	ifmgd = &sdata->u.mgd;

	sdata_assert_lock(sdata);

	if (!ether_addr_equal(mgmt->da, sdata->vif.addr))
		return; /* ignore ProbeResp to foreign address */

	baselen = (u8 *) mgmt->u.probe_resp.variable - (u8 *) mgmt;
	if (baselen > len)
		return;

	ieee80211_rx_bss_info(sdata, mgmt, len, rx_status);

	if (ifmgd->associated &&
	    ether_addr_equal(mgmt->bssid, ifmgd->associated->bssid))
		ieee80211_reset_ap_probe(sdata);
}

/*
 * This is the canonical list of information elements we care about,
 * the filter code also gives us all changes to the Microsoft OUI
 * (00:50:F2) vendor IE which is used for WMM which we need to track,
 * as well as the DTPC IE (part of the Cisco OUI) used for signaling
 * changes to requested client power.
 *
 * We implement beacon filtering in software since that means we can
 * avoid processing the frame here and in cfg80211, and userspace
 * will not be able to tell whether the hardware supports it or not.
 *
 * XXX: This list needs to be dynamic -- userspace needs to be able to
 *	add items it requires. It also needs to be able to tell us to
 *	look out for other vendor IEs.
 */
static const u64 care_about_ies =
	(1ULL << WLAN_EID_COUNTRY) |
	(1ULL << WLAN_EID_ERP_INFO) |
	(1ULL << WLAN_EID_CHANNEL_SWITCH) |
	(1ULL << WLAN_EID_PWR_CONSTRAINT) |
	(1ULL << WLAN_EID_HT_CAPABILITY) |
	(1ULL << WLAN_EID_HT_OPERATION) |
	(1ULL << WLAN_EID_EXT_CHANSWITCH_ANN);

static void ieee80211_handle_beacon_sig(struct ieee80211_sub_if_data *sdata,
					struct ieee80211_if_managed *ifmgd,
					struct ieee80211_bss_conf *bss_conf,
					struct ieee80211_local *local,
					struct ieee80211_rx_status *rx_status)
{
	/* Track average RSSI from the Beacon frames of the current AP */

	if (ifmgd->flags & IEEE80211_STA_RESET_SIGNAL_AVE) {
		ifmgd->flags &= ~IEEE80211_STA_RESET_SIGNAL_AVE;
		ewma_beacon_signal_init(&ifmgd->ave_beacon_signal);
		ifmgd->last_cqm_event_signal = 0;
		ifmgd->count_beacon_signal = 1;
		ifmgd->last_ave_beacon_signal = 0;
	} else {
		ifmgd->count_beacon_signal++;
	}

	ewma_beacon_signal_add(&ifmgd->ave_beacon_signal, -rx_status->signal);

	if (ifmgd->rssi_min_thold != ifmgd->rssi_max_thold &&
	    ifmgd->count_beacon_signal >= IEEE80211_SIGNAL_AVE_MIN_COUNT) {
		int sig = -ewma_beacon_signal_read(&ifmgd->ave_beacon_signal);
		int last_sig = ifmgd->last_ave_beacon_signal;
		struct ieee80211_event event = {
			.type = RSSI_EVENT,
		};

		/*
		 * if signal crosses either of the boundaries, invoke callback
		 * with appropriate parameters
		 */
		if (sig > ifmgd->rssi_max_thold &&
		    (last_sig <= ifmgd->rssi_min_thold || last_sig == 0)) {
			ifmgd->last_ave_beacon_signal = sig;
			event.u.rssi.data = RSSI_EVENT_HIGH;
			drv_event_callback(local, sdata, &event);
		} else if (sig < ifmgd->rssi_min_thold &&
			   (last_sig >= ifmgd->rssi_max_thold ||
			   last_sig == 0)) {
			ifmgd->last_ave_beacon_signal = sig;
			event.u.rssi.data = RSSI_EVENT_LOW;
			drv_event_callback(local, sdata, &event);
		}
	}

	if (bss_conf->cqm_rssi_thold &&
	    ifmgd->count_beacon_signal >= IEEE80211_SIGNAL_AVE_MIN_COUNT &&
	    !(sdata->vif.driver_flags & IEEE80211_VIF_SUPPORTS_CQM_RSSI)) {
		int sig = -ewma_beacon_signal_read(&ifmgd->ave_beacon_signal);
		int last_event = ifmgd->last_cqm_event_signal;
		int thold = bss_conf->cqm_rssi_thold;
		int hyst = bss_conf->cqm_rssi_hyst;

		if (sig < thold &&
		    (last_event == 0 || sig < last_event - hyst)) {
			ifmgd->last_cqm_event_signal = sig;
			ieee80211_cqm_rssi_notify(
				&sdata->vif,
				NL80211_CQM_RSSI_THRESHOLD_EVENT_LOW,
				sig, GFP_KERNEL);
		} else if (sig > thold &&
			   (last_event == 0 || sig > last_event + hyst)) {
			ifmgd->last_cqm_event_signal = sig;
			ieee80211_cqm_rssi_notify(
				&sdata->vif,
				NL80211_CQM_RSSI_THRESHOLD_EVENT_HIGH,
				sig, GFP_KERNEL);
		}
	}

	if (bss_conf->cqm_rssi_low &&
	    ifmgd->count_beacon_signal >= IEEE80211_SIGNAL_AVE_MIN_COUNT) {
		int sig = -ewma_beacon_signal_read(&ifmgd->ave_beacon_signal);
		int last_event = ifmgd->last_cqm_event_signal;
		int low = bss_conf->cqm_rssi_low;
		int high = bss_conf->cqm_rssi_high;

		if (sig < low &&
		    (last_event == 0 || last_event >= low)) {
			ifmgd->last_cqm_event_signal = sig;
			ieee80211_cqm_rssi_notify(
				&sdata->vif,
				NL80211_CQM_RSSI_THRESHOLD_EVENT_LOW,
				sig, GFP_KERNEL);
		} else if (sig > high &&
			   (last_event == 0 || last_event <= high)) {
			ifmgd->last_cqm_event_signal = sig;
			ieee80211_cqm_rssi_notify(
				&sdata->vif,
				NL80211_CQM_RSSI_THRESHOLD_EVENT_HIGH,
				sig, GFP_KERNEL);
		}
	}
}

static bool ieee80211_rx_our_beacon(const u8 *tx_bssid,
				    struct cfg80211_bss *bss)
{
	if (ether_addr_equal(tx_bssid, bss->bssid))
		return true;
#if CFG80211_VERSION >= KERNEL_VERSION(5,1,0)
	if (!bss->transmitted_bss)
		return false;
	return ether_addr_equal(tx_bssid, bss->transmitted_bss->bssid);
#else
	return false;
#endif
}

static void ieee80211_rx_mgmt_beacon(struct ieee80211_sub_if_data *sdata,
				     struct ieee80211_mgmt *mgmt, size_t len,
				     struct ieee80211_rx_status *rx_status)
{
	struct ieee80211_if_managed *ifmgd = &sdata->u.mgd;
	struct ieee80211_bss_conf *bss_conf = &sdata->vif.bss_conf;
	size_t baselen;
	struct ieee802_11_elems elems;
	struct ieee80211_local *local = sdata->local;
	struct ieee80211_chanctx_conf *chanctx_conf;
	struct ieee80211_channel *chan;
	struct sta_info *sta;
	u32 changed = 0;
	bool erp_valid;
	u8 erp_value = 0;
	u32 ncrc;
	u8 *bssid;
	u8 deauth_buf[IEEE80211_DEAUTH_FRAME_LEN];

	sdata_assert_lock(sdata);

	/* Process beacon from the current BSS */
	baselen = (u8 *) mgmt->u.beacon.variable - (u8 *) mgmt;
	if (baselen > len)
		return;

	rcu_read_lock();
	chanctx_conf = rcu_dereference(sdata->vif.chanctx_conf);
	if (!chanctx_conf) {
		rcu_read_unlock();
		return;
	}

	if (rx_status->freq != chanctx_conf->def.chan->center_freq) {
		rcu_read_unlock();
		return;
	}
	chan = chanctx_conf->def.chan;
	rcu_read_unlock();

	if (ifmgd->assoc_data && ifmgd->assoc_data->need_beacon &&
	    ieee80211_rx_our_beacon(mgmt->bssid, ifmgd->assoc_data->bss)) {
		ieee802_11_parse_elems(mgmt->u.beacon.variable,
				       len - baselen, false, &elems,
				       mgmt->bssid,
				       ifmgd->assoc_data->bss->bssid);

		ieee80211_rx_bss_info(sdata, mgmt, len, rx_status);

		if (elems.dtim_period)
			ifmgd->dtim_period = elems.dtim_period;
		ifmgd->have_beacon = true;
		ifmgd->assoc_data->need_beacon = false;
		if (ieee80211_hw_check(&local->hw, TIMING_BEACON_ONLY)) {
			sdata->vif.bss_conf.sync_tsf =
				le64_to_cpu(mgmt->u.beacon.timestamp);
			sdata->vif.bss_conf.sync_device_ts =
				rx_status->device_timestamp;
			sdata->vif.bss_conf.sync_dtim_count = elems.dtim_count;
		}

		if (elems.mbssid_config_ie)
			bss_conf->profile_periodicity =
				elems.mbssid_config_ie->profile_periodicity;

		if (elems.ext_capab_len >= 11 &&
		    (elems.ext_capab[10] & WLAN_EXT_CAPA11_EMA_SUPPORT))
			bss_conf->ema_ap = true;

		/* continue assoc process */
		ifmgd->assoc_data->timeout = jiffies;
		ifmgd->assoc_data->timeout_started = true;
		run_again(sdata, ifmgd->assoc_data->timeout);
		return;
	}

	if (!ifmgd->associated ||
	    !ieee80211_rx_our_beacon(mgmt->bssid,  ifmgd->associated))
		return;
	bssid = ifmgd->associated->bssid;

	if (!(rx_status->flag & RX_FLAG_NO_SIGNAL_VAL))
		ieee80211_handle_beacon_sig(sdata, ifmgd, bss_conf,
					    local, rx_status);

	if (ifmgd->flags & IEEE80211_STA_CONNECTION_POLL) {
		mlme_dbg_ratelimited(sdata,
				     "cancelling AP probe due to a received beacon\n");
		ieee80211_reset_ap_probe(sdata);
	}

	/*
	 * Push the beacon loss detection into the future since
	 * we are processing a beacon from the AP just now.
	 */
	ieee80211_sta_reset_beacon_monitor(sdata);

	ncrc = crc32_be(0, (void *)&mgmt->u.beacon.beacon_int, 4);
	ncrc = ieee802_11_parse_elems_crc(mgmt->u.beacon.variable,
					  len - baselen, false, &elems,
					  care_about_ies, ncrc,
					  mgmt->bssid, bssid);

	if (ieee80211_hw_check(&local->hw, PS_NULLFUNC_STACK) &&
	    ieee80211_check_tim(elems.tim, elems.tim_len, ifmgd->aid)) {
		if (local->hw.conf.dynamic_ps_timeout > 0) {
			if (local->hw.conf.flags & IEEE80211_CONF_PS) {
				local->hw.conf.flags &= ~IEEE80211_CONF_PS;
				ieee80211_hw_config(local,
						    IEEE80211_CONF_CHANGE_PS);
			}
			ieee80211_send_nullfunc(local, sdata, false);
		} else if (!local->pspolling && sdata->u.mgd.powersave) {
			local->pspolling = true;

			/*
			 * Here is assumed that the driver will be
			 * able to send ps-poll frame and receive a
			 * response even though power save mode is
			 * enabled, but some drivers might require
			 * to disable power save here. This needs
			 * to be investigated.
			 */
			ieee80211_send_pspoll(local, sdata);
		}
	}

	if (sdata->vif.p2p ||
	    sdata->vif.driver_flags & IEEE80211_VIF_GET_NOA_UPDATE) {
		struct ieee80211_p2p_noa_attr noa = {};
		int ret;

		ret = cfg80211_get_p2p_attr(mgmt->u.beacon.variable,
					    len - baselen,
					    IEEE80211_P2P_ATTR_ABSENCE_NOTICE,
					    (u8 *) &noa, sizeof(noa));
		if (ret >= 2) {
			if (sdata->u.mgd.p2p_noa_index != noa.index) {
				/* valid noa_attr and index changed */
				sdata->u.mgd.p2p_noa_index = noa.index;
				memcpy(&bss_conf->p2p_noa_attr, &noa, sizeof(noa));
				changed |= BSS_CHANGED_P2P_PS;
				/*
				 * make sure we update all information, the CRC
				 * mechanism doesn't look at P2P attributes.
				 */
				ifmgd->beacon_crc_valid = false;
			}
		} else if (sdata->u.mgd.p2p_noa_index != -1) {
			/* noa_attr not found and we had valid noa_attr before */
			sdata->u.mgd.p2p_noa_index = -1;
			memset(&bss_conf->p2p_noa_attr, 0, sizeof(bss_conf->p2p_noa_attr));
			changed |= BSS_CHANGED_P2P_PS;
			ifmgd->beacon_crc_valid = false;
		}
	}

	if (ifmgd->csa_waiting_bcn)
		ieee80211_chswitch_post_beacon(sdata);

	/*
	 * Update beacon timing and dtim count on every beacon appearance. This
	 * will allow the driver to use the most updated values. Do it before
	 * comparing this one with last received beacon.
	 * IMPORTANT: These parameters would possibly be out of sync by the time
	 * the driver will use them. The synchronized view is currently
	 * guaranteed only in certain callbacks.
	 */
	if (ieee80211_hw_check(&local->hw, TIMING_BEACON_ONLY)) {
		sdata->vif.bss_conf.sync_tsf =
			le64_to_cpu(mgmt->u.beacon.timestamp);
		sdata->vif.bss_conf.sync_device_ts =
			rx_status->device_timestamp;
		sdata->vif.bss_conf.sync_dtim_count = elems.dtim_count;
	}

	if (ncrc == ifmgd->beacon_crc && ifmgd->beacon_crc_valid)
		return;
	ifmgd->beacon_crc = ncrc;
	ifmgd->beacon_crc_valid = true;

	ieee80211_rx_bss_info(sdata, mgmt, len, rx_status);

	ieee80211_sta_process_chanswitch(sdata, rx_status->mactime,
					 rx_status->device_timestamp,
					 &elems, true);

	if (!(ifmgd->flags & IEEE80211_STA_DISABLE_WMM) &&
	    ieee80211_sta_wmm_params(local, sdata, elems.wmm_param,
				     elems.wmm_param_len,
				     elems.mu_edca_param_set))
		changed |= BSS_CHANGED_QOS;

	/*
	 * If we haven't had a beacon before, tell the driver about the
	 * DTIM period (and beacon timing if desired) now.
	 */
	if (!ifmgd->have_beacon) {
		/* a few bogus AP send dtim_period = 0 or no TIM IE */
		bss_conf->dtim_period = elems.dtim_period ?: 1;

		changed |= BSS_CHANGED_BEACON_INFO;
		ifmgd->have_beacon = true;

		mutex_lock(&local->iflist_mtx);
		ieee80211_recalc_ps(local);
		mutex_unlock(&local->iflist_mtx);

		ieee80211_recalc_ps_vif(sdata);
	}

	if (elems.erp_info) {
		erp_valid = true;
		erp_value = elems.erp_info[0];
	} else {
		erp_valid = false;
	}
	changed |= ieee80211_handle_bss_capability(sdata,
			le16_to_cpu(mgmt->u.beacon.capab_info),
			erp_valid, erp_value);

	mutex_lock(&local->sta_mtx);
	sta = sta_info_get(sdata, bssid);

	if (ieee80211_config_bw(sdata, sta,
				elems.ht_cap_elem, elems.ht_operation,
				elems.vht_operation, elems.he_operation,
				bssid, &changed)) {
		mutex_unlock(&local->sta_mtx);
		sdata_info(sdata,
			   "failed to follow AP %pM bandwidth change, disconnect\n",
			   bssid);
		ieee80211_set_disassoc(sdata, IEEE80211_STYPE_DEAUTH,
				       WLAN_REASON_DEAUTH_LEAVING,
				       true, deauth_buf);
		ieee80211_report_disconnect(sdata, deauth_buf,
					    sizeof(deauth_buf), true,
					    WLAN_REASON_DEAUTH_LEAVING);
		return;
	}

	if (sta && elems.opmode_notif)
		ieee80211_vht_handle_opmode(sdata, sta, *elems.opmode_notif,
					    rx_status->band);
	mutex_unlock(&local->sta_mtx);

	changed |= ieee80211_handle_pwr_constr(sdata, chan, mgmt,
					       elems.country_elem,
					       elems.country_elem_len,
					       elems.pwr_constr_elem,
					       elems.cisco_dtpc_elem);

	ieee80211_bss_info_change_notify(sdata, changed);
}

void ieee80211_sta_rx_queued_mgmt(struct ieee80211_sub_if_data *sdata,
				  struct sk_buff *skb)
{
	struct ieee80211_rx_status *rx_status;
	struct ieee80211_mgmt *mgmt;
	u16 fc;
	struct ieee802_11_elems elems;
	int ies_len;

	rx_status = (struct ieee80211_rx_status *) skb->cb;
	mgmt = (struct ieee80211_mgmt *) skb->data;
	fc = le16_to_cpu(mgmt->frame_control);

	sdata_lock(sdata);

	switch (fc & IEEE80211_FCTL_STYPE) {
	case IEEE80211_STYPE_BEACON:
		ieee80211_rx_mgmt_beacon(sdata, mgmt, skb->len, rx_status);
		break;
	case IEEE80211_STYPE_PROBE_RESP:
		ieee80211_rx_mgmt_probe_resp(sdata, skb);
		break;
	case IEEE80211_STYPE_AUTH:
		ieee80211_rx_mgmt_auth(sdata, mgmt, skb->len);
		break;
	case IEEE80211_STYPE_DEAUTH:
		ieee80211_rx_mgmt_deauth(sdata, mgmt, skb->len);
		break;
	case IEEE80211_STYPE_DISASSOC:
		ieee80211_rx_mgmt_disassoc(sdata, mgmt, skb->len);
		break;
	case IEEE80211_STYPE_ASSOC_RESP:
	case IEEE80211_STYPE_REASSOC_RESP:
		ieee80211_rx_mgmt_assoc_resp(sdata, mgmt, skb->len);
		break;
	case IEEE80211_STYPE_ACTION:
		if (mgmt->u.action.category == WLAN_CATEGORY_SPECTRUM_MGMT) {
			ies_len = skb->len -
				  offsetof(struct ieee80211_mgmt,
					   u.action.u.chan_switch.variable);

			if (ies_len < 0)
				break;

			/* CSA IE cannot be overridden, no need for BSSID */
			ieee802_11_parse_elems(
				mgmt->u.action.u.chan_switch.variable,
				ies_len, true, &elems, mgmt->bssid, NULL);

			if (elems.parse_error)
				break;

			ieee80211_sta_process_chanswitch(sdata,
						 rx_status->mactime,
						 rx_status->device_timestamp,
						 &elems, false);
		} else if (mgmt->u.action.category == WLAN_CATEGORY_PUBLIC) {
			ies_len = skb->len -
				  offsetof(struct ieee80211_mgmt,
					   u.action.u.ext_chan_switch.variable);

			if (ies_len < 0)
				break;

			/*
			 * extended CSA IE can't be overridden, no need for
			 * BSSID
			 */
			ieee802_11_parse_elems(
				mgmt->u.action.u.ext_chan_switch.variable,
				ies_len, true, &elems, mgmt->bssid, NULL);

			if (elems.parse_error)
				break;

			/* for the handling code pretend this was also an IE */
			elems.ext_chansw_ie =
				&mgmt->u.action.u.ext_chan_switch.data;

			ieee80211_sta_process_chanswitch(sdata,
						 rx_status->mactime,
						 rx_status->device_timestamp,
						 &elems, false);
		}
		break;
	}
	sdata_unlock(sdata);
}

static void ieee80211_sta_timer(struct timer_list *t)
{
	struct ieee80211_sub_if_data *sdata =
		from_timer(sdata, t, u.mgd.timer);

	ieee80211_queue_work(&sdata->local->hw, &sdata->work);
}

static void ieee80211_sta_connection_lost(struct ieee80211_sub_if_data *sdata,
					  u8 *bssid, u8 reason, bool tx)
{
	u8 frame_buf[IEEE80211_DEAUTH_FRAME_LEN];

	ieee80211_set_disassoc(sdata, IEEE80211_STYPE_DEAUTH, reason,
			       tx, frame_buf);

	ieee80211_report_disconnect(sdata, frame_buf, sizeof(frame_buf), true,
				    reason);
}

static int ieee80211_auth(struct ieee80211_sub_if_data *sdata)
{
	struct ieee80211_local *local = sdata->local;
	struct ieee80211_if_managed *ifmgd = &sdata->u.mgd;
	struct ieee80211_mgd_auth_data *auth_data = ifmgd->auth_data;
	u32 tx_flags = 0;
	u16 trans = 1;
	u16 status = 0;
	u16 prepare_tx_duration = 0;

	sdata_assert_lock(sdata);

	if (WARN_ON_ONCE(!auth_data))
		return -EINVAL;

	auth_data->tries++;

	if (auth_data->tries > IEEE80211_AUTH_MAX_TRIES) {
		sdata_info(sdata, "authentication with %pM timed out\n",
			   auth_data->bss->bssid);

		/*
		 * Most likely AP is not in the range so remove the
		 * bss struct for that AP.
		 */
		cfg80211_unlink_bss(local->hw.wiphy, auth_data->bss);

		return -ETIMEDOUT;
	}

	if (auth_data->algorithm == WLAN_AUTH_SAE)
		prepare_tx_duration =
			jiffies_to_msecs(IEEE80211_AUTH_TIMEOUT_SAE);

	drv_mgd_prepare_tx(local, sdata, prepare_tx_duration);

	sdata_info(sdata, "send auth to %pM (try %d/%d)\n",
		   auth_data->bss->bssid, auth_data->tries,
		   IEEE80211_AUTH_MAX_TRIES);

	auth_data->expected_transaction = 2;

	if (auth_data->algorithm == WLAN_AUTH_SAE) {
		trans = auth_data->sae_trans;
		status = auth_data->sae_status;
		auth_data->expected_transaction = trans;
	}

	if (ieee80211_hw_check(&local->hw, REPORTS_TX_ACK_STATUS))
		tx_flags = IEEE80211_TX_CTL_REQ_TX_STATUS |
			   IEEE80211_TX_INTFL_MLME_CONN_TX;

	ieee80211_send_auth(sdata, trans, auth_data->algorithm, status,
			    auth_data->data, auth_data->data_len,
			    auth_data->bss->bssid,
			    auth_data->bss->bssid, NULL, 0, 0,
			    tx_flags);

	if (tx_flags == 0) {
		if (auth_data->algorithm == WLAN_AUTH_SAE)
			auth_data->timeout = jiffies +
				IEEE80211_AUTH_TIMEOUT_SAE;
		else
			auth_data->timeout = jiffies + IEEE80211_AUTH_TIMEOUT;
	} else {
		auth_data->timeout =
			round_jiffies_up(jiffies + IEEE80211_AUTH_TIMEOUT_LONG);
	}

	auth_data->timeout_started = true;
	run_again(sdata, auth_data->timeout);

	return 0;
}

static int ieee80211_do_assoc(struct ieee80211_sub_if_data *sdata)
{
	struct ieee80211_mgd_assoc_data *assoc_data = sdata->u.mgd.assoc_data;
	struct ieee80211_local *local = sdata->local;

	sdata_assert_lock(sdata);

	assoc_data->tries++;
	if (assoc_data->tries > IEEE80211_ASSOC_MAX_TRIES) {
		sdata_info(sdata, "association with %pM timed out\n",
			   assoc_data->bss->bssid);

		/*
		 * Most likely AP is not in the range so remove the
		 * bss struct for that AP.
		 */
		cfg80211_unlink_bss(local->hw.wiphy, assoc_data->bss);

		return -ETIMEDOUT;
	}

	sdata_info(sdata, "associate with %pM (try %d/%d)\n",
		   assoc_data->bss->bssid, assoc_data->tries,
		   IEEE80211_ASSOC_MAX_TRIES);
	ieee80211_send_assoc(sdata);

	if (!ieee80211_hw_check(&local->hw, REPORTS_TX_ACK_STATUS)) {
		assoc_data->timeout = jiffies + IEEE80211_ASSOC_TIMEOUT;
		assoc_data->timeout_started = true;
		run_again(sdata, assoc_data->timeout);
	} else {
		assoc_data->timeout =
			round_jiffies_up(jiffies +
					 IEEE80211_ASSOC_TIMEOUT_LONG);
		assoc_data->timeout_started = true;
		run_again(sdata, assoc_data->timeout);
	}

	return 0;
}

void ieee80211_mgd_conn_tx_status(struct ieee80211_sub_if_data *sdata,
				  __le16 fc, bool acked)
{
	struct ieee80211_local *local = sdata->local;

	sdata->u.mgd.status_fc = fc;
	sdata->u.mgd.status_acked = acked;
	sdata->u.mgd.status_received = true;

	ieee80211_queue_work(&local->hw, &sdata->work);
}

void ieee80211_sta_work(struct ieee80211_sub_if_data *sdata)
{
	struct ieee80211_local *local = sdata->local;
	struct ieee80211_if_managed *ifmgd = &sdata->u.mgd;

	sdata_lock(sdata);

	if (ifmgd->status_received) {
		__le16 fc = ifmgd->status_fc;
		bool status_acked = ifmgd->status_acked;

		ifmgd->status_received = false;
		if (ifmgd->auth_data && ieee80211_is_auth(fc)) {
			if (status_acked) {
				if (ifmgd->auth_data->algorithm ==
				    WLAN_AUTH_SAE)
					ifmgd->auth_data->timeout =
						jiffies +
						IEEE80211_AUTH_TIMEOUT_SAE;
				else
					ifmgd->auth_data->timeout =
						jiffies +
						IEEE80211_AUTH_TIMEOUT_SHORT;
				run_again(sdata, ifmgd->auth_data->timeout);
			} else {
				ifmgd->auth_data->timeout = jiffies - 1;
			}
			ifmgd->auth_data->timeout_started = true;
		} else if (ifmgd->assoc_data &&
			   (ieee80211_is_assoc_req(fc) ||
			    ieee80211_is_reassoc_req(fc))) {
			if (status_acked) {
				ifmgd->assoc_data->timeout =
					jiffies + IEEE80211_ASSOC_TIMEOUT_SHORT;
				run_again(sdata, ifmgd->assoc_data->timeout);
			} else {
				ifmgd->assoc_data->timeout = jiffies - 1;
			}
			ifmgd->assoc_data->timeout_started = true;
		}
	}

	if (ifmgd->auth_data && ifmgd->auth_data->timeout_started &&
	    time_after(jiffies, ifmgd->auth_data->timeout)) {
		if (ifmgd->auth_data->done) {
			/*
			 * ok ... we waited for assoc but userspace didn't,
			 * so let's just kill the auth data
			 */
			ieee80211_destroy_auth_data(sdata, false);
		} else if (ieee80211_auth(sdata)) {
			u8 bssid[ETH_ALEN];
			struct ieee80211_event event = {
				.type = MLME_EVENT,
				.u.mlme.data = AUTH_EVENT,
				.u.mlme.status = MLME_TIMEOUT,
			};

			memcpy(bssid, ifmgd->auth_data->bss->bssid, ETH_ALEN);

			ieee80211_destroy_auth_data(sdata, false);

			cfg80211_auth_timeout(sdata->dev, bssid);
			drv_event_callback(sdata->local, sdata, &event);
		}
	} else if (ifmgd->auth_data && ifmgd->auth_data->timeout_started)
		run_again(sdata, ifmgd->auth_data->timeout);

	if (ifmgd->assoc_data && ifmgd->assoc_data->timeout_started &&
	    time_after(jiffies, ifmgd->assoc_data->timeout)) {
		if ((ifmgd->assoc_data->need_beacon && !ifmgd->have_beacon) ||
		    ieee80211_do_assoc(sdata)) {
			struct cfg80211_bss *bss = ifmgd->assoc_data->bss;
			struct ieee80211_event event = {
				.type = MLME_EVENT,
				.u.mlme.data = ASSOC_EVENT,
				.u.mlme.status = MLME_TIMEOUT,
			};

			ieee80211_destroy_assoc_data(sdata, false, false);
			cfg80211_assoc_timeout(sdata->dev, bss);
			drv_event_callback(sdata->local, sdata, &event);
		}
	} else if (ifmgd->assoc_data && ifmgd->assoc_data->timeout_started)
		run_again(sdata, ifmgd->assoc_data->timeout);

	if (ifmgd->flags & IEEE80211_STA_CONNECTION_POLL &&
	    ifmgd->associated) {
		u8 bssid[ETH_ALEN];
		int max_tries;

		memcpy(bssid, ifmgd->associated->bssid, ETH_ALEN);

		if (ieee80211_hw_check(&local->hw, REPORTS_TX_ACK_STATUS))
			max_tries = max_nullfunc_tries;
		else
			max_tries = max_probe_tries;

		/* ACK received for nullfunc probing frame */
		if (!ifmgd->probe_send_count)
			ieee80211_reset_ap_probe(sdata);
		else if (ifmgd->nullfunc_failed) {
			if (ifmgd->probe_send_count < max_tries) {
				mlme_dbg(sdata,
					 "No ack for nullfunc frame to AP %pM, try %d/%i\n",
					 bssid, ifmgd->probe_send_count,
					 max_tries);
				ieee80211_mgd_probe_ap_send(sdata);
			} else {
				mlme_dbg(sdata,
					 "No ack for nullfunc frame to AP %pM, disconnecting.\n",
					 bssid);
				ieee80211_sta_connection_lost(sdata, bssid,
					WLAN_REASON_DISASSOC_DUE_TO_INACTIVITY,
					false);
			}
		} else if (time_is_after_jiffies(ifmgd->probe_timeout))
			run_again(sdata, ifmgd->probe_timeout);
		else if (ieee80211_hw_check(&local->hw, REPORTS_TX_ACK_STATUS)) {
			mlme_dbg(sdata,
				 "Failed to send nullfunc to AP %pM after %dms, disconnecting\n",
				 bssid, probe_wait_ms);
			ieee80211_sta_connection_lost(sdata, bssid,
				WLAN_REASON_DISASSOC_DUE_TO_INACTIVITY, false);
		} else if (ifmgd->probe_send_count < max_tries) {
			mlme_dbg(sdata,
				 "No probe response from AP %pM after %dms, try %d/%i\n",
				 bssid, probe_wait_ms,
				 ifmgd->probe_send_count, max_tries);
			ieee80211_mgd_probe_ap_send(sdata);
		} else {
			/*
			 * We actually lost the connection ... or did we?
			 * Let's make sure!
			 */
			mlme_dbg(sdata,
				 "No probe response from AP %pM after %dms, disconnecting.\n",
				 bssid, probe_wait_ms);

			ieee80211_sta_connection_lost(sdata, bssid,
				WLAN_REASON_DISASSOC_DUE_TO_INACTIVITY, false);
		}
	}

	sdata_unlock(sdata);
}

static void ieee80211_sta_bcn_mon_timer(struct timer_list *t)
{
	struct ieee80211_sub_if_data *sdata =
		from_timer(sdata, t, u.mgd.bcn_mon_timer);
	struct ieee80211_if_managed *ifmgd = &sdata->u.mgd;

	if (sdata->vif.csa_active && !ifmgd->csa_waiting_bcn)
		return;

	sdata->u.mgd.connection_loss = false;
	ieee80211_queue_work(&sdata->local->hw,
			     &sdata->u.mgd.beacon_connection_loss_work);
}

static void ieee80211_sta_conn_mon_timer(struct timer_list *t)
{
	struct ieee80211_sub_if_data *sdata =
		from_timer(sdata, t, u.mgd.conn_mon_timer);
	struct ieee80211_if_managed *ifmgd = &sdata->u.mgd;
	struct ieee80211_local *local = sdata->local;

	if (sdata->vif.csa_active && !ifmgd->csa_waiting_bcn)
		return;

	ieee80211_queue_work(&local->hw, &ifmgd->monitor_work);
}

static void ieee80211_sta_monitor_work(struct work_struct *work)
{
	struct ieee80211_sub_if_data *sdata =
		container_of(work, struct ieee80211_sub_if_data,
			     u.mgd.monitor_work);

	ieee80211_mgd_probe_ap(sdata, false);
}

static void ieee80211_restart_sta_timer(struct ieee80211_sub_if_data *sdata)
{
	if (sdata->vif.type == NL80211_IFTYPE_STATION) {
		__ieee80211_stop_poll(sdata);

		/* let's probe the connection once */
		if (!ieee80211_hw_check(&sdata->local->hw, CONNECTION_MONITOR))
			ieee80211_queue_work(&sdata->local->hw,
					     &sdata->u.mgd.monitor_work);
	}
}

#ifdef CONFIG_PM
void ieee80211_mgd_quiesce(struct ieee80211_sub_if_data *sdata)
{
	struct ieee80211_if_managed *ifmgd = &sdata->u.mgd;
	u8 frame_buf[IEEE80211_DEAUTH_FRAME_LEN];

	sdata_lock(sdata);

	if (ifmgd->auth_data || ifmgd->assoc_data) {
		const u8 *bssid = ifmgd->auth_data ?
				ifmgd->auth_data->bss->bssid :
				ifmgd->assoc_data->bss->bssid;

		/*
		 * If we are trying to authenticate / associate while suspending,
		 * cfg80211 won't know and won't actually abort those attempts,
		 * thus we need to do that ourselves.
		 */
		ieee80211_send_deauth_disassoc(sdata, bssid, bssid,
					       IEEE80211_STYPE_DEAUTH,
					       WLAN_REASON_DEAUTH_LEAVING,
					       false, frame_buf);
		if (ifmgd->assoc_data)
			ieee80211_destroy_assoc_data(sdata, false, true);
		if (ifmgd->auth_data)
			ieee80211_destroy_auth_data(sdata, false);
		cfg80211_tx_mlme_mgmt(sdata->dev, frame_buf,
				      IEEE80211_DEAUTH_FRAME_LEN);
	}

	/* This is a bit of a hack - we should find a better and more generic
	 * solution to this. Normally when suspending, cfg80211 will in fact
	 * deauthenticate. However, it doesn't (and cannot) stop an ongoing
	 * auth (not so important) or assoc (this is the problem) process.
	 *
	 * As a consequence, it can happen that we are in the process of both
	 * associating and suspending, and receive an association response
	 * after cfg80211 has checked if it needs to disconnect, but before
	 * we actually set the flag to drop incoming frames. This will then
	 * cause the workqueue flush to process the association response in
	 * the suspend, resulting in a successful association just before it
	 * tries to remove the interface from the driver, which now though
	 * has a channel context assigned ... this results in issues.
	 *
	 * To work around this (for now) simply deauth here again if we're
	 * now connected.
	 */
	if (ifmgd->associated && !sdata->local->wowlan) {
		u8 bssid[ETH_ALEN];
		struct cfg80211_deauth_request req = {
			.reason_code = WLAN_REASON_DEAUTH_LEAVING,
			.bssid = bssid,
		};

		memcpy(bssid, ifmgd->associated->bssid, ETH_ALEN);
		ieee80211_mgd_deauth(sdata, &req);
	}

	sdata_unlock(sdata);
}

void ieee80211_sta_restart(struct ieee80211_sub_if_data *sdata)
{
	struct ieee80211_if_managed *ifmgd = &sdata->u.mgd;

	sdata_lock(sdata);
	if (!ifmgd->associated) {
		sdata_unlock(sdata);
		return;
	}

	if (sdata->flags & IEEE80211_SDATA_DISCONNECT_RESUME) {
		sdata->flags &= ~IEEE80211_SDATA_DISCONNECT_RESUME;
		mlme_dbg(sdata, "driver requested disconnect after resume\n");
		ieee80211_sta_connection_lost(sdata,
					      ifmgd->associated->bssid,
					      WLAN_REASON_UNSPECIFIED,
					      true);
		sdata_unlock(sdata);
		return;
	}
	sdata_unlock(sdata);

	ieee80211_send_nullfunc(sdata->local, sdata, false);
}
#endif

/* interface setup */
void ieee80211_sta_setup_sdata(struct ieee80211_sub_if_data *sdata)
{
	struct ieee80211_if_managed *ifmgd;

	ifmgd = &sdata->u.mgd;
	INIT_WORK(&ifmgd->monitor_work, ieee80211_sta_monitor_work);
	INIT_WORK(&ifmgd->chswitch_work, ieee80211_chswitch_work);
	INIT_WORK(&ifmgd->beacon_connection_loss_work,
		  ieee80211_beacon_connection_loss_work);
	INIT_WORK(&ifmgd->csa_connection_drop_work,
		  ieee80211_csa_connection_drop_work);
	INIT_WORK(&ifmgd->request_smps_work, ieee80211_request_smps_mgd_work);
	INIT_DELAYED_WORK(&ifmgd->tdls_peer_del_work,
			  ieee80211_tdls_peer_del_work);
	timer_setup(&ifmgd->timer, ieee80211_sta_timer, 0);
	timer_setup(&ifmgd->bcn_mon_timer, ieee80211_sta_bcn_mon_timer, 0);
	timer_setup(&ifmgd->conn_mon_timer, ieee80211_sta_conn_mon_timer, 0);
	timer_setup(&ifmgd->chswitch_timer, ieee80211_chswitch_timer, 0);
	INIT_DELAYED_WORK(&ifmgd->tx_tspec_wk,
			  ieee80211_sta_handle_tspec_ac_params_wk);

	ifmgd->flags = 0;
	ifmgd->powersave = sdata->wdev.ps;
	ifmgd->uapsd_queues = sdata->local->hw.uapsd_queues;
	ifmgd->uapsd_max_sp_len = sdata->local->hw.uapsd_max_sp_len;
	ifmgd->p2p_noa_index = -1;

	if (sdata->local->hw.wiphy->features & NL80211_FEATURE_DYNAMIC_SMPS)
		ifmgd->req_smps = IEEE80211_SMPS_AUTOMATIC;
	else
		ifmgd->req_smps = IEEE80211_SMPS_OFF;

	/* Setup TDLS data */
	spin_lock_init(&ifmgd->teardown_lock);
	ifmgd->teardown_skb = NULL;
	ifmgd->orig_teardown_skb = NULL;
}

/* scan finished notification */
void ieee80211_mlme_notify_scan_completed(struct ieee80211_local *local)
{
	struct ieee80211_sub_if_data *sdata;

	/* Restart STA timers */
	rcu_read_lock();
	list_for_each_entry_rcu(sdata, &local->interfaces, list) {
		if (ieee80211_sdata_running(sdata))
			ieee80211_restart_sta_timer(sdata);
	}
	rcu_read_unlock();
}

static u8 ieee80211_ht_vht_rx_chains(struct ieee80211_sub_if_data *sdata,
				     struct cfg80211_bss *cbss)
{
	struct ieee80211_if_managed *ifmgd = &sdata->u.mgd;
	const u8 *ht_cap_ie, *vht_cap_ie;
	const struct ieee80211_ht_cap *ht_cap;
	const struct ieee80211_vht_cap *vht_cap;
	u8 chains = 1;

	if (ifmgd->flags & IEEE80211_STA_DISABLE_HT)
		return chains;

	ht_cap_ie = ieee80211_bss_get_ie(cbss, WLAN_EID_HT_CAPABILITY);
	if (ht_cap_ie && ht_cap_ie[1] >= sizeof(*ht_cap)) {
		ht_cap = (void *)(ht_cap_ie + 2);
		chains = ieee80211_mcs_to_chains(&ht_cap->mcs);
		/*
		 * TODO: use "Tx Maximum Number Spatial Streams Supported" and
		 *	 "Tx Unequal Modulation Supported" fields.
		 */
	}

	if (ifmgd->flags & IEEE80211_STA_DISABLE_VHT)
		return chains;

	vht_cap_ie = ieee80211_bss_get_ie(cbss, WLAN_EID_VHT_CAPABILITY);
	if (vht_cap_ie && vht_cap_ie[1] >= sizeof(*vht_cap)) {
		u8 nss;
		u16 tx_mcs_map;

		vht_cap = (void *)(vht_cap_ie + 2);
		tx_mcs_map = le16_to_cpu(vht_cap->supp_mcs.tx_mcs_map);
		for (nss = 8; nss > 0; nss--) {
			if (((tx_mcs_map >> (2 * (nss - 1))) & 3) !=
					IEEE80211_VHT_MCS_NOT_SUPPORTED)
				break;
		}
		/* TODO: use "Tx Highest Supported Long GI Data Rate" field? */
		chains = max(chains, nss);
	}

	return chains;
}

static bool
ieee80211_verify_sta_he_mcs_support(struct ieee80211_supported_band *sband,
				    const struct ieee80211_he_operation *he_op)
{
	const struct ieee80211_sta_he_cap *sta_he_cap =
		ieee80211_get_he_sta_cap(sband);
	u16 ap_min_req_set;
	int i;

	if (!sta_he_cap || !he_op)
		return false;

	ap_min_req_set = le16_to_cpu(he_op->he_mcs_nss_set);

	/* Need to go over for 80MHz, 160MHz and for 80+80 */
	for (i = 0; i < 3; i++) {
		const struct ieee80211_he_mcs_nss_supp *sta_mcs_nss_supp =
			&sta_he_cap->he_mcs_nss_supp;
		u16 sta_mcs_map_rx =
			le16_to_cpu(((__le16 *)sta_mcs_nss_supp)[2 * i]);
		u16 sta_mcs_map_tx =
			le16_to_cpu(((__le16 *)sta_mcs_nss_supp)[2 * i + 1]);
		u8 nss;
		bool verified = true;

		/*
		 * For each band there is a maximum of 8 spatial streams
		 * possible. Each of the sta_mcs_map_* is a 16-bit struct built
		 * of 2 bits per NSS (1-8), with the values defined in enum
		 * ieee80211_he_mcs_support. Need to make sure STA TX and RX
		 * capabilities aren't less than the AP's minimum requirements
		 * for this HE BSS per SS.
		 * It is enough to find one such band that meets the reqs.
		 */
		for (nss = 8; nss > 0; nss--) {
			u8 sta_rx_val = (sta_mcs_map_rx >> (2 * (nss - 1))) & 3;
			u8 sta_tx_val = (sta_mcs_map_tx >> (2 * (nss - 1))) & 3;
			u8 ap_val = (ap_min_req_set >> (2 * (nss - 1))) & 3;

			if (ap_val == IEEE80211_HE_MCS_NOT_SUPPORTED)
				continue;

			/*
			 * Make sure the HE AP doesn't require MCSs that aren't
			 * supported by the client
			 */
			if (sta_rx_val == IEEE80211_HE_MCS_NOT_SUPPORTED ||
			    sta_tx_val == IEEE80211_HE_MCS_NOT_SUPPORTED ||
			    (ap_val > sta_rx_val) || (ap_val > sta_tx_val)) {
				verified = false;
				break;
			}
		}

		if (verified)
			return true;
	}

	/* If here, STA doesn't meet AP's HE min requirements */
	return false;
}

static int ieee80211_prep_channel(struct ieee80211_sub_if_data *sdata,
				  struct cfg80211_bss *cbss)
{
	struct ieee80211_local *local = sdata->local;
	struct ieee80211_if_managed *ifmgd = &sdata->u.mgd;
	const struct ieee80211_ht_cap *ht_cap = NULL;
	const struct ieee80211_ht_operation *ht_oper = NULL;
	const struct ieee80211_vht_operation *vht_oper = NULL;
	const struct ieee80211_he_operation *he_oper = NULL;
	struct ieee80211_supported_band *sband;
	struct cfg80211_chan_def chandef;
	bool is_6ghz = nl80211_is_6ghz(cbss->channel->band);
	int ret;
	u32 i;
	bool have_80mhz;

	sband = local->hw.wiphy->bands[cbss->channel->band];

	ifmgd->flags &= ~(IEEE80211_STA_DISABLE_40MHZ |
			  IEEE80211_STA_DISABLE_80P80MHZ |
			  IEEE80211_STA_DISABLE_160MHZ);

	/* disable HT/VHT/HE if we don't support them */
<<<<<<< HEAD
	if (!sband->ht_cap.ht_supported) {
=======
	if (!sband->ht_cap.ht_supported && !is_6ghz) {
>>>>>>> d8380217
		ifmgd->flags |= IEEE80211_STA_DISABLE_HT;
		ifmgd->flags |= IEEE80211_STA_DISABLE_VHT;
		ifmgd->flags |= IEEE80211_STA_DISABLE_HE;
	}

<<<<<<< HEAD
	if (!sband->vht_cap.vht_supported)
=======
	if (!sband->vht_cap.vht_supported && !is_6ghz)
>>>>>>> d8380217
		ifmgd->flags |= IEEE80211_STA_DISABLE_VHT;

	if (!ieee80211_get_he_sta_cap(sband))
		ifmgd->flags |= IEEE80211_STA_DISABLE_HE;

	rcu_read_lock();

<<<<<<< HEAD
	if (!(ifmgd->flags & IEEE80211_STA_DISABLE_HT)) {
=======
	if (!(ifmgd->flags & IEEE80211_STA_DISABLE_HT) && !is_6ghz) {
>>>>>>> d8380217
		const u8 *ht_oper_ie, *ht_cap_ie;

		ht_oper_ie = ieee80211_bss_get_ie(cbss, WLAN_EID_HT_OPERATION);
		if (ht_oper_ie && ht_oper_ie[1] >= sizeof(*ht_oper))
			ht_oper = (void *)(ht_oper_ie + 2);

		ht_cap_ie = ieee80211_bss_get_ie(cbss, WLAN_EID_HT_CAPABILITY);
		if (ht_cap_ie && ht_cap_ie[1] >= sizeof(*ht_cap))
			ht_cap = (void *)(ht_cap_ie + 2);

		if (!ht_cap) {
			ifmgd->flags |= IEEE80211_STA_DISABLE_HT;
			ht_oper = NULL;
		}
	}

<<<<<<< HEAD
	if (!(ifmgd->flags & IEEE80211_STA_DISABLE_VHT)) {
=======
	if (!(ifmgd->flags & IEEE80211_STA_DISABLE_VHT) && !is_6ghz) {
>>>>>>> d8380217
		const u8 *vht_oper_ie, *vht_cap;

		vht_oper_ie = ieee80211_bss_get_ie(cbss,
						   WLAN_EID_VHT_OPERATION);
		if (vht_oper_ie && vht_oper_ie[1] >= sizeof(*vht_oper))
			vht_oper = (void *)(vht_oper_ie + 2);
		if (vht_oper && !ht_oper) {
			vht_oper = NULL;
			sdata_info(sdata,
				   "AP advertised VHT without HT, disabling HT/VHT/HE\n");
			ifmgd->flags |= IEEE80211_STA_DISABLE_HT;
			ifmgd->flags |= IEEE80211_STA_DISABLE_VHT;
			ifmgd->flags |= IEEE80211_STA_DISABLE_HE;
		}

		vht_cap = ieee80211_bss_get_ie(cbss, WLAN_EID_VHT_CAPABILITY);
		if (!vht_cap || vht_cap[1] < sizeof(struct ieee80211_vht_cap)) {
			ifmgd->flags |= IEEE80211_STA_DISABLE_VHT;
			vht_oper = NULL;
		}
	}

	if (!(ifmgd->flags & IEEE80211_STA_DISABLE_HE)) {
		const struct cfg80211_bss_ies *ies;
		const u8 *he_oper_ie;

		ies = rcu_dereference(cbss->ies);
		he_oper_ie = cfg80211_find_ext_ie(WLAN_EID_EXT_HE_OPERATION,
						  ies->data, ies->len);
		if (he_oper_ie &&
		    he_oper_ie[1] == ieee80211_he_oper_size(&he_oper_ie[3]))
			he_oper = (void *)(he_oper_ie + 3);
		else
			he_oper = NULL;

		if (!ieee80211_verify_sta_he_mcs_support(sband, he_oper))
			ifmgd->flags |= IEEE80211_STA_DISABLE_HE;
	}

	/* Allow VHT if at least one channel on the sband supports 80 MHz */
	have_80mhz = false;
	for (i = 0; i < sband->n_channels; i++) {
		if (sband->channels[i].flags & (IEEE80211_CHAN_DISABLED |
						IEEE80211_CHAN_NO_80MHZ))
			continue;

		have_80mhz = true;
		break;
	}

	if (!have_80mhz)
		ifmgd->flags |= IEEE80211_STA_DISABLE_VHT;

	ifmgd->flags |= ieee80211_determine_chantype(sdata, sband,
						     cbss->channel,
						     ht_oper, vht_oper, he_oper,
						     &chandef, false);

	sdata->needed_rx_chains = min(ieee80211_ht_vht_rx_chains(sdata, cbss),
				      local->rx_chains);

	rcu_read_unlock();

	if (ifmgd->flags & IEEE80211_STA_DISABLE_HE && is_6ghz) {
		sdata_info(sdata, "Rejecting non-HE 6/7 GHz connection");
		return -EINVAL;
	}

	/* will change later if needed */
	sdata->smps_mode = IEEE80211_SMPS_OFF;

	mutex_lock(&local->mtx);
	/*
	 * If this fails (possibly due to channel context sharing
	 * on incompatible channels, e.g. 80+80 and 160 sharing the
	 * same control channel) try to use a smaller bandwidth.
	 */
	ret = ieee80211_vif_use_channel(sdata, &chandef,
					IEEE80211_CHANCTX_SHARED);

	/* don't downgrade for 5 and 10 MHz channels, though. */
	if (chandef.width == NL80211_CHAN_WIDTH_5 ||
	    chandef.width == NL80211_CHAN_WIDTH_10)
		goto out;

	while (ret && chandef.width != NL80211_CHAN_WIDTH_20_NOHT) {
		ifmgd->flags |= ieee80211_chandef_downgrade(&chandef);
		ret = ieee80211_vif_use_channel(sdata, &chandef,
						IEEE80211_CHANCTX_SHARED);
	}
 out:
	mutex_unlock(&local->mtx);
	return ret;
}

static bool ieee80211_get_dtim(const struct cfg80211_bss_ies *ies,
			       u8 *dtim_count, u8 *dtim_period)
{
	const u8 *tim_ie = cfg80211_find_ie(WLAN_EID_TIM, ies->data, ies->len);
	const u8 *idx_ie = cfg80211_find_ie(WLAN_EID_MULTI_BSSID_IDX, ies->data,
					 ies->len);
	const struct ieee80211_tim_ie *tim = NULL;
	const struct ieee80211_bssid_index *idx;
	bool valid = tim_ie && tim_ie[1] >= 2;

	if (valid)
		tim = (void *)(tim_ie + 2);

	if (dtim_count)
		*dtim_count = valid ? tim->dtim_count : 0;

	if (dtim_period)
		*dtim_period = valid ? tim->dtim_period : 0;

	/* Check if value is overridden by non-transmitted profile */
	if (!idx_ie || idx_ie[1] < 3)
		return valid;

	idx = (void *)(idx_ie + 2);

	if (dtim_count)
		*dtim_count = idx->dtim_count;

	if (dtim_period)
		*dtim_period = idx->dtim_period;

	return true;
}

static int ieee80211_prep_connection(struct ieee80211_sub_if_data *sdata,
				     struct cfg80211_bss *cbss, bool assoc,
				     bool override)
{
	struct ieee80211_local *local = sdata->local;
	struct ieee80211_if_managed *ifmgd = &sdata->u.mgd;
	struct ieee80211_bss *bss = (void *)cbss->priv;
	struct sta_info *new_sta = NULL;
	struct ieee80211_supported_band *sband;
	bool have_sta = false;
	int err;

	sband = local->hw.wiphy->bands[cbss->channel->band];

	if (WARN_ON(!ifmgd->auth_data && !ifmgd->assoc_data))
		return -EINVAL;

	/* If a reconfig is happening, bail out */
	if (local->in_reconfig)
		return -EBUSY;

	if (assoc) {
		rcu_read_lock();
		have_sta = sta_info_get(sdata, cbss->bssid);
		rcu_read_unlock();
	}

	if (!have_sta) {
		new_sta = sta_info_alloc(sdata, cbss->bssid, GFP_KERNEL);
		if (!new_sta)
			return -ENOMEM;
	}

	/*
	 * Set up the information for the new channel before setting the
	 * new channel. We can't - completely race-free - change the basic
	 * rates bitmap and the channel (sband) that it refers to, but if
	 * we set it up before we at least avoid calling into the driver's
	 * bss_info_changed() method with invalid information (since we do
	 * call that from changing the channel - only for IDLE and perhaps
	 * some others, but ...).
	 *
	 * So to avoid that, just set up all the new information before the
	 * channel, but tell the driver to apply it only afterwards, since
	 * it might need the new channel for that.
	 */
	if (new_sta) {
		u32 rates = 0, basic_rates = 0;
		bool have_higher_than_11mbit;
		int min_rate = INT_MAX, min_rate_index = -1;
		const struct cfg80211_bss_ies *ies;
		int shift = ieee80211_vif_get_shift(&sdata->vif);

		ieee80211_get_rates(sband, bss->supp_rates,
				    bss->supp_rates_len,
				    &rates, &basic_rates,
				    &have_higher_than_11mbit,
				    &min_rate, &min_rate_index,
				    shift);

		/*
		 * This used to be a workaround for basic rates missing
		 * in the association response frame. Now that we no
		 * longer use the basic rates from there, it probably
		 * doesn't happen any more, but keep the workaround so
		 * in case some *other* APs are buggy in different ways
		 * we can connect -- with a warning.
		 */
		if (!basic_rates && min_rate_index >= 0) {
			sdata_info(sdata,
				   "No basic rates, using min rate instead\n");
			basic_rates = BIT(min_rate_index);
		}

		if (rates)
			new_sta->sta.supp_rates[cbss->channel->band] = rates;
		else
			sdata_info(sdata,
				   "No rates found, keeping mandatory only\n");

		sdata->vif.bss_conf.basic_rates = basic_rates;

		/* cf. IEEE 802.11 9.2.12 */
		if (cbss->channel->band == NL80211_BAND_2GHZ &&
		    have_higher_than_11mbit)
			sdata->flags |= IEEE80211_SDATA_OPERATING_GMODE;
		else
			sdata->flags &= ~IEEE80211_SDATA_OPERATING_GMODE;

		memcpy(ifmgd->bssid, cbss->bssid, ETH_ALEN);

		/* set timing information */
		sdata->vif.bss_conf.beacon_int = cbss->beacon_interval;
		rcu_read_lock();
		ies = rcu_dereference(cbss->beacon_ies);
		if (ies) {
			sdata->vif.bss_conf.sync_tsf = ies->tsf;
			sdata->vif.bss_conf.sync_device_ts =
				bss->device_ts_beacon;

			ieee80211_get_dtim(ies,
					   &sdata->vif.bss_conf.sync_dtim_count,
					   NULL);
		} else if (!ieee80211_hw_check(&sdata->local->hw,
					       TIMING_BEACON_ONLY)) {
			ies = rcu_dereference(cbss->proberesp_ies);
			/* must be non-NULL since beacon IEs were NULL */
			sdata->vif.bss_conf.sync_tsf = ies->tsf;
			sdata->vif.bss_conf.sync_device_ts =
				bss->device_ts_presp;
			sdata->vif.bss_conf.sync_dtim_count = 0;
		} else {
			sdata->vif.bss_conf.sync_tsf = 0;
			sdata->vif.bss_conf.sync_device_ts = 0;
			sdata->vif.bss_conf.sync_dtim_count = 0;
		}
		rcu_read_unlock();
	}

	if (new_sta || override) {
		err = ieee80211_prep_channel(sdata, cbss);
		if (err) {
			if (new_sta)
				sta_info_free(local, new_sta);
			return -EINVAL;
		}
	}

	if (new_sta) {
		/*
		 * tell driver about BSSID, basic rates and timing
		 * this was set up above, before setting the channel
		 */
		ieee80211_bss_info_change_notify(sdata,
			BSS_CHANGED_BSSID | BSS_CHANGED_BASIC_RATES |
			BSS_CHANGED_BEACON_INT);

		if (assoc)
			sta_info_pre_move_state(new_sta, IEEE80211_STA_AUTH);

		err = sta_info_insert(new_sta);
		new_sta = NULL;
		if (err) {
			sdata_info(sdata,
				   "failed to insert STA entry for the AP (error %d)\n",
				   err);
			return err;
		}
	} else
		WARN_ON_ONCE(!ether_addr_equal(ifmgd->bssid, cbss->bssid));

	/* Cancel scan to ensure that nothing interferes with connection */
	if (local->scanning)
		ieee80211_scan_cancel(local);

	return 0;
}

/* config hooks */
int ieee80211_mgd_auth(struct ieee80211_sub_if_data *sdata,
		       struct cfg80211_auth_request *req)
{
	struct ieee80211_local *local = sdata->local;
	struct ieee80211_if_managed *ifmgd = &sdata->u.mgd;
	struct ieee80211_mgd_auth_data *auth_data;
	u16 auth_alg;
	int err;
	bool cont_auth;

	/* prepare auth data structure */

	switch (req->auth_type) {
	case NL80211_AUTHTYPE_OPEN_SYSTEM:
		auth_alg = WLAN_AUTH_OPEN;
		break;
	case NL80211_AUTHTYPE_SHARED_KEY:
		if (fips_enabled)
			return -EOPNOTSUPP;
		auth_alg = WLAN_AUTH_SHARED_KEY;
		break;
	case NL80211_AUTHTYPE_FT:
		auth_alg = WLAN_AUTH_FT;
		break;
	case NL80211_AUTHTYPE_NETWORK_EAP:
		auth_alg = WLAN_AUTH_LEAP;
		break;
	case NL80211_AUTHTYPE_SAE:
		auth_alg = WLAN_AUTH_SAE;
		break;
#if CFG80211_VERSION >= KERNEL_VERSION(4,10,0)
	case NL80211_AUTHTYPE_FILS_SK:
		auth_alg = WLAN_AUTH_FILS_SK;
		break;
#endif
#if CFG80211_VERSION >= KERNEL_VERSION(4,10,0)
	case NL80211_AUTHTYPE_FILS_SK_PFS:
		auth_alg = WLAN_AUTH_FILS_SK_PFS;
		break;
#endif
#if CFG80211_VERSION >= KERNEL_VERSION(4,10,0)
	case NL80211_AUTHTYPE_FILS_PK:
		auth_alg = WLAN_AUTH_FILS_PK;
		break;
#endif
	default:
		return -EOPNOTSUPP;
	}

	if (ifmgd->assoc_data)
		return -EBUSY;

	auth_data = kzalloc(sizeof(*auth_data) + iwl7000_get_auth_data_len(req) +
			    req->ie_len, GFP_KERNEL);
	if (!auth_data)
		return -ENOMEM;

	auth_data->bss = req->bss;

	if (iwl7000_get_auth_data_len(req) >= 4) {
		if (req->auth_type == NL80211_AUTHTYPE_SAE) {
			__le16 *pos = (__le16 *) iwl7000_get_auth_data(req);

			auth_data->sae_trans = le16_to_cpu(pos[0]);
			auth_data->sae_status = le16_to_cpu(pos[1]);
		}
		memcpy(auth_data->data, iwl7000_get_auth_data(req) + 4,
		       iwl7000_get_auth_data_len(req) - 4);
		auth_data->data_len += iwl7000_get_auth_data_len(req) - 4;
	}

	/* Check if continuing authentication or trying to authenticate with the
	 * same BSS that we were in the process of authenticating with and avoid
	 * removal and re-addition of the STA entry in
	 * ieee80211_prep_connection().
	 */
	cont_auth = ifmgd->auth_data && req->bss == ifmgd->auth_data->bss;

	if (req->ie && req->ie_len) {
		memcpy(&auth_data->data[auth_data->data_len],
		       req->ie, req->ie_len);
		auth_data->data_len += req->ie_len;
	}

	if (req->key && req->key_len) {
		auth_data->key_len = req->key_len;
		auth_data->key_idx = req->key_idx;
		memcpy(auth_data->key, req->key, req->key_len);
	}

	auth_data->algorithm = auth_alg;

	/* try to authenticate/probe */

	if (ifmgd->auth_data) {
		if (cont_auth && req->auth_type == NL80211_AUTHTYPE_SAE) {
			auth_data->peer_confirmed =
				ifmgd->auth_data->peer_confirmed;
		}
		ieee80211_destroy_auth_data(sdata, cont_auth);
	}

	/* prep auth_data so we don't go into idle on disassoc */
	ifmgd->auth_data = auth_data;

	/* If this is continuation of an ongoing SAE authentication exchange
	 * (i.e., request to send SAE Confirm) and the peer has already
	 * confirmed, mark authentication completed since we are about to send
	 * out SAE Confirm.
	 */
	if (cont_auth && req->auth_type == NL80211_AUTHTYPE_SAE &&
	    auth_data->peer_confirmed && auth_data->sae_trans == 2)
		ieee80211_mark_sta_auth(sdata, req->bss->bssid);

	if (ifmgd->associated) {
		u8 frame_buf[IEEE80211_DEAUTH_FRAME_LEN];

		sdata_info(sdata,
			   "disconnect from AP %pM for new auth to %pM\n",
			   ifmgd->associated->bssid, req->bss->bssid);
		ieee80211_set_disassoc(sdata, IEEE80211_STYPE_DEAUTH,
				       WLAN_REASON_UNSPECIFIED,
				       false, frame_buf);

		ieee80211_report_disconnect(sdata, frame_buf,
					    sizeof(frame_buf), true,
					    WLAN_REASON_UNSPECIFIED);
	}

	sdata_info(sdata, "authenticate with %pM\n", req->bss->bssid);

	err = ieee80211_prep_connection(sdata, req->bss, cont_auth, false);
	if (err)
		goto err_clear;

	err = ieee80211_auth(sdata);
	if (err) {
		sta_info_destroy_addr(sdata, req->bss->bssid);
		goto err_clear;
	}

	/* hold our own reference */
	cfg80211_ref_bss(local->hw.wiphy, auth_data->bss);
	return 0;

 err_clear:
	eth_zero_addr(ifmgd->bssid);
	ieee80211_bss_info_change_notify(sdata, BSS_CHANGED_BSSID);
	ifmgd->auth_data = NULL;
	mutex_lock(&sdata->local->mtx);
	ieee80211_vif_release_channel(sdata);
	mutex_unlock(&sdata->local->mtx);
	kfree(auth_data);
	return err;
}

int ieee80211_mgd_assoc(struct ieee80211_sub_if_data *sdata,
			struct cfg80211_assoc_request *req)
{
	bool is_6ghz = nl80211_is_6ghz(req->bss->channel->band);
	struct ieee80211_local *local = sdata->local;
	struct ieee80211_if_managed *ifmgd = &sdata->u.mgd;
	struct ieee80211_bss *bss = (void *)req->bss->priv;
	struct ieee80211_mgd_assoc_data *assoc_data;
	const struct cfg80211_bss_ies *beacon_ies;
	struct ieee80211_supported_band *sband;
	const u8 *ssidie, *ht_ie, *vht_ie;
	int i, err;
	bool override = false;

	assoc_data = kzalloc(sizeof(*assoc_data) + req->ie_len, GFP_KERNEL);
	if (!assoc_data)
		return -ENOMEM;

	rcu_read_lock();
	ssidie = ieee80211_bss_get_ie(req->bss, WLAN_EID_SSID);
	if (!ssidie) {
		rcu_read_unlock();
		kfree(assoc_data);
		return -EINVAL;
	}
	memcpy(assoc_data->ssid, ssidie + 2, ssidie[1]);
	assoc_data->ssid_len = ssidie[1];
	rcu_read_unlock();

	if (ifmgd->associated) {
		u8 frame_buf[IEEE80211_DEAUTH_FRAME_LEN];

		sdata_info(sdata,
			   "disconnect from AP %pM for new assoc to %pM\n",
			   ifmgd->associated->bssid, req->bss->bssid);
		ieee80211_set_disassoc(sdata, IEEE80211_STYPE_DEAUTH,
				       WLAN_REASON_UNSPECIFIED,
				       false, frame_buf);

		ieee80211_report_disconnect(sdata, frame_buf,
					    sizeof(frame_buf), true,
					    WLAN_REASON_UNSPECIFIED);
	}

	if (ifmgd->auth_data && !ifmgd->auth_data->done) {
		err = -EBUSY;
		goto err_free;
	}

	if (ifmgd->assoc_data) {
		err = -EBUSY;
		goto err_free;
	}

	if (ifmgd->auth_data) {
		bool match;

		/* keep sta info, bssid if matching */
		match = ether_addr_equal(ifmgd->bssid, req->bss->bssid);
		ieee80211_destroy_auth_data(sdata, match);
	}

	/* prepare assoc data */

	ifmgd->beacon_crc_valid = false;

	assoc_data->wmm = bss->wmm_used &&
			  (local->hw.queues >= IEEE80211_NUM_ACS);

	/*
	 * IEEE802.11n does not allow TKIP/WEP as pairwise ciphers in HT mode.
	 * We still associate in non-HT mode (11a/b/g) if any one of these
	 * ciphers is configured as pairwise.
	 * We can set this to true for non-11n hardware, that'll be checked
	 * separately along with the peer capabilities.
	 */
	for (i = 0; i < req->crypto.n_ciphers_pairwise; i++) {
		if (req->crypto.ciphers_pairwise[i] == WLAN_CIPHER_SUITE_WEP40 ||
		    req->crypto.ciphers_pairwise[i] == WLAN_CIPHER_SUITE_TKIP ||
		    req->crypto.ciphers_pairwise[i] == WLAN_CIPHER_SUITE_WEP104) {
			ifmgd->flags |= IEEE80211_STA_DISABLE_HT;
			ifmgd->flags |= IEEE80211_STA_DISABLE_VHT;
			ifmgd->flags |= IEEE80211_STA_DISABLE_HE;
			netdev_info(sdata->dev,
				    "disabling HT/VHT/HE due to WEP/TKIP use\n");
		}
	}

	sband = local->hw.wiphy->bands[req->bss->channel->band];

	/* also disable HT/VHT/HE if the AP doesn't use WMM */
	if (!bss->wmm_used) {
		ifmgd->flags |= IEEE80211_STA_DISABLE_HT;
		ifmgd->flags |= IEEE80211_STA_DISABLE_VHT;
		ifmgd->flags |= IEEE80211_STA_DISABLE_HE;
		netdev_info(sdata->dev,
			    "disabling HT/VHT/HE as WMM/QoS is not supported by the AP\n");
	}

	memcpy(&ifmgd->ht_capa, &req->ht_capa, sizeof(ifmgd->ht_capa));
	memcpy(&ifmgd->ht_capa_mask, &req->ht_capa_mask,
	       sizeof(ifmgd->ht_capa_mask));

#if CFG80211_VERSION >= KERNEL_VERSION(3,10,0)
	memcpy(&ifmgd->vht_capa, &req->vht_capa, sizeof(ifmgd->vht_capa));
	memcpy(&ifmgd->vht_capa_mask, &req->vht_capa_mask,
	       sizeof(ifmgd->vht_capa_mask));
#endif

	if (req->ie && req->ie_len) {
		memcpy(assoc_data->ie, req->ie, req->ie_len);
		assoc_data->ie_len = req->ie_len;
	}

	if (iwl7000_get_fils_kek(req)) {
		/* should already be checked in cfg80211 - so warn */
		if (WARN_ON(iwl7000_get_fils_kek_len(req) > FILS_MAX_KEK_LEN)) {
			err = -EINVAL;
			goto err_free;
		}
		memcpy(assoc_data->fils_kek, iwl7000_get_fils_kek(req),
		       iwl7000_get_fils_kek_len(req));
		assoc_data->fils_kek_len = iwl7000_get_fils_kek_len(req);
	}

	if (iwl7000_get_fils_nonces(req))
		memcpy(assoc_data->fils_nonces, iwl7000_get_fils_nonces(req),
		       2 * FILS_NONCE_LEN);

	assoc_data->bss = req->bss;

	if (ifmgd->req_smps == IEEE80211_SMPS_AUTOMATIC) {
		if (ifmgd->powersave)
			sdata->smps_mode = IEEE80211_SMPS_DYNAMIC;
		else
			sdata->smps_mode = IEEE80211_SMPS_OFF;
	} else
		sdata->smps_mode = ifmgd->req_smps;

	assoc_data->capability = req->bss->capability;
	assoc_data->supp_rates = bss->supp_rates;
	assoc_data->supp_rates_len = bss->supp_rates_len;

	rcu_read_lock();
	ht_ie = ieee80211_bss_get_ie(req->bss, WLAN_EID_HT_OPERATION);
	if (ht_ie && ht_ie[1] >= sizeof(struct ieee80211_ht_operation))
		assoc_data->ap_ht_param =
			((struct ieee80211_ht_operation *)(ht_ie + 2))->ht_param;
	else if (!is_6ghz)
		ifmgd->flags |= IEEE80211_STA_DISABLE_HT;
	vht_ie = ieee80211_bss_get_ie(req->bss, WLAN_EID_VHT_CAPABILITY);
	if (vht_ie && vht_ie[1] >= sizeof(struct ieee80211_vht_cap))
		memcpy(&assoc_data->ap_vht_cap, vht_ie + 2,
		       sizeof(struct ieee80211_vht_cap));
	else if (!is_6ghz)
		ifmgd->flags |= IEEE80211_STA_DISABLE_VHT;
	rcu_read_unlock();

	if (WARN((sdata->vif.driver_flags & IEEE80211_VIF_SUPPORTS_UAPSD) &&
		 ieee80211_hw_check(&local->hw, PS_NULLFUNC_STACK),
	     "U-APSD not supported with HW_PS_NULLFUNC_STACK\n"))
		sdata->vif.driver_flags &= ~IEEE80211_VIF_SUPPORTS_UAPSD;

	if (bss->wmm_used && bss->uapsd_supported &&
	    (sdata->vif.driver_flags & IEEE80211_VIF_SUPPORTS_UAPSD)) {
		assoc_data->uapsd = true;
		ifmgd->flags |= IEEE80211_STA_UAPSD_ENABLED;
	} else {
		assoc_data->uapsd = false;
		ifmgd->flags &= ~IEEE80211_STA_UAPSD_ENABLED;
	}

	if (req->prev_bssid)
		memcpy(assoc_data->prev_bssid, req->prev_bssid, ETH_ALEN);

	if (req->use_mfp) {
		ifmgd->mfp = IEEE80211_MFP_REQUIRED;
		ifmgd->flags |= IEEE80211_STA_MFP_ENABLED;
	} else {
		ifmgd->mfp = IEEE80211_MFP_DISABLED;
		ifmgd->flags &= ~IEEE80211_STA_MFP_ENABLED;
	}

	if (req->flags & ASSOC_REQ_USE_RRM)
		ifmgd->flags |= IEEE80211_STA_ENABLE_RRM;
	else
		ifmgd->flags &= ~IEEE80211_STA_ENABLE_RRM;

	if (req->crypto.control_port)
		ifmgd->flags |= IEEE80211_STA_CONTROL_PORT;
	else
		ifmgd->flags &= ~IEEE80211_STA_CONTROL_PORT;

	sdata->control_port_protocol = req->crypto.control_port_ethertype;
	sdata->control_port_no_encrypt = req->crypto.control_port_no_encrypt;
	sdata->control_port_over_nl80211 =
					cfg_control_port_over_nl80211(&req->crypto);
	sdata->encrypt_headroom = ieee80211_cs_headroom(local, &req->crypto,
							sdata->vif.type);

	/* kick off associate process */

	ifmgd->assoc_data = assoc_data;
	ifmgd->dtim_period = 0;
	ifmgd->have_beacon = false;

	/* override HT/VHT configuration only if the AP and we support it */
	if (!(ifmgd->flags & IEEE80211_STA_DISABLE_HT)) {
		struct ieee80211_sta_ht_cap sta_ht_cap;

		if (req->flags & ASSOC_REQ_DISABLE_HT)
			override = true;

		memcpy(&sta_ht_cap, &sband->ht_cap, sizeof(sta_ht_cap));
		ieee80211_apply_htcap_overrides(sdata, &sta_ht_cap);

		/* check for 40 MHz disable override */
		if (!(ifmgd->flags & IEEE80211_STA_DISABLE_40MHZ) &&
		    sband->ht_cap.cap & IEEE80211_HT_CAP_SUP_WIDTH_20_40 &&
		    !(sta_ht_cap.cap & IEEE80211_HT_CAP_SUP_WIDTH_20_40))
			override = true;

		if (!(ifmgd->flags & IEEE80211_STA_DISABLE_VHT) &&
		    req->flags & ASSOC_REQ_DISABLE_VHT)
			override = true;
	}

	if (req->flags & ASSOC_REQ_DISABLE_HT) {
		ifmgd->flags |= IEEE80211_STA_DISABLE_HT;
		ifmgd->flags |= IEEE80211_STA_DISABLE_VHT;
		ifmgd->flags |= IEEE80211_STA_DISABLE_HE;
	}

	if (req->flags & ASSOC_REQ_DISABLE_VHT)
		ifmgd->flags |= IEEE80211_STA_DISABLE_VHT;

	err = ieee80211_prep_connection(sdata, req->bss, true, override);
	if (err)
		goto err_clear;

	rcu_read_lock();
	beacon_ies = rcu_dereference(req->bss->beacon_ies);

	if (ieee80211_hw_check(&sdata->local->hw, NEED_DTIM_BEFORE_ASSOC) &&
	    !beacon_ies) {
		/*
		 * Wait up to one beacon interval ...
		 * should this be more if we miss one?
		 */
		sdata_info(sdata, "waiting for beacon from %pM\n",
			   ifmgd->bssid);
		assoc_data->timeout = TU_TO_EXP_TIME(req->bss->beacon_interval);
		assoc_data->timeout_started = true;
		assoc_data->need_beacon = true;
	} else if (beacon_ies) {
		const u8 *ie;
		u8 dtim_count = 0;

		ieee80211_get_dtim(beacon_ies, &dtim_count,
				   &ifmgd->dtim_period);

		ifmgd->have_beacon = true;
		assoc_data->timeout = jiffies;
		assoc_data->timeout_started = true;

		if (ieee80211_hw_check(&local->hw, TIMING_BEACON_ONLY)) {
			sdata->vif.bss_conf.sync_tsf = beacon_ies->tsf;
			sdata->vif.bss_conf.sync_device_ts =
				bss->device_ts_beacon;
			sdata->vif.bss_conf.sync_dtim_count = dtim_count;
		}

		ie = cfg80211_find_ext_ie(WLAN_EID_EXT_MULTIPLE_BSSID_CONFIGURATION,
					  beacon_ies->data, beacon_ies->len);
		if (ie && ie[1] >= 3)
			sdata->vif.bss_conf.profile_periodicity = ie[4];

		ie = cfg80211_find_ie(WLAN_EID_EXT_CAPABILITY,
				      beacon_ies->data, beacon_ies->len);
		if (ie && ie[1] >= 11 &&
		    (ie[10] & WLAN_EXT_CAPA11_EMA_SUPPORT))
			sdata->vif.bss_conf.ema_ap = true;
	} else {
		assoc_data->timeout = jiffies;
		assoc_data->timeout_started = true;
	}
	rcu_read_unlock();

	run_again(sdata, assoc_data->timeout);

	if (bss->corrupt_data) {
		char *corrupt_type = "data";
		if (bss->corrupt_data & IEEE80211_BSS_CORRUPT_BEACON) {
			if (bss->corrupt_data &
					IEEE80211_BSS_CORRUPT_PROBE_RESP)
				corrupt_type = "beacon and probe response";
			else
				corrupt_type = "beacon";
		} else if (bss->corrupt_data & IEEE80211_BSS_CORRUPT_PROBE_RESP)
			corrupt_type = "probe response";
		sdata_info(sdata, "associating with AP with corrupt %s\n",
			   corrupt_type);
	}

	return 0;
 err_clear:
	eth_zero_addr(ifmgd->bssid);
	ieee80211_bss_info_change_notify(sdata, BSS_CHANGED_BSSID);
	ifmgd->assoc_data = NULL;
 err_free:
	kfree(assoc_data);
	return err;
}

int ieee80211_mgd_deauth(struct ieee80211_sub_if_data *sdata,
			 struct cfg80211_deauth_request *req)
{
	struct ieee80211_if_managed *ifmgd = &sdata->u.mgd;
	u8 frame_buf[IEEE80211_DEAUTH_FRAME_LEN];
	bool tx = !req->local_state_change;

	if (ifmgd->auth_data &&
	    ether_addr_equal(ifmgd->auth_data->bss->bssid, req->bssid)) {
		sdata_info(sdata,
			   "aborting authentication with %pM by local choice (Reason: %u=%s)\n",
			   req->bssid, req->reason_code,
			   ieee80211_get_reason_code_string(req->reason_code));

		drv_mgd_prepare_tx(sdata->local, sdata, 0);
		ieee80211_send_deauth_disassoc(sdata, req->bssid, req->bssid,
					       IEEE80211_STYPE_DEAUTH,
					       req->reason_code, tx,
					       frame_buf);
		ieee80211_destroy_auth_data(sdata, false);
		ieee80211_report_disconnect(sdata, frame_buf,
					    sizeof(frame_buf), true,
					    req->reason_code);

		return 0;
	}

	if (ifmgd->assoc_data &&
	    ether_addr_equal(ifmgd->assoc_data->bss->bssid, req->bssid)) {
		sdata_info(sdata,
			   "aborting association with %pM by local choice (Reason: %u=%s)\n",
			   req->bssid, req->reason_code,
			   ieee80211_get_reason_code_string(req->reason_code));

		drv_mgd_prepare_tx(sdata->local, sdata, 0);
		ieee80211_send_deauth_disassoc(sdata, req->bssid, req->bssid,
					       IEEE80211_STYPE_DEAUTH,
					       req->reason_code, tx,
					       frame_buf);
		ieee80211_destroy_assoc_data(sdata, false, true);
		ieee80211_report_disconnect(sdata, frame_buf,
					    sizeof(frame_buf), true,
					    req->reason_code);
		return 0;
	}

	if (ifmgd->associated &&
	    ether_addr_equal(ifmgd->associated->bssid, req->bssid)) {
		sdata_info(sdata,
			   "deauthenticating from %pM by local choice (Reason: %u=%s)\n",
			   req->bssid, req->reason_code,
			   ieee80211_get_reason_code_string(req->reason_code));

		ieee80211_set_disassoc(sdata, IEEE80211_STYPE_DEAUTH,
				       req->reason_code, tx, frame_buf);
		ieee80211_report_disconnect(sdata, frame_buf,
					    sizeof(frame_buf), true,
					    req->reason_code);
		return 0;
	}

	return -ENOTCONN;
}

int ieee80211_mgd_disassoc(struct ieee80211_sub_if_data *sdata,
			   struct cfg80211_disassoc_request *req)
{
	struct ieee80211_if_managed *ifmgd = &sdata->u.mgd;
	u8 bssid[ETH_ALEN];
	u8 frame_buf[IEEE80211_DEAUTH_FRAME_LEN];

	/*
	 * cfg80211 should catch this ... but it's racy since
	 * we can receive a disassoc frame, process it, hand it
	 * to cfg80211 while that's in a locked section already
	 * trying to tell us that the user wants to disconnect.
	 */
	if (ifmgd->associated != req->bss)
		return -ENOLINK;

	sdata_info(sdata,
		   "disassociating from %pM by local choice (Reason: %u=%s)\n",
		   req->bss->bssid, req->reason_code, ieee80211_get_reason_code_string(req->reason_code));

	memcpy(bssid, req->bss->bssid, ETH_ALEN);
	ieee80211_set_disassoc(sdata, IEEE80211_STYPE_DISASSOC,
			       req->reason_code, !req->local_state_change,
			       frame_buf);

	ieee80211_report_disconnect(sdata, frame_buf, sizeof(frame_buf), true,
				    req->reason_code);

	return 0;
}

void ieee80211_mgd_stop(struct ieee80211_sub_if_data *sdata)
{
	struct ieee80211_if_managed *ifmgd = &sdata->u.mgd;

	/*
	 * Make sure some work items will not run after this,
	 * they will not do anything but might not have been
	 * cancelled when disconnecting.
	 */
	cancel_work_sync(&ifmgd->monitor_work);
	cancel_work_sync(&ifmgd->beacon_connection_loss_work);
	cancel_work_sync(&ifmgd->request_smps_work);
	cancel_work_sync(&ifmgd->csa_connection_drop_work);
	cancel_work_sync(&ifmgd->chswitch_work);
	cancel_delayed_work_sync(&ifmgd->tdls_peer_del_work);

	sdata_lock(sdata);
	if (ifmgd->assoc_data) {
		struct cfg80211_bss *bss = ifmgd->assoc_data->bss;
		ieee80211_destroy_assoc_data(sdata, false, false);
		cfg80211_assoc_timeout(sdata->dev, bss);
	}
	if (ifmgd->auth_data)
		ieee80211_destroy_auth_data(sdata, false);
	spin_lock_bh(&ifmgd->teardown_lock);
	if (ifmgd->teardown_skb) {
		kfree_skb(ifmgd->teardown_skb);
		ifmgd->teardown_skb = NULL;
		ifmgd->orig_teardown_skb = NULL;
	}
	kfree(ifmgd->assoc_req_ies);
	ifmgd->assoc_req_ies = NULL;
	ifmgd->assoc_req_ies_len = 0;
	spin_unlock_bh(&ifmgd->teardown_lock);
	del_timer_sync(&ifmgd->timer);
	sdata_unlock(sdata);
}

void ieee80211_cqm_rssi_notify(struct ieee80211_vif *vif,
			       enum nl80211_cqm_rssi_threshold_event rssi_event,
			       s32 rssi_level,
			       gfp_t gfp)
{
	struct ieee80211_sub_if_data *sdata = vif_to_sdata(vif);

	trace_api_cqm_rssi_notify(sdata, rssi_event, rssi_level);

	cfg80211_cqm_rssi_notify(sdata->dev, rssi_event, rssi_level, gfp);
}
EXPORT_SYMBOL(ieee80211_cqm_rssi_notify);

void ieee80211_cqm_beacon_loss_notify(struct ieee80211_vif *vif, gfp_t gfp)
{
	struct ieee80211_sub_if_data *sdata = vif_to_sdata(vif);

	trace_api_cqm_beacon_loss_notify(sdata->local, sdata);

	cfg80211_cqm_beacon_loss_notify(sdata->dev, gfp);
}
EXPORT_SYMBOL(ieee80211_cqm_beacon_loss_notify);<|MERGE_RESOLUTION|>--- conflicted
+++ resolved
@@ -4878,21 +4878,13 @@
 			  IEEE80211_STA_DISABLE_160MHZ);
 
 	/* disable HT/VHT/HE if we don't support them */
-<<<<<<< HEAD
-	if (!sband->ht_cap.ht_supported) {
-=======
 	if (!sband->ht_cap.ht_supported && !is_6ghz) {
->>>>>>> d8380217
 		ifmgd->flags |= IEEE80211_STA_DISABLE_HT;
 		ifmgd->flags |= IEEE80211_STA_DISABLE_VHT;
 		ifmgd->flags |= IEEE80211_STA_DISABLE_HE;
 	}
 
-<<<<<<< HEAD
-	if (!sband->vht_cap.vht_supported)
-=======
 	if (!sband->vht_cap.vht_supported && !is_6ghz)
->>>>>>> d8380217
 		ifmgd->flags |= IEEE80211_STA_DISABLE_VHT;
 
 	if (!ieee80211_get_he_sta_cap(sband))
@@ -4900,11 +4892,7 @@
 
 	rcu_read_lock();
 
-<<<<<<< HEAD
-	if (!(ifmgd->flags & IEEE80211_STA_DISABLE_HT)) {
-=======
 	if (!(ifmgd->flags & IEEE80211_STA_DISABLE_HT) && !is_6ghz) {
->>>>>>> d8380217
 		const u8 *ht_oper_ie, *ht_cap_ie;
 
 		ht_oper_ie = ieee80211_bss_get_ie(cbss, WLAN_EID_HT_OPERATION);
@@ -4921,11 +4909,7 @@
 		}
 	}
 
-<<<<<<< HEAD
-	if (!(ifmgd->flags & IEEE80211_STA_DISABLE_VHT)) {
-=======
 	if (!(ifmgd->flags & IEEE80211_STA_DISABLE_VHT) && !is_6ghz) {
->>>>>>> d8380217
 		const u8 *vht_oper_ie, *vht_cap;
 
 		vht_oper_ie = ieee80211_bss_get_ie(cbss,
