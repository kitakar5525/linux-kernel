/*
 *	TCP over IPv6
 *	Linux INET6 implementation
 *
 *	Authors:
 *	Pedro Roque		<roque@di.fc.ul.pt>
 *
 *	Based on:
 *	linux/net/ipv4/tcp.c
 *	linux/net/ipv4/tcp_input.c
 *	linux/net/ipv4/tcp_output.c
 *
 *	Fixes:
 *	Hideaki YOSHIFUJI	:	sin6_scope_id support
 *	YOSHIFUJI Hideaki @USAGI and:	Support IPV6_V6ONLY socket option, which
 *	Alexey Kuznetsov		allow both IPv4 and IPv6 sockets to bind
 *					a single port at the same time.
 *	YOSHIFUJI Hideaki @USAGI:	convert /proc/net/tcp6 to seq_file.
 *
 *	This program is free software; you can redistribute it and/or
 *      modify it under the terms of the GNU General Public License
 *      as published by the Free Software Foundation; either version
 *      2 of the License, or (at your option) any later version.
 */

#include <linux/bottom_half.h>
#include <linux/module.h>
#include <linux/errno.h>
#include <linux/types.h>
#include <linux/socket.h>
#include <linux/sockios.h>
#include <linux/net.h>
#include <linux/jiffies.h>
#include <linux/in.h>
#include <linux/in6.h>
#include <linux/netdevice.h>
#include <linux/init.h>
#include <linux/jhash.h>
#include <linux/ipsec.h>
#include <linux/times.h>
#include <linux/slab.h>

#include <linux/ipv6.h>
#include <linux/icmpv6.h>
#include <linux/random.h>

#include <net/tcp.h>
#include <net/ndisc.h>
#include <net/inet6_hashtables.h>
#include <net/inet6_connection_sock.h>
#include <net/ipv6.h>
#include <net/transp_v6.h>
#include <net/addrconf.h>
#include <net/ip6_route.h>
#include <net/ip6_checksum.h>
#include <net/inet_ecn.h>
#include <net/protocol.h>
#include <net/xfrm.h>
#include <net/snmp.h>
#include <net/dsfield.h>
#include <net/timewait_sock.h>
#include <net/netdma.h>
#include <net/inet_common.h>
#include <net/secure_seq.h>
#include <net/tcp_memcontrol.h>

#include <asm/uaccess.h>

#include <linux/proc_fs.h>
#include <linux/seq_file.h>

#include <linux/crypto.h>
#include <linux/scatterlist.h>

static void	tcp_v6_send_reset(struct sock *sk, struct sk_buff *skb);
static void	tcp_v6_reqsk_send_ack(struct sock *sk, struct sk_buff *skb,
				      struct request_sock *req);

static int	tcp_v6_do_rcv(struct sock *sk, struct sk_buff *skb);

static const struct inet_connection_sock_af_ops ipv6_mapped;
static const struct inet_connection_sock_af_ops ipv6_specific;
#ifdef CONFIG_TCP_MD5SIG
static const struct tcp_sock_af_ops tcp_sock_ipv6_specific;
static const struct tcp_sock_af_ops tcp_sock_ipv6_mapped_specific;
#else
static struct tcp_md5sig_key *tcp_v6_md5_do_lookup(struct sock *sk,
						   const struct in6_addr *addr)
{
	return NULL;
}
#endif

static void inet6_sk_rx_dst_set(struct sock *sk, const struct sk_buff *skb)
{
	struct dst_entry *dst = skb_dst(skb);
	const struct rt6_info *rt = (const struct rt6_info *)dst;

	dst_hold(dst);
	sk->sk_rx_dst = dst;
	inet_sk(sk)->rx_dst_ifindex = skb->skb_iif;
	if (rt->rt6i_node)
		inet6_sk(sk)->rx_dst_cookie = rt->rt6i_node->fn_sernum;
}

static void tcp_v6_hash(struct sock *sk)
{
	if (sk->sk_state != TCP_CLOSE) {
		if (inet_csk(sk)->icsk_af_ops == &ipv6_mapped) {
			tcp_prot.hash(sk);
			return;
		}
		local_bh_disable();
		__inet6_hash(sk, NULL);
		local_bh_enable();
	}
}

static __u32 tcp_v6_init_sequence(const struct sk_buff *skb)
{
	return secure_tcpv6_sequence_number(ipv6_hdr(skb)->daddr.s6_addr32,
					    ipv6_hdr(skb)->saddr.s6_addr32,
					    tcp_hdr(skb)->dest,
					    tcp_hdr(skb)->source);
}

static int tcp_v6_connect(struct sock *sk, struct sockaddr *uaddr,
			  int addr_len)
{
	struct sockaddr_in6 *usin = (struct sockaddr_in6 *) uaddr;
	struct inet_sock *inet = inet_sk(sk);
	struct inet_connection_sock *icsk = inet_csk(sk);
	struct ipv6_pinfo *np = inet6_sk(sk);
	struct tcp_sock *tp = tcp_sk(sk);
	struct in6_addr *saddr = NULL, *final_p, final;
	struct rt6_info *rt;
	struct flowi6 fl6;
	struct dst_entry *dst;
	int addr_type;
	int err;

	if (addr_len < SIN6_LEN_RFC2133)
		return -EINVAL;

	if (usin->sin6_family != AF_INET6)
		return -EAFNOSUPPORT;

	memset(&fl6, 0, sizeof(fl6));

	if (np->sndflow) {
		fl6.flowlabel = usin->sin6_flowinfo&IPV6_FLOWINFO_MASK;
		IP6_ECN_flow_init(fl6.flowlabel);
		if (fl6.flowlabel&IPV6_FLOWLABEL_MASK) {
			struct ip6_flowlabel *flowlabel;
			flowlabel = fl6_sock_lookup(sk, fl6.flowlabel);
			if (flowlabel == NULL)
				return -EINVAL;
			usin->sin6_addr = flowlabel->dst;
			fl6_sock_release(flowlabel);
		}
	}

	/*
	 *	connect() to INADDR_ANY means loopback (BSD'ism).
	 */

	if(ipv6_addr_any(&usin->sin6_addr))
		usin->sin6_addr.s6_addr[15] = 0x1;

	addr_type = ipv6_addr_type(&usin->sin6_addr);

	if(addr_type & IPV6_ADDR_MULTICAST)
		return -ENETUNREACH;

	if (addr_type&IPV6_ADDR_LINKLOCAL) {
		if (addr_len >= sizeof(struct sockaddr_in6) &&
		    usin->sin6_scope_id) {
			/* If interface is set while binding, indices
			 * must coincide.
			 */
			if (sk->sk_bound_dev_if &&
			    sk->sk_bound_dev_if != usin->sin6_scope_id)
				return -EINVAL;

			sk->sk_bound_dev_if = usin->sin6_scope_id;
		}

		/* Connect to link-local address requires an interface */
		if (!sk->sk_bound_dev_if)
			return -EINVAL;
	}

	if (tp->rx_opt.ts_recent_stamp &&
	    !ipv6_addr_equal(&np->daddr, &usin->sin6_addr)) {
		tp->rx_opt.ts_recent = 0;
		tp->rx_opt.ts_recent_stamp = 0;
		tp->write_seq = 0;
	}

	np->daddr = usin->sin6_addr;
	np->flow_label = fl6.flowlabel;

	/*
	 *	TCP over IPv4
	 */

	if (addr_type == IPV6_ADDR_MAPPED) {
		u32 exthdrlen = icsk->icsk_ext_hdr_len;
		struct sockaddr_in sin;

		SOCK_DEBUG(sk, "connect: ipv4 mapped\n");

		if (__ipv6_only_sock(sk))
			return -ENETUNREACH;

		sin.sin_family = AF_INET;
		sin.sin_port = usin->sin6_port;
		sin.sin_addr.s_addr = usin->sin6_addr.s6_addr32[3];

		icsk->icsk_af_ops = &ipv6_mapped;
		sk->sk_backlog_rcv = tcp_v4_do_rcv;
#ifdef CONFIG_TCP_MD5SIG
		tp->af_specific = &tcp_sock_ipv6_mapped_specific;
#endif

		err = tcp_v4_connect(sk, (struct sockaddr *)&sin, sizeof(sin));

		if (err) {
			icsk->icsk_ext_hdr_len = exthdrlen;
			icsk->icsk_af_ops = &ipv6_specific;
			sk->sk_backlog_rcv = tcp_v6_do_rcv;
#ifdef CONFIG_TCP_MD5SIG
			tp->af_specific = &tcp_sock_ipv6_specific;
#endif
			goto failure;
		} else {
			ipv6_addr_set_v4mapped(inet->inet_saddr, &np->saddr);
			ipv6_addr_set_v4mapped(inet->inet_rcv_saddr,
					       &np->rcv_saddr);
		}

		return err;
	}

	if (!ipv6_addr_any(&np->rcv_saddr))
		saddr = &np->rcv_saddr;

	fl6.flowi6_proto = IPPROTO_TCP;
	fl6.daddr = np->daddr;
	fl6.saddr = saddr ? *saddr : np->saddr;
	fl6.flowi6_oif = sk->sk_bound_dev_if;
	fl6.flowi6_mark = sk->sk_mark;
	fl6.fl6_dport = usin->sin6_port;
	fl6.fl6_sport = inet->inet_sport;
	fl6.flowi6_uid = sock_i_uid(sk);

	final_p = fl6_update_dst(&fl6, np->opt, &final);

	security_sk_classify_flow(sk, flowi6_to_flowi(&fl6));

	dst = ip6_dst_lookup_flow(sk, &fl6, final_p, true);
	if (IS_ERR(dst)) {
		err = PTR_ERR(dst);
		goto failure;
	}

	if (saddr == NULL) {
		saddr = &fl6.saddr;
		np->rcv_saddr = *saddr;
	}

	/* set the source address */
	np->saddr = *saddr;
	inet->inet_rcv_saddr = LOOPBACK4_IPV6;

	sk->sk_gso_type = SKB_GSO_TCPV6;
	__ip6_dst_store(sk, dst, NULL, NULL);

	rt = (struct rt6_info *) dst;
	if (tcp_death_row.sysctl_tw_recycle &&
	    !tp->rx_opt.ts_recent_stamp &&
	    ipv6_addr_equal(&rt->rt6i_dst.addr, &np->daddr))
		tcp_fetch_timewait_stamp(sk, dst);

	icsk->icsk_ext_hdr_len = 0;
	if (np->opt)
		icsk->icsk_ext_hdr_len = (np->opt->opt_flen +
					  np->opt->opt_nflen);

	tp->rx_opt.mss_clamp = IPV6_MIN_MTU - sizeof(struct tcphdr) - sizeof(struct ipv6hdr);

	inet->inet_dport = usin->sin6_port;

	tcp_set_state(sk, TCP_SYN_SENT);
	err = inet6_hash_connect(&tcp_death_row, sk);
	if (err)
		goto late_failure;

	if (!tp->write_seq && likely(!tp->repair))
		tp->write_seq = secure_tcpv6_sequence_number(np->saddr.s6_addr32,
							     np->daddr.s6_addr32,
							     inet->inet_sport,
							     inet->inet_dport);

	err = tcp_connect(sk);
	if (err)
		goto late_failure;

	return 0;

late_failure:
	tcp_set_state(sk, TCP_CLOSE);
	__sk_dst_reset(sk);
failure:
	inet->inet_dport = 0;
	sk->sk_route_caps = 0;
	return err;
}

static void tcp_v6_mtu_reduced(struct sock *sk)
{
	struct dst_entry *dst;

	if ((1 << sk->sk_state) & (TCPF_LISTEN | TCPF_CLOSE))
		return;

	dst = inet6_csk_update_pmtu(sk, tcp_sk(sk)->mtu_info);
	if (!dst)
		return;

	if (inet_csk(sk)->icsk_pmtu_cookie > dst_mtu(dst)) {
		tcp_sync_mss(sk, dst_mtu(dst));
		tcp_simple_retransmit(sk);
	}
}

static void tcp_v6_err(struct sk_buff *skb, struct inet6_skb_parm *opt,
		u8 type, u8 code, int offset, __be32 info)
{
	const struct ipv6hdr *hdr = (const struct ipv6hdr*)skb->data;
	const struct tcphdr *th = (struct tcphdr *)(skb->data+offset);
	struct ipv6_pinfo *np;
	struct sock *sk;
	int err;
	struct tcp_sock *tp;
	__u32 seq;
	struct net *net = dev_net(skb->dev);

	sk = inet6_lookup(net, &tcp_hashinfo, &hdr->daddr,
			th->dest, &hdr->saddr, th->source, skb->dev->ifindex);

	if (sk == NULL) {
		ICMP6_INC_STATS_BH(net, __in6_dev_get(skb->dev),
				   ICMP6_MIB_INERRORS);
		return;
	}

	if (sk->sk_state == TCP_TIME_WAIT) {
		inet_twsk_put(inet_twsk(sk));
		return;
	}

	bh_lock_sock(sk);
	if (sock_owned_by_user(sk) && type != ICMPV6_PKT_TOOBIG)
		NET_INC_STATS_BH(net, LINUX_MIB_LOCKDROPPEDICMPS);

	if (sk->sk_state == TCP_CLOSE)
		goto out;

	if (ipv6_hdr(skb)->hop_limit < inet6_sk(sk)->min_hopcount) {
		NET_INC_STATS_BH(net, LINUX_MIB_TCPMINTTLDROP);
		goto out;
	}

	tp = tcp_sk(sk);
	seq = ntohl(th->seq);
	if (sk->sk_state != TCP_LISTEN &&
	    !between(seq, tp->snd_una, tp->snd_nxt)) {
		NET_INC_STATS_BH(net, LINUX_MIB_OUTOFWINDOWICMPS);
		goto out;
	}

	np = inet6_sk(sk);

	if (type == NDISC_REDIRECT) {
		struct dst_entry *dst = __sk_dst_check(sk, np->dst_cookie);

		if (dst)
			dst->ops->redirect(dst, sk, skb);
		goto out;
	}

	if (type == ICMPV6_PKT_TOOBIG) {
		/* We are not interested in TCP_LISTEN and open_requests
		 * (SYN-ACKs send out by Linux are always <576bytes so
		 * they should go through unfragmented).
		 */
		if (sk->sk_state == TCP_LISTEN)
			goto out;

		tp->mtu_info = ntohl(info);
		if (!sock_owned_by_user(sk))
			tcp_v6_mtu_reduced(sk);
		else if (!test_and_set_bit(TCP_MTU_REDUCED_DEFERRED,
					   &tp->tsq_flags))
			sock_hold(sk);
		goto out;
	}

	icmpv6_err_convert(type, code, &err);

	/* Might be for an request_sock */
	switch (sk->sk_state) {
		struct request_sock *req, **prev;
	case TCP_LISTEN:
		if (sock_owned_by_user(sk))
			goto out;

		req = inet6_csk_search_req(sk, &prev, th->dest, &hdr->daddr,
					   &hdr->saddr, inet6_iif(skb));
		if (!req)
			goto out;

		/* ICMPs are not backlogged, hence we cannot get
		 * an established socket here.
		 */
		WARN_ON(req->sk != NULL);

		if (seq != tcp_rsk(req)->snt_isn) {
			NET_INC_STATS_BH(net, LINUX_MIB_OUTOFWINDOWICMPS);
			goto out;
		}

		inet_csk_reqsk_queue_drop(sk, req, prev);
		NET_INC_STATS_BH(sock_net(sk), LINUX_MIB_LISTENDROPS);
		goto out;

	case TCP_SYN_SENT:
	case TCP_SYN_RECV:  /* Cannot happen.
			       It can, it SYNs are crossed. --ANK */
		if (!sock_owned_by_user(sk)) {
			sk->sk_err = err;
			sk->sk_error_report(sk);		/* Wake people up to see the error (see connect in sock.c) */

			tcp_done(sk);
		} else
			sk->sk_err_soft = err;
		goto out;
	}

	if (!sock_owned_by_user(sk) && np->recverr) {
		sk->sk_err = err;
		sk->sk_error_report(sk);
	} else
		sk->sk_err_soft = err;

out:
	bh_unlock_sock(sk);
	sock_put(sk);
}


static int tcp_v6_send_synack(struct sock *sk, struct dst_entry *dst,
			      struct flowi6 *fl6,
			      struct request_sock *req,
			      u16 queue_mapping)
{
	struct inet6_request_sock *treq = inet6_rsk(req);
	struct ipv6_pinfo *np = inet6_sk(sk);
	struct sk_buff * skb;
	int err = -ENOMEM;

	/* First, grab a route. */
	if (!dst && (dst = inet6_csk_route_req(sk, fl6, req)) == NULL)
		goto done;

	skb = tcp_make_synack(sk, dst, req, NULL);

	if (skb) {
		__tcp_v6_send_check(skb, &treq->loc_addr, &treq->rmt_addr);

		fl6->daddr = treq->rmt_addr;
		skb_set_queue_mapping(skb, queue_mapping);
		err = ip6_xmit(sk, skb, fl6, np->opt, np->tclass);
		err = net_xmit_eval(err);
	}

done:
	return err;
}

static int tcp_v6_rtx_synack(struct sock *sk, struct request_sock *req)
{
	struct flowi6 fl6;
	int res;

	res = tcp_v6_send_synack(sk, NULL, &fl6, req, 0);
	if (!res)
		TCP_INC_STATS_BH(sock_net(sk), TCP_MIB_RETRANSSEGS);
	return res;
}

static void tcp_v6_reqsk_destructor(struct request_sock *req)
{
	kfree_skb(inet6_rsk(req)->pktopts);
}

#ifdef CONFIG_TCP_MD5SIG
static struct tcp_md5sig_key *tcp_v6_md5_do_lookup(struct sock *sk,
						   const struct in6_addr *addr)
{
	return tcp_md5_do_lookup(sk, (union tcp_md5_addr *)addr, AF_INET6);
}

static struct tcp_md5sig_key *tcp_v6_md5_lookup(struct sock *sk,
						struct sock *addr_sk)
{
	return tcp_v6_md5_do_lookup(sk, &inet6_sk(addr_sk)->daddr);
}

static struct tcp_md5sig_key *tcp_v6_reqsk_md5_lookup(struct sock *sk,
						      struct request_sock *req)
{
	return tcp_v6_md5_do_lookup(sk, &inet6_rsk(req)->rmt_addr);
}

static int tcp_v6_parse_md5_keys (struct sock *sk, char __user *optval,
				  int optlen)
{
	struct tcp_md5sig cmd;
	struct sockaddr_in6 *sin6 = (struct sockaddr_in6 *)&cmd.tcpm_addr;

	if (optlen < sizeof(cmd))
		return -EINVAL;

	if (copy_from_user(&cmd, optval, sizeof(cmd)))
		return -EFAULT;

	if (sin6->sin6_family != AF_INET6)
		return -EINVAL;

	if (!cmd.tcpm_keylen) {
		if (ipv6_addr_v4mapped(&sin6->sin6_addr))
			return tcp_md5_do_del(sk, (union tcp_md5_addr *)&sin6->sin6_addr.s6_addr32[3],
					      AF_INET);
		return tcp_md5_do_del(sk, (union tcp_md5_addr *)&sin6->sin6_addr,
				      AF_INET6);
	}

	if (cmd.tcpm_keylen > TCP_MD5SIG_MAXKEYLEN)
		return -EINVAL;

	if (ipv6_addr_v4mapped(&sin6->sin6_addr))
		return tcp_md5_do_add(sk, (union tcp_md5_addr *)&sin6->sin6_addr.s6_addr32[3],
				      AF_INET, cmd.tcpm_key, cmd.tcpm_keylen, GFP_KERNEL);

	return tcp_md5_do_add(sk, (union tcp_md5_addr *)&sin6->sin6_addr,
			      AF_INET6, cmd.tcpm_key, cmd.tcpm_keylen, GFP_KERNEL);
}

static int tcp_v6_md5_hash_pseudoheader(struct tcp_md5sig_pool *hp,
					const struct in6_addr *daddr,
					const struct in6_addr *saddr, int nbytes)
{
	struct tcp6_pseudohdr *bp;
	struct scatterlist sg;

	bp = &hp->md5_blk.ip6;
	/* 1. TCP pseudo-header (RFC2460) */
	bp->saddr = *saddr;
	bp->daddr = *daddr;
	bp->protocol = cpu_to_be32(IPPROTO_TCP);
	bp->len = cpu_to_be32(nbytes);

	sg_init_one(&sg, bp, sizeof(*bp));
	return crypto_hash_update(&hp->md5_desc, &sg, sizeof(*bp));
}

static int tcp_v6_md5_hash_hdr(char *md5_hash, struct tcp_md5sig_key *key,
			       const struct in6_addr *daddr, struct in6_addr *saddr,
			       const struct tcphdr *th)
{
	struct tcp_md5sig_pool *hp;
	struct hash_desc *desc;

	hp = tcp_get_md5sig_pool();
	if (!hp)
		goto clear_hash_noput;
	desc = &hp->md5_desc;

	if (crypto_hash_init(desc))
		goto clear_hash;
	if (tcp_v6_md5_hash_pseudoheader(hp, daddr, saddr, th->doff << 2))
		goto clear_hash;
	if (tcp_md5_hash_header(hp, th))
		goto clear_hash;
	if (tcp_md5_hash_key(hp, key))
		goto clear_hash;
	if (crypto_hash_final(desc, md5_hash))
		goto clear_hash;

	tcp_put_md5sig_pool();
	return 0;

clear_hash:
	tcp_put_md5sig_pool();
clear_hash_noput:
	memset(md5_hash, 0, 16);
	return 1;
}

static int tcp_v6_md5_hash_skb(char *md5_hash, struct tcp_md5sig_key *key,
			       const struct sock *sk,
			       const struct request_sock *req,
			       const struct sk_buff *skb)
{
	const struct in6_addr *saddr, *daddr;
	struct tcp_md5sig_pool *hp;
	struct hash_desc *desc;
	const struct tcphdr *th = tcp_hdr(skb);

	if (sk) {
		saddr = &inet6_sk(sk)->saddr;
		daddr = &inet6_sk(sk)->daddr;
	} else if (req) {
		saddr = &inet6_rsk(req)->loc_addr;
		daddr = &inet6_rsk(req)->rmt_addr;
	} else {
		const struct ipv6hdr *ip6h = ipv6_hdr(skb);
		saddr = &ip6h->saddr;
		daddr = &ip6h->daddr;
	}

	hp = tcp_get_md5sig_pool();
	if (!hp)
		goto clear_hash_noput;
	desc = &hp->md5_desc;

	if (crypto_hash_init(desc))
		goto clear_hash;

	if (tcp_v6_md5_hash_pseudoheader(hp, daddr, saddr, skb->len))
		goto clear_hash;
	if (tcp_md5_hash_header(hp, th))
		goto clear_hash;
	if (tcp_md5_hash_skb_data(hp, skb, th->doff << 2))
		goto clear_hash;
	if (tcp_md5_hash_key(hp, key))
		goto clear_hash;
	if (crypto_hash_final(desc, md5_hash))
		goto clear_hash;

	tcp_put_md5sig_pool();
	return 0;

clear_hash:
	tcp_put_md5sig_pool();
clear_hash_noput:
	memset(md5_hash, 0, 16);
	return 1;
}

static int tcp_v6_inbound_md5_hash(struct sock *sk, const struct sk_buff *skb)
{
	const __u8 *hash_location = NULL;
	struct tcp_md5sig_key *hash_expected;
	const struct ipv6hdr *ip6h = ipv6_hdr(skb);
	const struct tcphdr *th = tcp_hdr(skb);
	int genhash;
	u8 newhash[16];

	hash_expected = tcp_v6_md5_do_lookup(sk, &ip6h->saddr);
	hash_location = tcp_parse_md5sig_option(th);

	/* We've parsed the options - do we have a hash? */
	if (!hash_expected && !hash_location)
		return 0;

	if (hash_expected && !hash_location) {
		NET_INC_STATS_BH(sock_net(sk), LINUX_MIB_TCPMD5NOTFOUND);
		return 1;
	}

	if (!hash_expected && hash_location) {
		NET_INC_STATS_BH(sock_net(sk), LINUX_MIB_TCPMD5UNEXPECTED);
		return 1;
	}

	/* check the signature */
	genhash = tcp_v6_md5_hash_skb(newhash,
				      hash_expected,
				      NULL, NULL, skb);

	if (genhash || memcmp(hash_location, newhash, 16) != 0) {
		net_info_ratelimited("MD5 Hash %s for [%pI6c]:%u->[%pI6c]:%u\n",
				     genhash ? "failed" : "mismatch",
				     &ip6h->saddr, ntohs(th->source),
				     &ip6h->daddr, ntohs(th->dest));
		return 1;
	}
	return 0;
}
#endif

struct request_sock_ops tcp6_request_sock_ops __read_mostly = {
	.family		=	AF_INET6,
	.obj_size	=	sizeof(struct tcp6_request_sock),
	.rtx_syn_ack	=	tcp_v6_rtx_synack,
	.send_ack	=	tcp_v6_reqsk_send_ack,
	.destructor	=	tcp_v6_reqsk_destructor,
	.send_reset	=	tcp_v6_send_reset,
	.syn_ack_timeout = 	tcp_syn_ack_timeout,
};

#ifdef CONFIG_TCP_MD5SIG
static const struct tcp_request_sock_ops tcp_request_sock_ipv6_ops = {
	.md5_lookup	=	tcp_v6_reqsk_md5_lookup,
	.calc_md5_hash	=	tcp_v6_md5_hash_skb,
};
#endif

static void tcp_v6_send_response(struct sk_buff *skb, u32 seq, u32 ack, u32 win,
				 u32 tsval, u32 tsecr,
				 struct tcp_md5sig_key *key, int rst, u8 tclass)
{
	const struct tcphdr *th = tcp_hdr(skb);
	struct tcphdr *t1;
	struct sk_buff *buff;
	struct flowi6 fl6;
	struct net *net = dev_net(skb_dst(skb)->dev);
	struct sock *ctl_sk = net->ipv6.tcp_sk;
	unsigned int tot_len = sizeof(struct tcphdr);
	struct dst_entry *dst;
	__be32 *topt;

	if (tsecr)
		tot_len += TCPOLEN_TSTAMP_ALIGNED;
#ifdef CONFIG_TCP_MD5SIG
	if (key)
		tot_len += TCPOLEN_MD5SIG_ALIGNED;
#endif

	buff = alloc_skb(MAX_HEADER + sizeof(struct ipv6hdr) + tot_len,
			 GFP_ATOMIC);
	if (buff == NULL)
		return;

	skb_reserve(buff, MAX_HEADER + sizeof(struct ipv6hdr) + tot_len);

	t1 = (struct tcphdr *) skb_push(buff, tot_len);
	skb_reset_transport_header(buff);

	/* Swap the send and the receive. */
	memset(t1, 0, sizeof(*t1));
	t1->dest = th->source;
	t1->source = th->dest;
	t1->doff = tot_len / 4;
	t1->seq = htonl(seq);
	t1->ack_seq = htonl(ack);
	t1->ack = !rst || !th->ack;
	t1->rst = rst;
	t1->window = htons(win);

	topt = (__be32 *)(t1 + 1);

	if (tsecr) {
		*topt++ = htonl((TCPOPT_NOP << 24) | (TCPOPT_NOP << 16) |
				(TCPOPT_TIMESTAMP << 8) | TCPOLEN_TIMESTAMP);
		*topt++ = htonl(tsval);
		*topt++ = htonl(tsecr);
	}

#ifdef CONFIG_TCP_MD5SIG
	if (key) {
		*topt++ = htonl((TCPOPT_NOP << 24) | (TCPOPT_NOP << 16) |
				(TCPOPT_MD5SIG << 8) | TCPOLEN_MD5SIG);
		tcp_v6_md5_hash_hdr((__u8 *)topt, key,
				    &ipv6_hdr(skb)->saddr,
				    &ipv6_hdr(skb)->daddr, t1);
	}
#endif

	memset(&fl6, 0, sizeof(fl6));
	fl6.daddr = ipv6_hdr(skb)->saddr;
	fl6.saddr = ipv6_hdr(skb)->daddr;

	buff->ip_summed = CHECKSUM_PARTIAL;
	buff->csum = 0;

	__tcp_v6_send_check(buff, &fl6.saddr, &fl6.daddr);

	fl6.flowi6_proto = IPPROTO_TCP;
	if (ipv6_addr_type(&fl6.daddr) & IPV6_ADDR_LINKLOCAL)
		fl6.flowi6_oif = inet6_iif(skb);
	fl6.flowi6_mark = IP6_REPLY_MARK(net, skb->mark);
	fl6.fl6_dport = t1->dest;
	fl6.fl6_sport = t1->source;
	security_skb_classify_flow(skb, flowi6_to_flowi(&fl6));

	/* Pass a socket to ip6_dst_lookup either it is for RST
	 * Underlying function will use this to retrieve the network
	 * namespace
	 */
	dst = ip6_dst_lookup_flow(ctl_sk, &fl6, NULL, false);
	if (!IS_ERR(dst)) {
		skb_dst_set(buff, dst);
		ip6_xmit(ctl_sk, buff, &fl6, NULL, tclass);
		TCP_INC_STATS_BH(net, TCP_MIB_OUTSEGS);
		if (rst)
			TCP_INC_STATS_BH(net, TCP_MIB_OUTRSTS);
		return;
	}

	kfree_skb(buff);
}

static void tcp_v6_send_reset(struct sock *sk, struct sk_buff *skb)
{
	const struct tcphdr *th = tcp_hdr(skb);
	u32 seq = 0, ack_seq = 0;
	struct tcp_md5sig_key *key = NULL;
#ifdef CONFIG_TCP_MD5SIG
	const __u8 *hash_location = NULL;
	struct ipv6hdr *ipv6h = ipv6_hdr(skb);
	unsigned char newhash[16];
	int genhash;
	struct sock *sk1 = NULL;
#endif

	if (th->rst)
		return;

	if (!ipv6_unicast_destination(skb))
		return;

#ifdef CONFIG_TCP_MD5SIG
	hash_location = tcp_parse_md5sig_option(th);
	if (!sk && hash_location) {
		/*
		 * active side is lost. Try to find listening socket through
		 * source port, and then find md5 key through listening socket.
		 * we are not loose security here:
		 * Incoming packet is checked with md5 hash with finding key,
		 * no RST generated if md5 hash doesn't match.
		 */
		sk1 = inet6_lookup_listener(dev_net(skb_dst(skb)->dev),
					   &tcp_hashinfo, &ipv6h->saddr,
					   th->source, &ipv6h->daddr,
					   ntohs(th->source), inet6_iif(skb));
		if (!sk1)
			return;

		rcu_read_lock();
		key = tcp_v6_md5_do_lookup(sk1, &ipv6h->saddr);
		if (!key)
			goto release_sk1;

		genhash = tcp_v6_md5_hash_skb(newhash, key, NULL, NULL, skb);
		if (genhash || memcmp(hash_location, newhash, 16) != 0)
			goto release_sk1;
	} else {
		key = sk ? tcp_v6_md5_do_lookup(sk, &ipv6h->saddr) : NULL;
	}
#endif

	if (th->ack)
		seq = ntohl(th->ack_seq);
	else
		ack_seq = ntohl(th->seq) + th->syn + th->fin + skb->len -
			  (th->doff << 2);

	tcp_v6_send_response(skb, seq, ack_seq, 0, 0, 0, key, 1, 0);

#ifdef CONFIG_TCP_MD5SIG
release_sk1:
	if (sk1) {
		rcu_read_unlock();
		sock_put(sk1);
	}
#endif
}

static void tcp_v6_send_ack(struct sk_buff *skb, u32 seq, u32 ack,
			    u32 win, u32 tsval, u32 tsecr,
			    struct tcp_md5sig_key *key, u8 tclass)
{
	tcp_v6_send_response(skb, seq, ack, win, tsval, tsecr, key, 0, tclass);
}

static void tcp_v6_timewait_ack(struct sock *sk, struct sk_buff *skb)
{
	struct inet_timewait_sock *tw = inet_twsk(sk);
	struct tcp_timewait_sock *tcptw = tcp_twsk(sk);

	tcp_v6_send_ack(skb, tcptw->tw_snd_nxt, tcptw->tw_rcv_nxt,
			tcptw->tw_rcv_wnd >> tw->tw_rcv_wscale,
			tcp_time_stamp + tcptw->tw_ts_offset,
			tcptw->tw_ts_recent, tcp_twsk_md5_key(tcptw),
			tw->tw_tclass);

	inet_twsk_put(tw);
}

static void tcp_v6_reqsk_send_ack(struct sock *sk, struct sk_buff *skb,
				  struct request_sock *req)
{
	tcp_v6_send_ack(skb, tcp_rsk(req)->snt_isn + 1, tcp_rsk(req)->rcv_isn + 1,
			req->rcv_wnd, tcp_time_stamp, req->ts_recent,
			tcp_v6_md5_do_lookup(sk, &ipv6_hdr(skb)->daddr), 0);
}


static struct sock *tcp_v6_hnd_req(struct sock *sk,struct sk_buff *skb)
{
	struct request_sock *req, **prev;
	const struct tcphdr *th = tcp_hdr(skb);
	struct sock *nsk;

	/* Find possible connection requests. */
	req = inet6_csk_search_req(sk, &prev, th->source,
				   &ipv6_hdr(skb)->saddr,
				   &ipv6_hdr(skb)->daddr, inet6_iif(skb));
	if (req)
		return tcp_check_req(sk, skb, req, prev, false);

	nsk = __inet6_lookup_established(sock_net(sk), &tcp_hashinfo,
			&ipv6_hdr(skb)->saddr, th->source,
			&ipv6_hdr(skb)->daddr, ntohs(th->dest), inet6_iif(skb));

	if (nsk) {
		if (nsk->sk_state != TCP_TIME_WAIT) {
			bh_lock_sock(nsk);
			return nsk;
		}
		inet_twsk_put(inet_twsk(nsk));
		return NULL;
	}

#ifdef CONFIG_SYN_COOKIES
	if (!th->syn)
		sk = cookie_v6_check(sk, skb);
#endif
	return sk;
}

/* FIXME: this is substantially similar to the ipv4 code.
 * Can some kind of merge be done? -- erics
 */
static int tcp_v6_conn_request(struct sock *sk, struct sk_buff *skb)
{
	struct tcp_options_received tmp_opt;
	struct request_sock *req;
	struct inet6_request_sock *treq;
	struct ipv6_pinfo *np = inet6_sk(sk);
	struct tcp_sock *tp = tcp_sk(sk);
	__u32 isn = TCP_SKB_CB(skb)->when;
	struct dst_entry *dst = NULL;
	struct flowi6 fl6;
	bool want_cookie = false;

	if (skb->protocol == htons(ETH_P_IP))
		return tcp_v4_conn_request(sk, skb);

	if (!ipv6_unicast_destination(skb))
		goto drop;

	if (inet_csk_reqsk_queue_is_full(sk) && !isn) {
		want_cookie = tcp_syn_flood_action(sk, skb, "TCPv6");
		if (!want_cookie)
			goto drop;
	}

	if (sk_acceptq_is_full(sk) && inet_csk_reqsk_queue_young(sk) > 1) {
		NET_INC_STATS_BH(sock_net(sk), LINUX_MIB_LISTENOVERFLOWS);
		goto drop;
	}

	req = inet6_reqsk_alloc(&tcp6_request_sock_ops);
	if (req == NULL)
		goto drop;

#ifdef CONFIG_TCP_MD5SIG
	tcp_rsk(req)->af_specific = &tcp_request_sock_ipv6_ops;
#endif

	tcp_clear_options(&tmp_opt);
	tmp_opt.mss_clamp = IPV6_MIN_MTU - sizeof(struct tcphdr) - sizeof(struct ipv6hdr);
	tmp_opt.user_mss = tp->rx_opt.user_mss;
	tcp_parse_options(skb, &tmp_opt, 0, NULL);

	if (want_cookie && !tmp_opt.saw_tstamp)
		tcp_clear_options(&tmp_opt);

	tmp_opt.tstamp_ok = tmp_opt.saw_tstamp;
	tcp_openreq_init(req, &tmp_opt, skb);

	treq = inet6_rsk(req);
	treq->rmt_addr = ipv6_hdr(skb)->saddr;
	treq->loc_addr = ipv6_hdr(skb)->daddr;
	if (!want_cookie || tmp_opt.tstamp_ok)
		TCP_ECN_create_request(req, skb, sock_net(sk));

	treq->iif = sk->sk_bound_dev_if;
<<<<<<< HEAD
	treq->ir_mark = inet_request_mark(sk, skb);
=======
	inet_rsk(req)->ir_mark = inet_request_mark(sk, skb);
>>>>>>> 2527c3d5

	/* So that link locals have meaning */
	if (!sk->sk_bound_dev_if &&
	    ipv6_addr_type(&treq->rmt_addr) & IPV6_ADDR_LINKLOCAL)
		treq->iif = inet6_iif(skb);

	if (!isn) {
		if (ipv6_opt_accepted(sk, skb) ||
		    np->rxopt.bits.rxinfo || np->rxopt.bits.rxoinfo ||
		    np->rxopt.bits.rxhlim || np->rxopt.bits.rxohlim) {
			atomic_inc(&skb->users);
			treq->pktopts = skb;
		}

		if (want_cookie) {
			isn = cookie_v6_init_sequence(sk, skb, &req->mss);
			req->cookie_ts = tmp_opt.tstamp_ok;
			goto have_isn;
		}

		/* VJ's idea. We save last timestamp seen
		 * from the destination in peer table, when entering
		 * state TIME-WAIT, and check against it before
		 * accepting new connection request.
		 *
		 * If "isn" is not zero, this request hit alive
		 * timewait bucket, so that all the necessary checks
		 * are made in the function processing timewait state.
		 */
		if (tmp_opt.saw_tstamp &&
		    tcp_death_row.sysctl_tw_recycle &&
		    (dst = inet6_csk_route_req(sk, &fl6, req)) != NULL) {
			if (!tcp_peer_is_proven(req, dst, true)) {
				NET_INC_STATS_BH(sock_net(sk), LINUX_MIB_PAWSPASSIVEREJECTED);
				goto drop_and_release;
			}
		}
		/* Kill the following clause, if you dislike this way. */
		else if (!sysctl_tcp_syncookies &&
			 (sysctl_max_syn_backlog - inet_csk_reqsk_queue_len(sk) <
			  (sysctl_max_syn_backlog >> 2)) &&
			 !tcp_peer_is_proven(req, dst, false)) {
			/* Without syncookies last quarter of
			 * backlog is filled with destinations,
			 * proven to be alive.
			 * It means that we continue to communicate
			 * to destinations, already remembered
			 * to the moment of synflood.
			 */
			LIMIT_NETDEBUG(KERN_DEBUG "TCP: drop open request from %pI6/%u\n",
				       &treq->rmt_addr, ntohs(tcp_hdr(skb)->source));
			goto drop_and_release;
		}

		isn = tcp_v6_init_sequence(skb);
	}
have_isn:
	tcp_rsk(req)->snt_isn = isn;

	if (security_inet_conn_request(sk, skb, req))
		goto drop_and_release;

	if (tcp_v6_send_synack(sk, dst, &fl6, req,
			       skb_get_queue_mapping(skb)) ||
	    want_cookie)
		goto drop_and_free;

	tcp_rsk(req)->snt_synack = tcp_time_stamp;
	tcp_rsk(req)->listener = NULL;
	inet6_csk_reqsk_queue_hash_add(sk, req, TCP_TIMEOUT_INIT);
	return 0;

drop_and_release:
	dst_release(dst);
drop_and_free:
	reqsk_free(req);
drop:
	NET_INC_STATS_BH(sock_net(sk), LINUX_MIB_LISTENDROPS);
	return 0; /* don't send reset */
}

static struct sock * tcp_v6_syn_recv_sock(struct sock *sk, struct sk_buff *skb,
					  struct request_sock *req,
					  struct dst_entry *dst)
{
	struct inet6_request_sock *treq;
	struct ipv6_pinfo *newnp, *np = inet6_sk(sk);
	struct tcp6_sock *newtcp6sk;
	struct inet_sock *newinet;
	struct tcp_sock *newtp;
	struct sock *newsk;
#ifdef CONFIG_TCP_MD5SIG
	struct tcp_md5sig_key *key;
#endif
	struct flowi6 fl6;

	if (skb->protocol == htons(ETH_P_IP)) {
		/*
		 *	v6 mapped
		 */

		newsk = tcp_v4_syn_recv_sock(sk, skb, req, dst);

		if (newsk == NULL)
			return NULL;

		newtcp6sk = (struct tcp6_sock *)newsk;
		inet_sk(newsk)->pinet6 = &newtcp6sk->inet6;

		newinet = inet_sk(newsk);
		newnp = inet6_sk(newsk);
		newtp = tcp_sk(newsk);

		memcpy(newnp, np, sizeof(struct ipv6_pinfo));

		ipv6_addr_set_v4mapped(newinet->inet_daddr, &newnp->daddr);

		ipv6_addr_set_v4mapped(newinet->inet_saddr, &newnp->saddr);

		newnp->rcv_saddr = newnp->saddr;

		inet_csk(newsk)->icsk_af_ops = &ipv6_mapped;
		newsk->sk_backlog_rcv = tcp_v4_do_rcv;
#ifdef CONFIG_TCP_MD5SIG
		newtp->af_specific = &tcp_sock_ipv6_mapped_specific;
#endif

		newnp->ipv6_ac_list = NULL;
		newnp->ipv6_fl_list = NULL;
		newnp->pktoptions  = NULL;
		newnp->opt	   = NULL;
		newnp->mcast_oif   = inet6_iif(skb);
		newnp->mcast_hops  = ipv6_hdr(skb)->hop_limit;
		newnp->rcv_tclass  = ipv6_get_dsfield(ipv6_hdr(skb));

		/*
		 * No need to charge this sock to the relevant IPv6 refcnt debug socks count
		 * here, tcp_create_openreq_child now does this for us, see the comment in
		 * that function for the gory details. -acme
		 */

		/* It is tricky place. Until this moment IPv4 tcp
		   worked with IPv6 icsk.icsk_af_ops.
		   Sync it now.
		 */
		tcp_sync_mss(newsk, inet_csk(newsk)->icsk_pmtu_cookie);

		return newsk;
	}

	treq = inet6_rsk(req);

	if (sk_acceptq_is_full(sk))
		goto out_overflow;

	if (!dst) {
		dst = inet6_csk_route_req(sk, &fl6, req);
		if (!dst)
			goto out;
	}

	newsk = tcp_create_openreq_child(sk, req, skb);
	if (newsk == NULL)
		goto out_nonewsk;

	/*
	 * No need to charge this sock to the relevant IPv6 refcnt debug socks
	 * count here, tcp_create_openreq_child now does this for us, see the
	 * comment in that function for the gory details. -acme
	 */

	newsk->sk_gso_type = SKB_GSO_TCPV6;
	__ip6_dst_store(newsk, dst, NULL, NULL);
	inet6_sk_rx_dst_set(newsk, skb);

	newtcp6sk = (struct tcp6_sock *)newsk;
	inet_sk(newsk)->pinet6 = &newtcp6sk->inet6;

	newtp = tcp_sk(newsk);
	newinet = inet_sk(newsk);
	newnp = inet6_sk(newsk);

	memcpy(newnp, np, sizeof(struct ipv6_pinfo));

	newnp->daddr = treq->rmt_addr;
	newnp->saddr = treq->loc_addr;
	newnp->rcv_saddr = treq->loc_addr;
	newsk->sk_bound_dev_if = treq->iif;

	/* Now IPv6 options...

	   First: no IPv4 options.
	 */
	newinet->inet_opt = NULL;
	newnp->ipv6_ac_list = NULL;
	newnp->ipv6_fl_list = NULL;

	/* Clone RX bits */
	newnp->rxopt.all = np->rxopt.all;

	/* Clone pktoptions received with SYN */
	newnp->pktoptions = NULL;
	if (treq->pktopts != NULL) {
		newnp->pktoptions = skb_clone(treq->pktopts,
					      sk_gfp_atomic(sk, GFP_ATOMIC));
		consume_skb(treq->pktopts);
		treq->pktopts = NULL;
		if (newnp->pktoptions)
			skb_set_owner_r(newnp->pktoptions, newsk);
	}
	newnp->opt	  = NULL;
	newnp->mcast_oif  = inet6_iif(skb);
	newnp->mcast_hops = ipv6_hdr(skb)->hop_limit;
	newnp->rcv_tclass = ipv6_get_dsfield(ipv6_hdr(skb));

	/* Clone native IPv6 options from listening socket (if any)

	   Yes, keeping reference count would be much more clever,
	   but we make one more one thing there: reattach optmem
	   to newsk.
	 */
	if (np->opt)
		newnp->opt = ipv6_dup_options(newsk, np->opt);

	inet_csk(newsk)->icsk_ext_hdr_len = 0;
	if (newnp->opt)
		inet_csk(newsk)->icsk_ext_hdr_len = (newnp->opt->opt_nflen +
						     newnp->opt->opt_flen);

	tcp_mtup_init(newsk);
	tcp_sync_mss(newsk, dst_mtu(dst));
	newtp->advmss = dst_metric_advmss(dst);
	if (tcp_sk(sk)->rx_opt.user_mss &&
	    tcp_sk(sk)->rx_opt.user_mss < newtp->advmss)
		newtp->advmss = tcp_sk(sk)->rx_opt.user_mss;

	tcp_initialize_rcv_mss(newsk);
	tcp_synack_rtt_meas(newsk, req);
	newtp->total_retrans = req->num_retrans;

	newinet->inet_daddr = newinet->inet_saddr = LOOPBACK4_IPV6;
	newinet->inet_rcv_saddr = LOOPBACK4_IPV6;

#ifdef CONFIG_TCP_MD5SIG
	/* Copy over the MD5 key from the original socket */
	if ((key = tcp_v6_md5_do_lookup(sk, &newnp->daddr)) != NULL) {
		/* We're using one, so create a matching key
		 * on the newsk structure. If we fail to get
		 * memory, then we end up not copying the key
		 * across. Shucks.
		 */
		tcp_md5_do_add(newsk, (union tcp_md5_addr *)&newnp->daddr,
			       AF_INET6, key->key, key->keylen,
			       sk_gfp_atomic(sk, GFP_ATOMIC));
	}
#endif

	if (__inet_inherit_port(sk, newsk) < 0) {
		inet_csk_prepare_forced_close(newsk);
		tcp_done(newsk);
		goto out;
	}
	__inet6_hash(newsk, NULL);

	return newsk;

out_overflow:
	NET_INC_STATS_BH(sock_net(sk), LINUX_MIB_LISTENOVERFLOWS);
out_nonewsk:
	dst_release(dst);
out:
	NET_INC_STATS_BH(sock_net(sk), LINUX_MIB_LISTENDROPS);
	return NULL;
}

static __sum16 tcp_v6_checksum_init(struct sk_buff *skb)
{
	if (skb->ip_summed == CHECKSUM_COMPLETE) {
		if (!tcp_v6_check(skb->len, &ipv6_hdr(skb)->saddr,
				  &ipv6_hdr(skb)->daddr, skb->csum)) {
			skb->ip_summed = CHECKSUM_UNNECESSARY;
			return 0;
		}
	}

	skb->csum = ~csum_unfold(tcp_v6_check(skb->len,
					      &ipv6_hdr(skb)->saddr,
					      &ipv6_hdr(skb)->daddr, 0));

	if (skb->len <= 76) {
		return __skb_checksum_complete(skb);
	}
	return 0;
}

/* The socket must have it's spinlock held when we get
 * here.
 *
 * We have a potential double-lock case here, so even when
 * doing backlog processing we use the BH locking scheme.
 * This is because we cannot sleep with the original spinlock
 * held.
 */
static int tcp_v6_do_rcv(struct sock *sk, struct sk_buff *skb)
{
	struct ipv6_pinfo *np = inet6_sk(sk);
	struct tcp_sock *tp;
	struct sk_buff *opt_skb = NULL;

	/* Imagine: socket is IPv6. IPv4 packet arrives,
	   goes to IPv4 receive handler and backlogged.
	   From backlog it always goes here. Kerboom...
	   Fortunately, tcp_rcv_established and rcv_established
	   handle them correctly, but it is not case with
	   tcp_v6_hnd_req and tcp_v6_send_reset().   --ANK
	 */

	if (skb->protocol == htons(ETH_P_IP))
		return tcp_v4_do_rcv(sk, skb);

#ifdef CONFIG_TCP_MD5SIG
	if (tcp_v6_inbound_md5_hash (sk, skb))
		goto discard;
#endif

	if (sk_filter(sk, skb))
		goto discard;

	/*
	 *	socket locking is here for SMP purposes as backlog rcv
	 *	is currently called with bh processing disabled.
	 */

	/* Do Stevens' IPV6_PKTOPTIONS.

	   Yes, guys, it is the only place in our code, where we
	   may make it not affecting IPv4.
	   The rest of code is protocol independent,
	   and I do not like idea to uglify IPv4.

	   Actually, all the idea behind IPV6_PKTOPTIONS
	   looks not very well thought. For now we latch
	   options, received in the last packet, enqueued
	   by tcp. Feel free to propose better solution.
					       --ANK (980728)
	 */
	if (np->rxopt.all)
		opt_skb = skb_clone(skb, sk_gfp_atomic(sk, GFP_ATOMIC));

	if (sk->sk_state == TCP_ESTABLISHED) { /* Fast path */
		struct dst_entry *dst = sk->sk_rx_dst;

		sock_rps_save_rxhash(sk, skb);
		if (dst) {
			if (inet_sk(sk)->rx_dst_ifindex != skb->skb_iif ||
			    dst->ops->check(dst, np->rx_dst_cookie) == NULL) {
				dst_release(dst);
				sk->sk_rx_dst = NULL;
			}
		}

		if (tcp_rcv_established(sk, skb, tcp_hdr(skb), skb->len))
			goto reset;
		if (opt_skb)
			goto ipv6_pktoptions;
		return 0;
	}

	if (skb->len < tcp_hdrlen(skb) || tcp_checksum_complete(skb))
		goto csum_err;

	if (sk->sk_state == TCP_LISTEN) {
		struct sock *nsk = tcp_v6_hnd_req(sk, skb);
		if (!nsk)
			goto discard;

		/*
		 * Queue it on the new socket if the new socket is active,
		 * otherwise we just shortcircuit this and continue with
		 * the new socket..
		 */
		if(nsk != sk) {
			sock_rps_save_rxhash(nsk, skb);
			if (tcp_child_process(sk, nsk, skb))
				goto reset;
			if (opt_skb)
				__kfree_skb(opt_skb);
			return 0;
		}
	} else
		sock_rps_save_rxhash(sk, skb);

	if (tcp_rcv_state_process(sk, skb, tcp_hdr(skb), skb->len))
		goto reset;
	if (opt_skb)
		goto ipv6_pktoptions;
	return 0;

reset:
	tcp_v6_send_reset(sk, skb);
discard:
	if (opt_skb)
		__kfree_skb(opt_skb);
	kfree_skb(skb);
	return 0;
csum_err:
	TCP_INC_STATS_BH(sock_net(sk), TCP_MIB_CSUMERRORS);
	TCP_INC_STATS_BH(sock_net(sk), TCP_MIB_INERRS);
	goto discard;


ipv6_pktoptions:
	/* Do you ask, what is it?

	   1. skb was enqueued by tcp.
	   2. skb is added to tail of read queue, rather than out of order.
	   3. socket is not in passive state.
	   4. Finally, it really contains options, which user wants to receive.
	 */
	tp = tcp_sk(sk);
	if (TCP_SKB_CB(opt_skb)->end_seq == tp->rcv_nxt &&
	    !((1 << sk->sk_state) & (TCPF_CLOSE | TCPF_LISTEN))) {
		if (np->rxopt.bits.rxinfo || np->rxopt.bits.rxoinfo)
			np->mcast_oif = inet6_iif(opt_skb);
		if (np->rxopt.bits.rxhlim || np->rxopt.bits.rxohlim)
			np->mcast_hops = ipv6_hdr(opt_skb)->hop_limit;
		if (np->rxopt.bits.rxtclass)
			np->rcv_tclass = ipv6_get_dsfield(ipv6_hdr(opt_skb));
		if (ipv6_opt_accepted(sk, opt_skb)) {
			skb_set_owner_r(opt_skb, sk);
			opt_skb = xchg(&np->pktoptions, opt_skb);
		} else {
			__kfree_skb(opt_skb);
			opt_skb = xchg(&np->pktoptions, NULL);
		}
	}

	kfree_skb(opt_skb);
	return 0;
}

static int tcp_v6_rcv(struct sk_buff *skb)
{
	const struct tcphdr *th;
	const struct ipv6hdr *hdr;
	struct sock *sk;
	int ret;
	struct net *net = dev_net(skb->dev);

	if (skb->pkt_type != PACKET_HOST)
		goto discard_it;

	/*
	 *	Count it even if it's bad.
	 */
	TCP_INC_STATS_BH(net, TCP_MIB_INSEGS);

	if (!pskb_may_pull(skb, sizeof(struct tcphdr)))
		goto discard_it;

	th = tcp_hdr(skb);

	if (th->doff < sizeof(struct tcphdr)/4)
		goto bad_packet;
	if (!pskb_may_pull(skb, th->doff*4))
		goto discard_it;

	if (!skb_csum_unnecessary(skb) && tcp_v6_checksum_init(skb))
		goto csum_error;

	th = tcp_hdr(skb);
	hdr = ipv6_hdr(skb);
	TCP_SKB_CB(skb)->seq = ntohl(th->seq);
	TCP_SKB_CB(skb)->end_seq = (TCP_SKB_CB(skb)->seq + th->syn + th->fin +
				    skb->len - th->doff*4);
	TCP_SKB_CB(skb)->ack_seq = ntohl(th->ack_seq);
	TCP_SKB_CB(skb)->when = 0;
	TCP_SKB_CB(skb)->ip_dsfield = ipv6_get_dsfield(hdr);
	TCP_SKB_CB(skb)->sacked = 0;

	sk = __inet6_lookup_skb(&tcp_hashinfo, skb, th->source, th->dest);
	if (!sk)
		goto no_tcp_socket;

process:
	if (sk->sk_state == TCP_TIME_WAIT)
		goto do_time_wait;

	if (hdr->hop_limit < inet6_sk(sk)->min_hopcount) {
		NET_INC_STATS_BH(net, LINUX_MIB_TCPMINTTLDROP);
		goto discard_and_relse;
	}

	if (!xfrm6_policy_check(sk, XFRM_POLICY_IN, skb))
		goto discard_and_relse;

	if (sk_filter(sk, skb))
		goto discard_and_relse;

	skb->dev = NULL;

	bh_lock_sock_nested(sk);
	ret = 0;
	if (!sock_owned_by_user(sk)) {
#ifdef CONFIG_NET_DMA
		struct tcp_sock *tp = tcp_sk(sk);
		if (!tp->ucopy.dma_chan && tp->ucopy.pinned_list)
			tp->ucopy.dma_chan = net_dma_find_channel();
		if (tp->ucopy.dma_chan)
			ret = tcp_v6_do_rcv(sk, skb);
		else
#endif
		{
			if (!tcp_prequeue(sk, skb))
				ret = tcp_v6_do_rcv(sk, skb);
		}
	} else if (unlikely(sk_add_backlog(sk, skb,
					   sk->sk_rcvbuf + sk->sk_sndbuf))) {
		bh_unlock_sock(sk);
		NET_INC_STATS_BH(net, LINUX_MIB_TCPBACKLOGDROP);
		goto discard_and_relse;
	}
	bh_unlock_sock(sk);

	sock_put(sk);
	return ret ? -1 : 0;

no_tcp_socket:
	if (!xfrm6_policy_check(NULL, XFRM_POLICY_IN, skb))
		goto discard_it;

	if (skb->len < (th->doff<<2) || tcp_checksum_complete(skb)) {
csum_error:
		TCP_INC_STATS_BH(net, TCP_MIB_CSUMERRORS);
bad_packet:
		TCP_INC_STATS_BH(net, TCP_MIB_INERRS);
	} else {
		tcp_v6_send_reset(NULL, skb);
	}

discard_it:
	kfree_skb(skb);
	return 0;

discard_and_relse:
	sock_put(sk);
	goto discard_it;

do_time_wait:
	if (!xfrm6_policy_check(NULL, XFRM_POLICY_IN, skb)) {
		inet_twsk_put(inet_twsk(sk));
		goto discard_it;
	}

	if (skb->len < (th->doff<<2)) {
		inet_twsk_put(inet_twsk(sk));
		goto bad_packet;
	}
	if (tcp_checksum_complete(skb)) {
		inet_twsk_put(inet_twsk(sk));
		goto csum_error;
	}

	switch (tcp_timewait_state_process(inet_twsk(sk), skb, th)) {
	case TCP_TW_SYN:
	{
		struct sock *sk2;

		sk2 = inet6_lookup_listener(dev_net(skb->dev), &tcp_hashinfo,
					    &ipv6_hdr(skb)->saddr, th->source,
					    &ipv6_hdr(skb)->daddr,
					    ntohs(th->dest), inet6_iif(skb));
		if (sk2 != NULL) {
			struct inet_timewait_sock *tw = inet_twsk(sk);
			inet_twsk_deschedule(tw, &tcp_death_row);
			inet_twsk_put(tw);
			sk = sk2;
			goto process;
		}
		/* Fall through to ACK */
	}
	case TCP_TW_ACK:
		tcp_v6_timewait_ack(sk, skb);
		break;
	case TCP_TW_RST:
		goto no_tcp_socket;
	case TCP_TW_SUCCESS:;
	}
	goto discard_it;
}

static void tcp_v6_early_demux(struct sk_buff *skb)
{
	const struct ipv6hdr *hdr;
	const struct tcphdr *th;
	struct sock *sk;

	if (skb->pkt_type != PACKET_HOST)
		return;

	if (!pskb_may_pull(skb, skb_transport_offset(skb) + sizeof(struct tcphdr)))
		return;

	hdr = ipv6_hdr(skb);
	th = tcp_hdr(skb);

	if (th->doff < sizeof(struct tcphdr) / 4)
		return;

	sk = __inet6_lookup_established(dev_net(skb->dev), &tcp_hashinfo,
					&hdr->saddr, th->source,
					&hdr->daddr, ntohs(th->dest),
					inet6_iif(skb));
	if (sk) {
		skb->sk = sk;
		skb->destructor = sock_edemux;
		if (sk->sk_state != TCP_TIME_WAIT) {
			struct dst_entry *dst = sk->sk_rx_dst;

			if (dst)
				dst = dst_check(dst, inet6_sk(sk)->rx_dst_cookie);
			if (dst &&
			    inet_sk(sk)->rx_dst_ifindex == skb->skb_iif)
				skb_dst_set_noref(skb, dst);
		}
	}
}

static struct timewait_sock_ops tcp6_timewait_sock_ops = {
	.twsk_obj_size	= sizeof(struct tcp6_timewait_sock),
	.twsk_unique	= tcp_twsk_unique,
	.twsk_destructor= tcp_twsk_destructor,
};

static const struct inet_connection_sock_af_ops ipv6_specific = {
	.queue_xmit	   = inet6_csk_xmit,
	.send_check	   = tcp_v6_send_check,
	.rebuild_header	   = inet6_sk_rebuild_header,
	.sk_rx_dst_set	   = inet6_sk_rx_dst_set,
	.conn_request	   = tcp_v6_conn_request,
	.syn_recv_sock	   = tcp_v6_syn_recv_sock,
	.net_header_len	   = sizeof(struct ipv6hdr),
	.net_frag_header_len = sizeof(struct frag_hdr),
	.setsockopt	   = ipv6_setsockopt,
	.getsockopt	   = ipv6_getsockopt,
	.addr2sockaddr	   = inet6_csk_addr2sockaddr,
	.sockaddr_len	   = sizeof(struct sockaddr_in6),
	.bind_conflict	   = inet6_csk_bind_conflict,
#ifdef CONFIG_COMPAT
	.compat_setsockopt = compat_ipv6_setsockopt,
	.compat_getsockopt = compat_ipv6_getsockopt,
#endif
	.mtu_reduced	   = tcp_v6_mtu_reduced,
};

#ifdef CONFIG_TCP_MD5SIG
static const struct tcp_sock_af_ops tcp_sock_ipv6_specific = {
	.md5_lookup	=	tcp_v6_md5_lookup,
	.calc_md5_hash	=	tcp_v6_md5_hash_skb,
	.md5_parse	=	tcp_v6_parse_md5_keys,
};
#endif

/*
 *	TCP over IPv4 via INET6 API
 */

static const struct inet_connection_sock_af_ops ipv6_mapped = {
	.queue_xmit	   = ip_queue_xmit,
	.send_check	   = tcp_v4_send_check,
	.rebuild_header	   = inet_sk_rebuild_header,
	.sk_rx_dst_set	   = inet_sk_rx_dst_set,
	.conn_request	   = tcp_v6_conn_request,
	.syn_recv_sock	   = tcp_v6_syn_recv_sock,
	.net_header_len	   = sizeof(struct iphdr),
	.setsockopt	   = ipv6_setsockopt,
	.getsockopt	   = ipv6_getsockopt,
	.addr2sockaddr	   = inet6_csk_addr2sockaddr,
	.sockaddr_len	   = sizeof(struct sockaddr_in6),
	.bind_conflict	   = inet6_csk_bind_conflict,
#ifdef CONFIG_COMPAT
	.compat_setsockopt = compat_ipv6_setsockopt,
	.compat_getsockopt = compat_ipv6_getsockopt,
#endif
	.mtu_reduced	   = tcp_v4_mtu_reduced,
};

#ifdef CONFIG_TCP_MD5SIG
static const struct tcp_sock_af_ops tcp_sock_ipv6_mapped_specific = {
	.md5_lookup	=	tcp_v4_md5_lookup,
	.calc_md5_hash	=	tcp_v4_md5_hash_skb,
	.md5_parse	=	tcp_v6_parse_md5_keys,
};
#endif

/* NOTE: A lot of things set to zero explicitly by call to
 *       sk_alloc() so need not be done here.
 */
static int tcp_v6_init_sock(struct sock *sk)
{
	struct inet_connection_sock *icsk = inet_csk(sk);

	tcp_init_sock(sk);

	icsk->icsk_af_ops = &ipv6_specific;

#ifdef CONFIG_TCP_MD5SIG
	tcp_sk(sk)->af_specific = &tcp_sock_ipv6_specific;
#endif

	return 0;
}

static void tcp_v6_destroy_sock(struct sock *sk)
{
	tcp_v4_destroy_sock(sk);
	inet6_destroy_sock(sk);
}

#ifdef CONFIG_PROC_FS
/* Proc filesystem TCPv6 sock list dumping. */
static void get_openreq6(struct seq_file *seq,
			 const struct sock *sk, struct request_sock *req, int i, kuid_t uid)
{
	int ttd = req->expires - jiffies;
	const struct in6_addr *src = &inet6_rsk(req)->loc_addr;
	const struct in6_addr *dest = &inet6_rsk(req)->rmt_addr;

	if (ttd < 0)
		ttd = 0;

	seq_printf(seq,
		   "%4d: %08X%08X%08X%08X:%04X %08X%08X%08X%08X:%04X "
		   "%02X %08X:%08X %02X:%08lX %08X %5d %8d %d %d %pK\n",
		   i,
		   src->s6_addr32[0], src->s6_addr32[1],
		   src->s6_addr32[2], src->s6_addr32[3],
		   ntohs(inet_rsk(req)->loc_port),
		   dest->s6_addr32[0], dest->s6_addr32[1],
		   dest->s6_addr32[2], dest->s6_addr32[3],
		   ntohs(inet_rsk(req)->rmt_port),
		   TCP_SYN_RECV,
		   0,0, /* could print option size, but that is af dependent. */
		   1,   /* timers active (only the expire timer) */
		   jiffies_to_clock_t(ttd),
		   req->num_timeout,
		   from_kuid_munged(seq_user_ns(seq), uid),
		   0,  /* non standard timer */
		   0, /* open_requests have no inode */
		   0, req);
}

static void get_tcp6_sock(struct seq_file *seq, struct sock *sp, int i)
{
	const struct in6_addr *dest, *src;
	__u16 destp, srcp;
	int timer_active;
	unsigned long timer_expires;
	const struct inet_sock *inet = inet_sk(sp);
	const struct tcp_sock *tp = tcp_sk(sp);
	const struct inet_connection_sock *icsk = inet_csk(sp);
	const struct ipv6_pinfo *np = inet6_sk(sp);

	dest  = &np->daddr;
	src   = &np->rcv_saddr;
	destp = ntohs(inet->inet_dport);
	srcp  = ntohs(inet->inet_sport);

	if (icsk->icsk_pending == ICSK_TIME_RETRANS) {
		timer_active	= 1;
		timer_expires	= icsk->icsk_timeout;
	} else if (icsk->icsk_pending == ICSK_TIME_PROBE0) {
		timer_active	= 4;
		timer_expires	= icsk->icsk_timeout;
	} else if (timer_pending(&sp->sk_timer)) {
		timer_active	= 2;
		timer_expires	= sp->sk_timer.expires;
	} else {
		timer_active	= 0;
		timer_expires = jiffies;
	}

	seq_printf(seq,
		   "%4d: %08X%08X%08X%08X:%04X %08X%08X%08X%08X:%04X "
		   "%02X %08X:%08X %02X:%08lX %08X %5d %8d %lu %d %pK %lu %lu %u %u %d\n",
		   i,
		   src->s6_addr32[0], src->s6_addr32[1],
		   src->s6_addr32[2], src->s6_addr32[3], srcp,
		   dest->s6_addr32[0], dest->s6_addr32[1],
		   dest->s6_addr32[2], dest->s6_addr32[3], destp,
		   sp->sk_state,
		   tp->write_seq-tp->snd_una,
		   (sp->sk_state == TCP_LISTEN) ? sp->sk_ack_backlog : (tp->rcv_nxt - tp->copied_seq),
		   timer_active,
		   jiffies_delta_to_clock_t(timer_expires - jiffies),
		   icsk->icsk_retransmits,
		   from_kuid_munged(seq_user_ns(seq), sock_i_uid(sp)),
		   icsk->icsk_probes_out,
		   sock_i_ino(sp),
		   atomic_read(&sp->sk_refcnt), sp,
		   jiffies_to_clock_t(icsk->icsk_rto),
		   jiffies_to_clock_t(icsk->icsk_ack.ato),
		   (icsk->icsk_ack.quick << 1 ) | icsk->icsk_ack.pingpong,
		   tp->snd_cwnd,
		   tcp_in_initial_slowstart(tp) ? -1 : tp->snd_ssthresh
		   );
}

static void get_timewait6_sock(struct seq_file *seq,
			       struct inet_timewait_sock *tw, int i)
{
	const struct in6_addr *dest, *src;
	__u16 destp, srcp;
	const struct inet6_timewait_sock *tw6 = inet6_twsk((struct sock *)tw);
	long delta = tw->tw_ttd - jiffies;

	dest = &tw6->tw_v6_daddr;
	src  = &tw6->tw_v6_rcv_saddr;
	destp = ntohs(tw->tw_dport);
	srcp  = ntohs(tw->tw_sport);

	seq_printf(seq,
		   "%4d: %08X%08X%08X%08X:%04X %08X%08X%08X%08X:%04X "
		   "%02X %08X:%08X %02X:%08lX %08X %5d %8d %d %d %pK\n",
		   i,
		   src->s6_addr32[0], src->s6_addr32[1],
		   src->s6_addr32[2], src->s6_addr32[3], srcp,
		   dest->s6_addr32[0], dest->s6_addr32[1],
		   dest->s6_addr32[2], dest->s6_addr32[3], destp,
		   tw->tw_substate, 0, 0,
		   3, jiffies_delta_to_clock_t(delta), 0, 0, 0, 0,
		   atomic_read(&tw->tw_refcnt), tw);
}

static int tcp6_seq_show(struct seq_file *seq, void *v)
{
	struct tcp_iter_state *st;

	if (v == SEQ_START_TOKEN) {
		seq_puts(seq,
			 "  sl  "
			 "local_address                         "
			 "remote_address                        "
			 "st tx_queue rx_queue tr tm->when retrnsmt"
			 "   uid  timeout inode\n");
		goto out;
	}
	st = seq->private;

	switch (st->state) {
	case TCP_SEQ_STATE_LISTENING:
	case TCP_SEQ_STATE_ESTABLISHED:
		get_tcp6_sock(seq, v, st->num);
		break;
	case TCP_SEQ_STATE_OPENREQ:
		get_openreq6(seq, st->syn_wait_sk, v, st->num, st->uid);
		break;
	case TCP_SEQ_STATE_TIME_WAIT:
		get_timewait6_sock(seq, v, st->num);
		break;
	}
out:
	return 0;
}

static const struct file_operations tcp6_afinfo_seq_fops = {
	.owner   = THIS_MODULE,
	.open    = tcp_seq_open,
	.read    = seq_read,
	.llseek  = seq_lseek,
	.release = seq_release_net
};

static struct tcp_seq_afinfo tcp6_seq_afinfo = {
	.name		= "tcp6",
	.family		= AF_INET6,
	.seq_fops	= &tcp6_afinfo_seq_fops,
	.seq_ops	= {
		.show		= tcp6_seq_show,
	},
};

int __net_init tcp6_proc_init(struct net *net)
{
	return tcp_proc_register(net, &tcp6_seq_afinfo);
}

void tcp6_proc_exit(struct net *net)
{
	tcp_proc_unregister(net, &tcp6_seq_afinfo);
}
#endif

static void tcp_v6_clear_sk(struct sock *sk, int size)
{
	struct inet_sock *inet = inet_sk(sk);

	/* we do not want to clear pinet6 field, because of RCU lookups */
	sk_prot_clear_nulls(sk, offsetof(struct inet_sock, pinet6));

	size -= offsetof(struct inet_sock, pinet6) + sizeof(inet->pinet6);
	memset(&inet->pinet6 + 1, 0, size);
}

struct proto tcpv6_prot = {
	.name			= "TCPv6",
	.owner			= THIS_MODULE,
	.close			= tcp_close,
	.connect		= tcp_v6_connect,
	.disconnect		= tcp_disconnect,
	.accept			= inet_csk_accept,
	.ioctl			= tcp_ioctl,
	.init			= tcp_v6_init_sock,
	.destroy		= tcp_v6_destroy_sock,
	.shutdown		= tcp_shutdown,
	.setsockopt		= tcp_setsockopt,
	.getsockopt		= tcp_getsockopt,
	.recvmsg		= tcp_recvmsg,
	.sendmsg		= tcp_sendmsg,
	.sendpage		= tcp_sendpage,
	.backlog_rcv		= tcp_v6_do_rcv,
	.release_cb		= tcp_release_cb,
	.hash			= tcp_v6_hash,
	.unhash			= inet_unhash,
	.get_port		= inet_csk_get_port,
	.enter_memory_pressure	= tcp_enter_memory_pressure,
	.sockets_allocated	= &tcp_sockets_allocated,
	.memory_allocated	= &tcp_memory_allocated,
	.memory_pressure	= &tcp_memory_pressure,
	.orphan_count		= &tcp_orphan_count,
	.sysctl_wmem		= sysctl_tcp_wmem,
	.sysctl_rmem		= sysctl_tcp_rmem,
	.max_header		= MAX_TCP_HEADER,
	.obj_size		= sizeof(struct tcp6_sock),
	.slab_flags		= SLAB_DESTROY_BY_RCU,
	.twsk_prot		= &tcp6_timewait_sock_ops,
	.rsk_prot		= &tcp6_request_sock_ops,
	.h.hashinfo		= &tcp_hashinfo,
	.no_autobind		= true,
#ifdef CONFIG_COMPAT
	.compat_setsockopt	= compat_tcp_setsockopt,
	.compat_getsockopt	= compat_tcp_getsockopt,
#endif
#ifdef CONFIG_MEMCG_KMEM
	.proto_cgroup		= tcp_proto_cgroup,
#endif
	.clear_sk		= tcp_v6_clear_sk,
};

static const struct inet6_protocol tcpv6_protocol = {
	.early_demux	=	tcp_v6_early_demux,
	.handler	=	tcp_v6_rcv,
	.err_handler	=	tcp_v6_err,
	.flags		=	INET6_PROTO_NOPOLICY|INET6_PROTO_FINAL,
};

static struct inet_protosw tcpv6_protosw = {
	.type		=	SOCK_STREAM,
	.protocol	=	IPPROTO_TCP,
	.prot		=	&tcpv6_prot,
	.ops		=	&inet6_stream_ops,
	.no_check	=	0,
	.flags		=	INET_PROTOSW_PERMANENT |
				INET_PROTOSW_ICSK,
};

static int __net_init tcpv6_net_init(struct net *net)
{
	return inet_ctl_sock_create(&net->ipv6.tcp_sk, PF_INET6,
				    SOCK_RAW, IPPROTO_TCP, net);
}

static void __net_exit tcpv6_net_exit(struct net *net)
{
	inet_ctl_sock_destroy(net->ipv6.tcp_sk);
}

static void __net_exit tcpv6_net_exit_batch(struct list_head *net_exit_list)
{
	inet_twsk_purge(&tcp_hashinfo, &tcp_death_row, AF_INET6);
}

static struct pernet_operations tcpv6_net_ops = {
	.init	    = tcpv6_net_init,
	.exit	    = tcpv6_net_exit,
	.exit_batch = tcpv6_net_exit_batch,
};

int __init tcpv6_init(void)
{
	int ret;

	ret = inet6_add_protocol(&tcpv6_protocol, IPPROTO_TCP);
	if (ret)
		goto out;

	/* register inet6 protocol */
	ret = inet6_register_protosw(&tcpv6_protosw);
	if (ret)
		goto out_tcpv6_protocol;

	ret = register_pernet_subsys(&tcpv6_net_ops);
	if (ret)
		goto out_tcpv6_protosw;
out:
	return ret;

out_tcpv6_protosw:
	inet6_unregister_protosw(&tcpv6_protosw);
out_tcpv6_protocol:
	inet6_del_protocol(&tcpv6_protocol, IPPROTO_TCP);
	goto out;
}

void tcpv6_exit(void)
{
	unregister_pernet_subsys(&tcpv6_net_ops);
	inet6_unregister_protosw(&tcpv6_protosw);
	inet6_del_protocol(&tcpv6_protocol, IPPROTO_TCP);
}<|MERGE_RESOLUTION|>--- conflicted
+++ resolved
@@ -1001,11 +1001,7 @@
 		TCP_ECN_create_request(req, skb, sock_net(sk));
 
 	treq->iif = sk->sk_bound_dev_if;
-<<<<<<< HEAD
-	treq->ir_mark = inet_request_mark(sk, skb);
-=======
 	inet_rsk(req)->ir_mark = inet_request_mark(sk, skb);
->>>>>>> 2527c3d5
 
 	/* So that link locals have meaning */
 	if (!sk->sk_bound_dev_if &&
