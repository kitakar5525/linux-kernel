--- conflicted
+++ resolved
@@ -1517,12 +1517,8 @@
 #define XHCI_COMP_MODE_QUIRK	(1 << 14)
 #define XHCI_AVOID_BEI		(1 << 15)
 #define XHCI_PLAT		(1 << 16)
-<<<<<<< HEAD
 #define XHCI_PORT_DISABLE_QUIRK	(1 << 17)
 #define XHCI_LPM_DISABLE_QUIRK	(1 << 18)
-
-=======
->>>>>>> 7fc87816
 	unsigned int		num_active_eps;
 	unsigned int		limit_active_eps;
 	/* There are two roothubs to keep track of bus suspend info for */
