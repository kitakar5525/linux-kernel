/*******************************************************************************
 * This file contains iSCSI extentions for RDMA (iSER) Verbs
 *
 * (c) Copyright 2013 RisingTide Systems LLC.
 *
 * Nicholas A. Bellinger <nab@linux-iscsi.org>
 *
 * This program is free software; you can redistribute it and/or modify
 * it under the terms of the GNU General Public License as published by
 * the Free Software Foundation; either version 2 of the License, or
 * (at your option) any later version.
 *
 * This program is distributed in the hope that it will be useful,
 * but WITHOUT ANY WARRANTY; without even the implied warranty of
 * MERCHANTABILITY or FITNESS FOR A PARTICULAR PURPOSE.  See the
 * GNU General Public License for more details.
 ****************************************************************************/

#include <linux/string.h>
#include <linux/module.h>
#include <linux/scatterlist.h>
#include <linux/socket.h>
#include <linux/in.h>
#include <linux/in6.h>
#include <rdma/ib_verbs.h>
#include <rdma/rdma_cm.h>
#include <target/target_core_base.h>
#include <target/target_core_fabric.h>
#include <target/iscsi/iscsi_transport.h>
#include <linux/semaphore.h>

#include "isert_proto.h"
#include "ib_isert.h"

#define	ISERT_MAX_CONN		8
#define ISER_MAX_RX_CQ_LEN	(ISERT_QP_MAX_RECV_DTOS * ISERT_MAX_CONN)
#define ISER_MAX_TX_CQ_LEN	(ISERT_QP_MAX_REQ_DTOS  * ISERT_MAX_CONN)

static DEFINE_MUTEX(device_list_mutex);
static LIST_HEAD(device_list);
static struct workqueue_struct *isert_rx_wq;
static struct workqueue_struct *isert_comp_wq;
static struct kmem_cache *isert_cmd_cache;

static void
isert_qp_event_callback(struct ib_event *e, void *context)
{
	struct isert_conn *isert_conn = (struct isert_conn *)context;

	pr_err("isert_qp_event_callback event: %d\n", e->event);
	switch (e->event) {
	case IB_EVENT_COMM_EST:
		rdma_notify(isert_conn->conn_cm_id, IB_EVENT_COMM_EST);
		break;
	case IB_EVENT_QP_LAST_WQE_REACHED:
		pr_warn("Reached TX IB_EVENT_QP_LAST_WQE_REACHED:\n");
		break;
	default:
		break;
	}
}

static int
isert_query_device(struct ib_device *ib_dev, struct ib_device_attr *devattr)
{
	int ret;

	ret = ib_query_device(ib_dev, devattr);
	if (ret) {
		pr_err("ib_query_device() failed: %d\n", ret);
		return ret;
	}
	pr_debug("devattr->max_sge: %d\n", devattr->max_sge);
	pr_debug("devattr->max_sge_rd: %d\n", devattr->max_sge_rd);

	return 0;
}

static int
isert_conn_setup_qp(struct isert_conn *isert_conn, struct rdma_cm_id *cma_id)
{
	struct isert_device *device = isert_conn->conn_device;
	struct ib_qp_init_attr attr;
	struct ib_device_attr devattr;
	int ret, index, min_index = 0;

	memset(&devattr, 0, sizeof(struct ib_device_attr));
	ret = isert_query_device(cma_id->device, &devattr);
	if (ret)
		return ret;

	mutex_lock(&device_list_mutex);
	for (index = 0; index < device->cqs_used; index++)
		if (device->cq_active_qps[index] <
		    device->cq_active_qps[min_index])
			min_index = index;
	device->cq_active_qps[min_index]++;
	pr_debug("isert_conn_setup_qp: Using min_index: %d\n", min_index);
	mutex_unlock(&device_list_mutex);

	memset(&attr, 0, sizeof(struct ib_qp_init_attr));
	attr.event_handler = isert_qp_event_callback;
	attr.qp_context = isert_conn;
	attr.send_cq = device->dev_tx_cq[min_index];
	attr.recv_cq = device->dev_rx_cq[min_index];
	attr.cap.max_send_wr = ISERT_QP_MAX_REQ_DTOS;
	attr.cap.max_recv_wr = ISERT_QP_MAX_RECV_DTOS;
	/*
	 * FIXME: Use devattr.max_sge - 2 for max_send_sge as
	 * work-around for RDMA_READ..
	 */
	attr.cap.max_send_sge = devattr.max_sge - 2;
	isert_conn->max_sge = attr.cap.max_send_sge;

	attr.cap.max_recv_sge = 1;
	attr.sq_sig_type = IB_SIGNAL_REQ_WR;
	attr.qp_type = IB_QPT_RC;

	pr_debug("isert_conn_setup_qp cma_id->device: %p\n",
		 cma_id->device);
	pr_debug("isert_conn_setup_qp conn_pd->device: %p\n",
		 isert_conn->conn_pd->device);

	ret = rdma_create_qp(cma_id, isert_conn->conn_pd, &attr);
	if (ret) {
		pr_err("rdma_create_qp failed for cma_id %d\n", ret);
		return ret;
	}
	isert_conn->conn_qp = cma_id->qp;
	pr_debug("rdma_create_qp() returned success >>>>>>>>>>>>>>>>>>>>>>>>>.\n");

	return 0;
}

static void
isert_cq_event_callback(struct ib_event *e, void *context)
{
	pr_debug("isert_cq_event_callback event: %d\n", e->event);
}

static int
isert_alloc_rx_descriptors(struct isert_conn *isert_conn)
{
	struct ib_device *ib_dev = isert_conn->conn_cm_id->device;
	struct iser_rx_desc *rx_desc;
	struct ib_sge *rx_sg;
	u64 dma_addr;
	int i, j;

	isert_conn->conn_rx_descs = kzalloc(ISERT_QP_MAX_RECV_DTOS *
				sizeof(struct iser_rx_desc), GFP_KERNEL);
	if (!isert_conn->conn_rx_descs)
		goto fail;

	rx_desc = isert_conn->conn_rx_descs;

	for (i = 0; i < ISERT_QP_MAX_RECV_DTOS; i++, rx_desc++)  {
		dma_addr = ib_dma_map_single(ib_dev, (void *)rx_desc,
					ISER_RX_PAYLOAD_SIZE, DMA_FROM_DEVICE);
		if (ib_dma_mapping_error(ib_dev, dma_addr))
			goto dma_map_fail;

		rx_desc->dma_addr = dma_addr;

		rx_sg = &rx_desc->rx_sg;
		rx_sg->addr = rx_desc->dma_addr;
		rx_sg->length = ISER_RX_PAYLOAD_SIZE;
		rx_sg->lkey = isert_conn->conn_mr->lkey;
	}

	isert_conn->conn_rx_desc_head = 0;
	return 0;

dma_map_fail:
	rx_desc = isert_conn->conn_rx_descs;
	for (j = 0; j < i; j++, rx_desc++) {
		ib_dma_unmap_single(ib_dev, rx_desc->dma_addr,
				    ISER_RX_PAYLOAD_SIZE, DMA_FROM_DEVICE);
	}
	kfree(isert_conn->conn_rx_descs);
	isert_conn->conn_rx_descs = NULL;
fail:
	return -ENOMEM;
}

static void
isert_free_rx_descriptors(struct isert_conn *isert_conn)
{
	struct ib_device *ib_dev = isert_conn->conn_cm_id->device;
	struct iser_rx_desc *rx_desc;
	int i;

	if (!isert_conn->conn_rx_descs)
		return;

	rx_desc = isert_conn->conn_rx_descs;
	for (i = 0; i < ISERT_QP_MAX_RECV_DTOS; i++, rx_desc++)  {
		ib_dma_unmap_single(ib_dev, rx_desc->dma_addr,
				    ISER_RX_PAYLOAD_SIZE, DMA_FROM_DEVICE);
	}

	kfree(isert_conn->conn_rx_descs);
	isert_conn->conn_rx_descs = NULL;
}

static void isert_cq_tx_callback(struct ib_cq *, void *);
static void isert_cq_rx_callback(struct ib_cq *, void *);

static int
isert_create_device_ib_res(struct isert_device *device)
{
	struct ib_device *ib_dev = device->ib_device;
	struct isert_cq_desc *cq_desc;
	int ret = 0, i, j;

	device->cqs_used = min_t(int, num_online_cpus(),
				 device->ib_device->num_comp_vectors);
	device->cqs_used = min(ISERT_MAX_CQ, device->cqs_used);
	pr_debug("Using %d CQs, device %s supports %d vectors\n",
		 device->cqs_used, device->ib_device->name,
		 device->ib_device->num_comp_vectors);
	device->cq_desc = kzalloc(sizeof(struct isert_cq_desc) *
				device->cqs_used, GFP_KERNEL);
	if (!device->cq_desc) {
		pr_err("Unable to allocate device->cq_desc\n");
		return -ENOMEM;
	}
	cq_desc = device->cq_desc;

	device->dev_pd = ib_alloc_pd(ib_dev);
	if (IS_ERR(device->dev_pd)) {
		ret = PTR_ERR(device->dev_pd);
		pr_err("ib_alloc_pd failed for dev_pd: %d\n", ret);
		goto out_cq_desc;
	}

	for (i = 0; i < device->cqs_used; i++) {
		cq_desc[i].device = device;
		cq_desc[i].cq_index = i;

		device->dev_rx_cq[i] = ib_create_cq(device->ib_device,
						isert_cq_rx_callback,
						isert_cq_event_callback,
						(void *)&cq_desc[i],
						ISER_MAX_RX_CQ_LEN, i);
		if (IS_ERR(device->dev_rx_cq[i])) {
			ret = PTR_ERR(device->dev_rx_cq[i]);
			device->dev_rx_cq[i] = NULL;
			goto out_cq;
		}

		device->dev_tx_cq[i] = ib_create_cq(device->ib_device,
						isert_cq_tx_callback,
						isert_cq_event_callback,
						(void *)&cq_desc[i],
						ISER_MAX_TX_CQ_LEN, i);
		if (IS_ERR(device->dev_tx_cq[i])) {
			ret = PTR_ERR(device->dev_tx_cq[i]);
			device->dev_tx_cq[i] = NULL;
			goto out_cq;
		}

		ret = ib_req_notify_cq(device->dev_rx_cq[i], IB_CQ_NEXT_COMP);
		if (ret)
			goto out_cq;

		ret = ib_req_notify_cq(device->dev_tx_cq[i], IB_CQ_NEXT_COMP);
		if (ret)
			goto out_cq;
	}

	device->dev_mr = ib_get_dma_mr(device->dev_pd, IB_ACCESS_LOCAL_WRITE);
	if (IS_ERR(device->dev_mr)) {
		ret = PTR_ERR(device->dev_mr);
		pr_err("ib_get_dma_mr failed for dev_mr: %d\n", ret);
		goto out_cq;
	}

	return 0;

out_cq:
	for (j = 0; j < i; j++) {
		cq_desc = &device->cq_desc[j];

		if (device->dev_rx_cq[j]) {
			cancel_work_sync(&cq_desc->cq_rx_work);
			ib_destroy_cq(device->dev_rx_cq[j]);
		}
		if (device->dev_tx_cq[j]) {
			cancel_work_sync(&cq_desc->cq_tx_work);
			ib_destroy_cq(device->dev_tx_cq[j]);
		}
	}
	ib_dealloc_pd(device->dev_pd);

out_cq_desc:
	kfree(device->cq_desc);

	return ret;
}

static void
isert_free_device_ib_res(struct isert_device *device)
{
	struct isert_cq_desc *cq_desc;
	int i;

	for (i = 0; i < device->cqs_used; i++) {
		cq_desc = &device->cq_desc[i];

		cancel_work_sync(&cq_desc->cq_rx_work);
		cancel_work_sync(&cq_desc->cq_tx_work);
		ib_destroy_cq(device->dev_rx_cq[i]);
		ib_destroy_cq(device->dev_tx_cq[i]);
		device->dev_rx_cq[i] = NULL;
		device->dev_tx_cq[i] = NULL;
	}

	ib_dereg_mr(device->dev_mr);
	ib_dealloc_pd(device->dev_pd);
	kfree(device->cq_desc);
}

static void
isert_device_try_release(struct isert_device *device)
{
	mutex_lock(&device_list_mutex);
	device->refcount--;
	if (!device->refcount) {
		isert_free_device_ib_res(device);
		list_del(&device->dev_node);
		kfree(device);
	}
	mutex_unlock(&device_list_mutex);
}

static struct isert_device *
isert_device_find_by_ib_dev(struct rdma_cm_id *cma_id)
{
	struct isert_device *device;
	int ret;

	mutex_lock(&device_list_mutex);
	list_for_each_entry(device, &device_list, dev_node) {
		if (device->ib_device->node_guid == cma_id->device->node_guid) {
			device->refcount++;
			mutex_unlock(&device_list_mutex);
			return device;
		}
	}

	device = kzalloc(sizeof(struct isert_device), GFP_KERNEL);
	if (!device) {
		mutex_unlock(&device_list_mutex);
		return ERR_PTR(-ENOMEM);
	}

	INIT_LIST_HEAD(&device->dev_node);

	device->ib_device = cma_id->device;
	ret = isert_create_device_ib_res(device);
	if (ret) {
		kfree(device);
		mutex_unlock(&device_list_mutex);
		return ERR_PTR(ret);
	}

	device->refcount++;
	list_add_tail(&device->dev_node, &device_list);
	mutex_unlock(&device_list_mutex);

	return device;
}

static int
isert_connect_request(struct rdma_cm_id *cma_id, struct rdma_cm_event *event)
{
	struct iscsi_np *np = cma_id->context;
	struct isert_np *isert_np = np->np_context;
	struct isert_conn *isert_conn;
	struct isert_device *device;
	struct ib_device *ib_dev = cma_id->device;
	int ret = 0;

	spin_lock_bh(&np->np_thread_lock);
	if (!np->enabled) {
		spin_unlock_bh(&np->np_thread_lock);
		pr_debug("iscsi_np is not enabled, reject connect request\n");
		return rdma_reject(cma_id, NULL, 0);
	}
	spin_unlock_bh(&np->np_thread_lock);

	pr_debug("Entering isert_connect_request cma_id: %p, context: %p\n",
		 cma_id, cma_id->context);

	isert_conn = kzalloc(sizeof(struct isert_conn), GFP_KERNEL);
	if (!isert_conn) {
		pr_err("Unable to allocate isert_conn\n");
		return -ENOMEM;
	}
	isert_conn->state = ISER_CONN_INIT;
	INIT_LIST_HEAD(&isert_conn->conn_accept_node);
	init_completion(&isert_conn->conn_login_comp);
	init_completion(&isert_conn->conn_wait);
	init_completion(&isert_conn->conn_wait_comp_err);
	kref_init(&isert_conn->conn_kref);
<<<<<<< HEAD
	kref_get(&isert_conn->conn_kref);
=======
>>>>>>> 2527c3d5
	mutex_init(&isert_conn->conn_mutex);

	cma_id->context = isert_conn;
	isert_conn->conn_cm_id = cma_id;
	isert_conn->responder_resources = event->param.conn.responder_resources;
	isert_conn->initiator_depth = event->param.conn.initiator_depth;
	pr_debug("Using responder_resources: %u initiator_depth: %u\n",
		 isert_conn->responder_resources, isert_conn->initiator_depth);

	isert_conn->login_buf = kzalloc(ISCSI_DEF_MAX_RECV_SEG_LEN +
					ISER_RX_LOGIN_SIZE, GFP_KERNEL);
	if (!isert_conn->login_buf) {
		pr_err("Unable to allocate isert_conn->login_buf\n");
		ret = -ENOMEM;
		goto out;
	}

	isert_conn->login_req_buf = isert_conn->login_buf;
	isert_conn->login_rsp_buf = isert_conn->login_buf +
				    ISCSI_DEF_MAX_RECV_SEG_LEN;
	pr_debug("Set login_buf: %p login_req_buf: %p login_rsp_buf: %p\n",
		 isert_conn->login_buf, isert_conn->login_req_buf,
		 isert_conn->login_rsp_buf);

	isert_conn->login_req_dma = ib_dma_map_single(ib_dev,
				(void *)isert_conn->login_req_buf,
				ISCSI_DEF_MAX_RECV_SEG_LEN, DMA_FROM_DEVICE);

	ret = ib_dma_mapping_error(ib_dev, isert_conn->login_req_dma);
	if (ret) {
		pr_err("ib_dma_mapping_error failed for login_req_dma: %d\n",
		       ret);
		isert_conn->login_req_dma = 0;
		goto out_login_buf;
	}

	isert_conn->login_rsp_dma = ib_dma_map_single(ib_dev,
					(void *)isert_conn->login_rsp_buf,
					ISER_RX_LOGIN_SIZE, DMA_TO_DEVICE);

	ret = ib_dma_mapping_error(ib_dev, isert_conn->login_rsp_dma);
	if (ret) {
		pr_err("ib_dma_mapping_error failed for login_rsp_dma: %d\n",
		       ret);
		isert_conn->login_rsp_dma = 0;
		goto out_req_dma_map;
	}

	device = isert_device_find_by_ib_dev(cma_id);
	if (IS_ERR(device)) {
		ret = PTR_ERR(device);
		goto out_rsp_dma_map;
	}

	isert_conn->conn_device = device;
	isert_conn->conn_pd = device->dev_pd;
	isert_conn->conn_mr = device->dev_mr;

	ret = isert_conn_setup_qp(isert_conn, cma_id);
	if (ret)
		goto out_conn_dev;

	mutex_lock(&isert_np->np_accept_mutex);
	list_add_tail(&isert_conn->conn_accept_node, &isert_np->np_accept_list);
	mutex_unlock(&isert_np->np_accept_mutex);

	pr_debug("isert_connect_request() up np_sem np: %p\n", np);
	up(&isert_np->np_sem);
	return 0;

out_conn_dev:
	isert_device_try_release(device);
out_rsp_dma_map:
	ib_dma_unmap_single(ib_dev, isert_conn->login_rsp_dma,
			    ISER_RX_LOGIN_SIZE, DMA_TO_DEVICE);
out_req_dma_map:
	ib_dma_unmap_single(ib_dev, isert_conn->login_req_dma,
			    ISCSI_DEF_MAX_RECV_SEG_LEN, DMA_FROM_DEVICE);
out_login_buf:
	kfree(isert_conn->login_buf);
out:
	kfree(isert_conn);
	return ret;
}

static void
isert_connect_release(struct isert_conn *isert_conn)
{
	struct ib_device *ib_dev = isert_conn->conn_cm_id->device;
	struct isert_device *device = isert_conn->conn_device;
	int cq_index;

	pr_debug("Entering isert_connect_release(): >>>>>>>>>>>>>>>>>>>>>>>>>>>>>>>>>\n");

	if (isert_conn->conn_qp) {
		cq_index = ((struct isert_cq_desc *)
			isert_conn->conn_qp->recv_cq->cq_context)->cq_index;
		pr_debug("isert_connect_release: cq_index: %d\n", cq_index);
		isert_conn->conn_device->cq_active_qps[cq_index]--;

		rdma_destroy_qp(isert_conn->conn_cm_id);
	}

	isert_free_rx_descriptors(isert_conn);
	rdma_destroy_id(isert_conn->conn_cm_id);

	if (isert_conn->login_buf) {
		ib_dma_unmap_single(ib_dev, isert_conn->login_rsp_dma,
				    ISER_RX_LOGIN_SIZE, DMA_TO_DEVICE);
		ib_dma_unmap_single(ib_dev, isert_conn->login_req_dma,
				    ISCSI_DEF_MAX_RECV_SEG_LEN,
				    DMA_FROM_DEVICE);
		kfree(isert_conn->login_buf);
	}
	kfree(isert_conn);

	if (device)
		isert_device_try_release(device);

	pr_debug("Leaving isert_connect_release >>>>>>>>>>>>\n");
}

static void
isert_connected_handler(struct rdma_cm_id *cma_id)
{
	struct isert_conn *isert_conn = cma_id->context;

	kref_get(&isert_conn->conn_kref);
}

static void
isert_release_conn_kref(struct kref *kref)
{
	struct isert_conn *isert_conn = container_of(kref,
				struct isert_conn, conn_kref);

	pr_debug("Calling isert_connect_release for final kref %s/%d\n",
		 current->comm, current->pid);

	isert_connect_release(isert_conn);
}

static void
isert_put_conn(struct isert_conn *isert_conn)
{
	kref_put(&isert_conn->conn_kref, isert_release_conn_kref);
}

static void
isert_disconnect_work(struct work_struct *work)
{
	struct isert_conn *isert_conn = container_of(work,
				struct isert_conn, conn_logout_work);

	pr_debug("isert_disconnect_work(): >>>>>>>>>>>>>>>>>>>>>>>>>>>>>>>>>>>>>>\n");
	mutex_lock(&isert_conn->conn_mutex);
<<<<<<< HEAD
	isert_conn->state = ISER_CONN_DOWN;

	if (isert_conn->post_recv_buf_count == 0 &&
	    atomic_read(&isert_conn->post_send_buf_count) == 0) {
		pr_debug("Calling wake_up(&isert_conn->conn_wait);\n");
=======
	if (isert_conn->state == ISER_CONN_UP)
		isert_conn->state = ISER_CONN_TERMINATING;

	if (isert_conn->post_recv_buf_count == 0 &&
	    atomic_read(&isert_conn->post_send_buf_count) == 0) {
>>>>>>> 2527c3d5
		mutex_unlock(&isert_conn->conn_mutex);
		goto wake_up;
	}
	if (!isert_conn->conn_cm_id) {
		mutex_unlock(&isert_conn->conn_mutex);
		isert_put_conn(isert_conn);
		return;
<<<<<<< HEAD
	}
	if (!isert_conn->logout_posted) {
		pr_debug("Calling rdma_disconnect for !logout_posted from"
			 " isert_disconnect_work\n");
		rdma_disconnect(isert_conn->conn_cm_id);
		mutex_unlock(&isert_conn->conn_mutex);
		iscsit_cause_connection_reinstatement(isert_conn->conn, 0);
		goto wake_up;
=======
>>>>>>> 2527c3d5
	}
	mutex_unlock(&isert_conn->conn_mutex);

<<<<<<< HEAD
wake_up:
	wake_up(&isert_conn->conn_wait);
	isert_put_conn(isert_conn);
=======
	if (isert_conn->disconnect) {
		/* Send DREQ/DREP towards our initiator */
		rdma_disconnect(isert_conn->conn_cm_id);
	}

	mutex_unlock(&isert_conn->conn_mutex);

wake_up:
	complete(&isert_conn->conn_wait);
>>>>>>> 2527c3d5
}

static int
isert_disconnected_handler(struct rdma_cm_id *cma_id, bool disconnect)
{
	struct isert_conn *isert_conn;

	if (!cma_id->qp) {
		struct isert_np *isert_np = cma_id->context;

		isert_np->np_cm_id = NULL;
		return -1;
	}

	isert_conn = (struct isert_conn *)cma_id->context;

	isert_conn->disconnect = disconnect;
	INIT_WORK(&isert_conn->conn_logout_work, isert_disconnect_work);
	schedule_work(&isert_conn->conn_logout_work);

	return 0;
}

static int
isert_cma_handler(struct rdma_cm_id *cma_id, struct rdma_cm_event *event)
{
	int ret = 0;
	bool disconnect = false;

	pr_debug("isert_cma_handler: event %d status %d conn %p id %p\n",
		 event->event, event->status, cma_id->context, cma_id);

	switch (event->event) {
	case RDMA_CM_EVENT_CONNECT_REQUEST:
		ret = isert_connect_request(cma_id, event);
		if (ret)
			pr_err("isert_cma_handler failed RDMA_CM_EVENT: 0x%08x %d\n",
				event->event, ret);
		break;
	case RDMA_CM_EVENT_ESTABLISHED:
		isert_connected_handler(cma_id);
		break;
	case RDMA_CM_EVENT_ADDR_CHANGE:    /* FALLTHRU */
	case RDMA_CM_EVENT_DISCONNECTED:   /* FALLTHRU */
	case RDMA_CM_EVENT_DEVICE_REMOVAL: /* FALLTHRU */
		disconnect = true;
	case RDMA_CM_EVENT_TIMEWAIT_EXIT:  /* FALLTHRU */
		ret = isert_disconnected_handler(cma_id, disconnect);
		break;
	case RDMA_CM_EVENT_CONNECT_ERROR:
	default:
		pr_err("Unhandled RDMA CMA event: %d\n", event->event);
		break;
	}

	return ret;
}

static int
isert_post_recv(struct isert_conn *isert_conn, u32 count)
{
	struct ib_recv_wr *rx_wr, *rx_wr_failed;
	int i, ret;
	unsigned int rx_head = isert_conn->conn_rx_desc_head;
	struct iser_rx_desc *rx_desc;

	for (rx_wr = isert_conn->conn_rx_wr, i = 0; i < count; i++, rx_wr++) {
		rx_desc		= &isert_conn->conn_rx_descs[rx_head];
		rx_wr->wr_id	= (unsigned long)rx_desc;
		rx_wr->sg_list	= &rx_desc->rx_sg;
		rx_wr->num_sge	= 1;
		rx_wr->next	= rx_wr + 1;
		rx_head = (rx_head + 1) & (ISERT_QP_MAX_RECV_DTOS - 1);
	}

	rx_wr--;
	rx_wr->next = NULL; /* mark end of work requests list */

	isert_conn->post_recv_buf_count += count;
	ret = ib_post_recv(isert_conn->conn_qp, isert_conn->conn_rx_wr,
				&rx_wr_failed);
	if (ret) {
		pr_err("ib_post_recv() failed with ret: %d\n", ret);
		isert_conn->post_recv_buf_count -= count;
	} else {
		pr_debug("isert_post_recv(): Posted %d RX buffers\n", count);
		isert_conn->conn_rx_desc_head = rx_head;
	}
	return ret;
}

static int
isert_post_send(struct isert_conn *isert_conn, struct iser_tx_desc *tx_desc)
{
	struct ib_device *ib_dev = isert_conn->conn_cm_id->device;
	struct ib_send_wr send_wr, *send_wr_failed;
	int ret;

	ib_dma_sync_single_for_device(ib_dev, tx_desc->dma_addr,
				      ISER_HEADERS_LEN, DMA_TO_DEVICE);

	send_wr.next	= NULL;
	send_wr.wr_id	= (unsigned long)tx_desc;
	send_wr.sg_list	= tx_desc->tx_sg;
	send_wr.num_sge	= tx_desc->num_sge;
	send_wr.opcode	= IB_WR_SEND;
	send_wr.send_flags = IB_SEND_SIGNALED;

	atomic_inc(&isert_conn->post_send_buf_count);

	ret = ib_post_send(isert_conn->conn_qp, &send_wr, &send_wr_failed);
	if (ret) {
		pr_err("ib_post_send() failed, ret: %d\n", ret);
		atomic_dec(&isert_conn->post_send_buf_count);
	}

	return ret;
}

static void
isert_create_send_desc(struct isert_conn *isert_conn,
		       struct isert_cmd *isert_cmd,
		       struct iser_tx_desc *tx_desc)
{
	struct ib_device *ib_dev = isert_conn->conn_cm_id->device;

	ib_dma_sync_single_for_cpu(ib_dev, tx_desc->dma_addr,
				   ISER_HEADERS_LEN, DMA_TO_DEVICE);

	memset(&tx_desc->iser_header, 0, sizeof(struct iser_hdr));
	tx_desc->iser_header.flags = ISER_VER;

	tx_desc->num_sge = 1;
	tx_desc->isert_cmd = isert_cmd;

	if (tx_desc->tx_sg[0].lkey != isert_conn->conn_mr->lkey) {
		tx_desc->tx_sg[0].lkey = isert_conn->conn_mr->lkey;
		pr_debug("tx_desc %p lkey mismatch, fixing\n", tx_desc);
	}
}

static int
isert_init_tx_hdrs(struct isert_conn *isert_conn,
		   struct iser_tx_desc *tx_desc)
{
	struct ib_device *ib_dev = isert_conn->conn_cm_id->device;
	u64 dma_addr;

	dma_addr = ib_dma_map_single(ib_dev, (void *)tx_desc,
			ISER_HEADERS_LEN, DMA_TO_DEVICE);
	if (ib_dma_mapping_error(ib_dev, dma_addr)) {
		pr_err("ib_dma_mapping_error() failed\n");
		return -ENOMEM;
	}

	tx_desc->dma_addr = dma_addr;
	tx_desc->tx_sg[0].addr	= tx_desc->dma_addr;
	tx_desc->tx_sg[0].length = ISER_HEADERS_LEN;
	tx_desc->tx_sg[0].lkey = isert_conn->conn_mr->lkey;

	pr_debug("isert_init_tx_hdrs: Setup tx_sg[0].addr: 0x%llx length: %u"
		 " lkey: 0x%08x\n", tx_desc->tx_sg[0].addr,
		 tx_desc->tx_sg[0].length, tx_desc->tx_sg[0].lkey);

	return 0;
}

static void
isert_init_send_wr(struct isert_cmd *isert_cmd, struct ib_send_wr *send_wr)
{
	isert_cmd->rdma_wr.iser_ib_op = ISER_IB_SEND;
	send_wr->wr_id = (unsigned long)&isert_cmd->tx_desc;
	send_wr->opcode = IB_WR_SEND;
	send_wr->send_flags = IB_SEND_SIGNALED;
	send_wr->sg_list = &isert_cmd->tx_desc.tx_sg[0];
	send_wr->num_sge = isert_cmd->tx_desc.num_sge;
}

static int
isert_rdma_post_recvl(struct isert_conn *isert_conn)
{
	struct ib_recv_wr rx_wr, *rx_wr_fail;
	struct ib_sge sge;
	int ret;

	memset(&sge, 0, sizeof(struct ib_sge));
	sge.addr = isert_conn->login_req_dma;
	sge.length = ISER_RX_LOGIN_SIZE;
	sge.lkey = isert_conn->conn_mr->lkey;

	pr_debug("Setup sge: addr: %llx length: %d 0x%08x\n",
		sge.addr, sge.length, sge.lkey);

	memset(&rx_wr, 0, sizeof(struct ib_recv_wr));
	rx_wr.wr_id = (unsigned long)isert_conn->login_req_buf;
	rx_wr.sg_list = &sge;
	rx_wr.num_sge = 1;

	isert_conn->post_recv_buf_count++;
	ret = ib_post_recv(isert_conn->conn_qp, &rx_wr, &rx_wr_fail);
	if (ret) {
		pr_err("ib_post_recv() failed: %d\n", ret);
		isert_conn->post_recv_buf_count--;
	}

	pr_debug("ib_post_recv(): returned success >>>>>>>>>>>>>>>>>>>>>>>>\n");
	return ret;
}

static int
isert_put_login_tx(struct iscsi_conn *conn, struct iscsi_login *login,
		   u32 length)
{
	struct isert_conn *isert_conn = conn->context;
	struct ib_device *ib_dev = isert_conn->conn_cm_id->device;
	struct iser_tx_desc *tx_desc = &isert_conn->conn_login_tx_desc;
	int ret;

	isert_create_send_desc(isert_conn, NULL, tx_desc);

	memcpy(&tx_desc->iscsi_header, &login->rsp[0],
	       sizeof(struct iscsi_hdr));

	isert_init_tx_hdrs(isert_conn, tx_desc);

	if (length > 0) {
		struct ib_sge *tx_dsg = &tx_desc->tx_sg[1];

		ib_dma_sync_single_for_cpu(ib_dev, isert_conn->login_rsp_dma,
					   length, DMA_TO_DEVICE);

		memcpy(isert_conn->login_rsp_buf, login->rsp_buf, length);

		ib_dma_sync_single_for_device(ib_dev, isert_conn->login_rsp_dma,
					      length, DMA_TO_DEVICE);

		tx_dsg->addr	= isert_conn->login_rsp_dma;
		tx_dsg->length	= length;
		tx_dsg->lkey	= isert_conn->conn_mr->lkey;
		tx_desc->num_sge = 2;
	}
	if (!login->login_failed) {
		if (login->login_complete) {
			ret = isert_alloc_rx_descriptors(isert_conn);
			if (ret)
				return ret;

			ret = isert_post_recv(isert_conn, ISERT_MIN_POSTED_RX);
			if (ret)
				return ret;

			isert_conn->state = ISER_CONN_UP;
			goto post_send;
		}

		ret = isert_rdma_post_recvl(isert_conn);
		if (ret)
			return ret;
	}
post_send:
	ret = isert_post_send(isert_conn, tx_desc);
	if (ret)
		return ret;

	return 0;
}

static void
isert_rx_login_req(struct iser_rx_desc *rx_desc, int rx_buflen,
		   struct isert_conn *isert_conn)
{
	struct iscsi_conn *conn = isert_conn->conn;
	struct iscsi_login *login = conn->conn_login;
	int size;

	if (!login) {
		pr_err("conn->conn_login is NULL\n");
		dump_stack();
		return;
	}

	if (login->first_request) {
		struct iscsi_login_req *login_req =
			(struct iscsi_login_req *)&rx_desc->iscsi_header;
		/*
		 * Setup the initial iscsi_login values from the leading
		 * login request PDU.
		 */
		login->leading_connection = (!login_req->tsih) ? 1 : 0;
		login->current_stage =
			(login_req->flags & ISCSI_FLAG_LOGIN_CURRENT_STAGE_MASK)
			 >> 2;
		login->version_min	= login_req->min_version;
		login->version_max	= login_req->max_version;
		memcpy(login->isid, login_req->isid, 6);
		login->cmd_sn		= be32_to_cpu(login_req->cmdsn);
		login->init_task_tag	= login_req->itt;
		login->initial_exp_statsn = be32_to_cpu(login_req->exp_statsn);
		login->cid		= be16_to_cpu(login_req->cid);
		login->tsih		= be16_to_cpu(login_req->tsih);
	}

	memcpy(&login->req[0], (void *)&rx_desc->iscsi_header, ISCSI_HDR_LEN);

	size = min(rx_buflen, MAX_KEY_VALUE_PAIRS);
	pr_debug("Using login payload size: %d, rx_buflen: %d MAX_KEY_VALUE_PAIRS: %d\n",
		 size, rx_buflen, MAX_KEY_VALUE_PAIRS);
	memcpy(login->req_buf, &rx_desc->data[0], size);

	complete(&isert_conn->conn_login_comp);
}

static void
isert_release_cmd(struct iscsi_cmd *cmd)
{
	struct isert_cmd *isert_cmd = container_of(cmd, struct isert_cmd,
						   iscsi_cmd);

	pr_debug("Entering isert_release_cmd %p >>>>>>>>>>>>>>>.\n", isert_cmd);

	kfree(cmd->buf_ptr);
	kfree(cmd->tmr_req);

	kmem_cache_free(isert_cmd_cache, isert_cmd);
}

static struct iscsi_cmd
*isert_alloc_cmd(struct iscsi_conn *conn, gfp_t gfp)
{
	struct isert_conn *isert_conn = (struct isert_conn *)conn->context;
	struct isert_cmd *isert_cmd;

	isert_cmd = kmem_cache_zalloc(isert_cmd_cache, gfp);
	if (!isert_cmd) {
		pr_err("Unable to allocate isert_cmd\n");
		return NULL;
	}
	isert_cmd->conn = isert_conn;
	isert_cmd->iscsi_cmd.release_cmd = &isert_release_cmd;

	return &isert_cmd->iscsi_cmd;
}

static int
isert_handle_scsi_cmd(struct isert_conn *isert_conn,
		      struct isert_cmd *isert_cmd, struct iser_rx_desc *rx_desc,
		      unsigned char *buf)
{
	struct iscsi_cmd *cmd = &isert_cmd->iscsi_cmd;
	struct iscsi_conn *conn = isert_conn->conn;
	struct iscsi_scsi_req *hdr = (struct iscsi_scsi_req *)buf;
	struct scatterlist *sg;
	int imm_data, imm_data_len, unsol_data, sg_nents, rc;
	bool dump_payload = false;

	rc = iscsit_setup_scsi_cmd(conn, cmd, buf);
	if (rc < 0)
		return rc;

	imm_data = cmd->immediate_data;
	imm_data_len = cmd->first_burst_len;
	unsol_data = cmd->unsolicited_data;

	rc = iscsit_process_scsi_cmd(conn, cmd, hdr);
	if (rc < 0) {
		return 0;
	} else if (rc > 0) {
		dump_payload = true;
		goto sequence_cmd;
	}

	if (!imm_data)
		return 0;

	sg = &cmd->se_cmd.t_data_sg[0];
	sg_nents = max(1UL, DIV_ROUND_UP(imm_data_len, PAGE_SIZE));

	pr_debug("Copying Immediate SG: %p sg_nents: %u from %p imm_data_len: %d\n",
		 sg, sg_nents, &rx_desc->data[0], imm_data_len);

	sg_copy_from_buffer(sg, sg_nents, &rx_desc->data[0], imm_data_len);

	cmd->write_data_done += imm_data_len;

	if (cmd->write_data_done == cmd->se_cmd.data_length) {
		spin_lock_bh(&cmd->istate_lock);
		cmd->cmd_flags |= ICF_GOT_LAST_DATAOUT;
		cmd->i_state = ISTATE_RECEIVED_LAST_DATAOUT;
		spin_unlock_bh(&cmd->istate_lock);
	}

sequence_cmd:
	rc = iscsit_sequence_cmd(conn, cmd, buf, hdr->cmdsn);

	if (!rc && dump_payload == false && unsol_data)
		iscsit_set_unsoliticed_dataout(cmd);
<<<<<<< HEAD
=======
	else if (dump_payload && imm_data)
		target_put_sess_cmd(conn->sess->se_sess, &cmd->se_cmd);
>>>>>>> 2527c3d5

	return 0;
}

static int
isert_handle_iscsi_dataout(struct isert_conn *isert_conn,
			   struct iser_rx_desc *rx_desc, unsigned char *buf)
{
	struct scatterlist *sg_start;
	struct iscsi_conn *conn = isert_conn->conn;
	struct iscsi_cmd *cmd = NULL;
	struct iscsi_data *hdr = (struct iscsi_data *)buf;
	u32 unsol_data_len = ntoh24(hdr->dlength);
	int rc, sg_nents, sg_off, page_off;

	rc = iscsit_check_dataout_hdr(conn, buf, &cmd);
	if (rc < 0)
		return rc;
	else if (!cmd)
		return 0;
	/*
	 * FIXME: Unexpected unsolicited_data out
	 */
	if (!cmd->unsolicited_data) {
		pr_err("Received unexpected solicited data payload\n");
		dump_stack();
		return -1;
	}

	pr_debug("Unsolicited DataOut unsol_data_len: %u, write_data_done: %u, data_length: %u\n",
		 unsol_data_len, cmd->write_data_done, cmd->se_cmd.data_length);

	sg_off = cmd->write_data_done / PAGE_SIZE;
	sg_start = &cmd->se_cmd.t_data_sg[sg_off];
	sg_nents = max(1UL, DIV_ROUND_UP(unsol_data_len, PAGE_SIZE));
	page_off = cmd->write_data_done % PAGE_SIZE;
	/*
	 * FIXME: Non page-aligned unsolicited_data out
	 */
	if (page_off) {
		pr_err("Received unexpected non-page aligned data payload\n");
		dump_stack();
		return -1;
	}
	pr_debug("Copying DataOut: sg_start: %p, sg_off: %u sg_nents: %u from %p %u\n",
		 sg_start, sg_off, sg_nents, &rx_desc->data[0], unsol_data_len);

	sg_copy_from_buffer(sg_start, sg_nents, &rx_desc->data[0],
			    unsol_data_len);

	rc = iscsit_check_dataout_payload(cmd, hdr, false);
	if (rc < 0)
		return rc;

	return 0;
}

static int
isert_rx_opcode(struct isert_conn *isert_conn, struct iser_rx_desc *rx_desc,
		uint32_t read_stag, uint64_t read_va,
		uint32_t write_stag, uint64_t write_va)
{
	struct iscsi_hdr *hdr = &rx_desc->iscsi_header;
	struct iscsi_conn *conn = isert_conn->conn;
	struct iscsi_cmd *cmd;
	struct isert_cmd *isert_cmd;
	int ret = -EINVAL;
	u8 opcode = (hdr->opcode & ISCSI_OPCODE_MASK);

	switch (opcode) {
	case ISCSI_OP_SCSI_CMD:
		cmd = iscsit_allocate_cmd(conn, GFP_KERNEL);
		if (!cmd)
			break;

		isert_cmd = container_of(cmd, struct isert_cmd, iscsi_cmd);
		isert_cmd->read_stag = read_stag;
		isert_cmd->read_va = read_va;
		isert_cmd->write_stag = write_stag;
		isert_cmd->write_va = write_va;

		ret = isert_handle_scsi_cmd(isert_conn, isert_cmd,
					rx_desc, (unsigned char *)hdr);
		break;
	case ISCSI_OP_NOOP_OUT:
		cmd = iscsit_allocate_cmd(conn, GFP_KERNEL);
		if (!cmd)
			break;

		ret = iscsit_handle_nop_out(conn, cmd, (unsigned char *)hdr);
		break;
	case ISCSI_OP_SCSI_DATA_OUT:
		ret = isert_handle_iscsi_dataout(isert_conn, rx_desc,
						(unsigned char *)hdr);
		break;
	case ISCSI_OP_SCSI_TMFUNC:
		cmd = iscsit_allocate_cmd(conn, GFP_KERNEL);
		if (!cmd)
			break;

		ret = iscsit_handle_task_mgt_cmd(conn, cmd,
						(unsigned char *)hdr);
		break;
	case ISCSI_OP_LOGOUT:
		cmd = iscsit_allocate_cmd(conn, GFP_KERNEL);
		if (!cmd)
			break;

		ret = iscsit_handle_logout_cmd(conn, cmd, (unsigned char *)hdr);
		if (ret > 0)
			wait_for_completion_timeout(&conn->conn_logout_comp,
						    SECONDS_FOR_LOGOUT_COMP *
						    HZ);
		break;
	default:
		pr_err("Got unknown iSCSI OpCode: 0x%02x\n", opcode);
		dump_stack();
		break;
	}

	return ret;
}

static void
isert_rx_do_work(struct iser_rx_desc *rx_desc, struct isert_conn *isert_conn)
{
	struct iser_hdr *iser_hdr = &rx_desc->iser_header;
	uint64_t read_va = 0, write_va = 0;
	uint32_t read_stag = 0, write_stag = 0;
	int rc;

	switch (iser_hdr->flags & 0xF0) {
	case ISCSI_CTRL:
		if (iser_hdr->flags & ISER_RSV) {
			read_stag = be32_to_cpu(iser_hdr->read_stag);
			read_va = be64_to_cpu(iser_hdr->read_va);
			pr_debug("ISER_RSV: read_stag: 0x%08x read_va: 0x%16llx\n",
				 read_stag, (unsigned long long)read_va);
		}
		if (iser_hdr->flags & ISER_WSV) {
			write_stag = be32_to_cpu(iser_hdr->write_stag);
			write_va = be64_to_cpu(iser_hdr->write_va);
			pr_debug("ISER_WSV: write__stag: 0x%08x write_va: 0x%16llx\n",
				 write_stag, (unsigned long long)write_va);
		}

		pr_debug("ISER ISCSI_CTRL PDU\n");
		break;
	case ISER_HELLO:
		pr_err("iSER Hello message\n");
		break;
	default:
		pr_warn("Unknown iSER hdr flags: 0x%02x\n", iser_hdr->flags);
		break;
	}

	rc = isert_rx_opcode(isert_conn, rx_desc,
			     read_stag, read_va, write_stag, write_va);
}

static void
isert_rx_completion(struct iser_rx_desc *desc, struct isert_conn *isert_conn,
		    unsigned long xfer_len)
{
	struct ib_device *ib_dev = isert_conn->conn_cm_id->device;
	struct iscsi_hdr *hdr;
	u64 rx_dma;
	int rx_buflen, outstanding;

	if ((char *)desc == isert_conn->login_req_buf) {
		rx_dma = isert_conn->login_req_dma;
		rx_buflen = ISER_RX_LOGIN_SIZE;
		pr_debug("ISER login_buf: Using rx_dma: 0x%llx, rx_buflen: %d\n",
			 rx_dma, rx_buflen);
	} else {
		rx_dma = desc->dma_addr;
		rx_buflen = ISER_RX_PAYLOAD_SIZE;
		pr_debug("ISER req_buf: Using rx_dma: 0x%llx, rx_buflen: %d\n",
			 rx_dma, rx_buflen);
	}

	ib_dma_sync_single_for_cpu(ib_dev, rx_dma, rx_buflen, DMA_FROM_DEVICE);

	hdr = &desc->iscsi_header;
	pr_debug("iSCSI opcode: 0x%02x, ITT: 0x%08x, flags: 0x%02x dlen: %d\n",
		 hdr->opcode, hdr->itt, hdr->flags,
		 (int)(xfer_len - ISER_HEADERS_LEN));

	if ((char *)desc == isert_conn->login_req_buf)
		isert_rx_login_req(desc, xfer_len - ISER_HEADERS_LEN,
				   isert_conn);
	else
		isert_rx_do_work(desc, isert_conn);

	ib_dma_sync_single_for_device(ib_dev, rx_dma, rx_buflen,
				      DMA_FROM_DEVICE);

	isert_conn->post_recv_buf_count--;
	pr_debug("iSERT: Decremented post_recv_buf_count: %d\n",
		 isert_conn->post_recv_buf_count);

	if ((char *)desc == isert_conn->login_req_buf)
		return;

	outstanding = isert_conn->post_recv_buf_count;
	if (outstanding + ISERT_MIN_POSTED_RX <= ISERT_QP_MAX_RECV_DTOS) {
		int err, count = min(ISERT_QP_MAX_RECV_DTOS - outstanding,
				ISERT_MIN_POSTED_RX);
		err = isert_post_recv(isert_conn, count);
		if (err) {
			pr_err("isert_post_recv() count: %d failed, %d\n",
			       count, err);
		}
	}
}

static void
isert_unmap_cmd(struct isert_cmd *isert_cmd, struct isert_conn *isert_conn)
{
	struct isert_rdma_wr *wr = &isert_cmd->rdma_wr;
	struct ib_device *ib_dev = isert_conn->conn_cm_id->device;

	pr_debug("isert_unmap_cmd >>>>>>>>>>>>>>>>>>>>>>>\n");

	if (wr->sge) {
		ib_dma_unmap_sg(ib_dev, wr->sge, wr->num_sge, DMA_TO_DEVICE);
		wr->sge = NULL;
	}

	kfree(wr->send_wr);
	wr->send_wr = NULL;

	kfree(isert_cmd->ib_sge);
	isert_cmd->ib_sge = NULL;
}

static void
isert_put_cmd(struct isert_cmd *isert_cmd, bool comp_err)
{
	struct iscsi_cmd *cmd = &isert_cmd->iscsi_cmd;
	struct isert_conn *isert_conn = isert_cmd->conn;
	struct iscsi_conn *conn = isert_conn->conn;

	pr_debug("Entering isert_put_cmd: %p\n", isert_cmd);

	switch (cmd->iscsi_opcode) {
	case ISCSI_OP_SCSI_CMD:
		spin_lock_bh(&conn->cmd_lock);
		if (!list_empty(&cmd->i_conn_node))
			list_del_init(&cmd->i_conn_node);
		spin_unlock_bh(&conn->cmd_lock);

		if (cmd->data_direction == DMA_TO_DEVICE) {
			iscsit_stop_dataout_timer(cmd);
			/*
			 * Check for special case during comp_err where
			 * WRITE_PENDING has been handed off from core,
			 * but requires an extra target_put_sess_cmd()
			 * before transport_generic_free_cmd() below.
			 */
			if (comp_err &&
			    cmd->se_cmd.t_state == TRANSPORT_WRITE_PENDING) {
				struct se_cmd *se_cmd = &cmd->se_cmd;

				target_put_sess_cmd(se_cmd->se_sess, se_cmd);
			}
		}

		isert_unmap_cmd(isert_cmd, isert_conn);
		transport_generic_free_cmd(&cmd->se_cmd, 0);
		break;
	case ISCSI_OP_SCSI_TMFUNC:
		spin_lock_bh(&conn->cmd_lock);
		if (!list_empty(&cmd->i_conn_node))
<<<<<<< HEAD
			list_del(&cmd->i_conn_node);
=======
			list_del_init(&cmd->i_conn_node);
>>>>>>> 2527c3d5
		spin_unlock_bh(&conn->cmd_lock);

		transport_generic_free_cmd(&cmd->se_cmd, 0);
		break;
	case ISCSI_OP_REJECT:
	case ISCSI_OP_NOOP_OUT:
		spin_lock_bh(&conn->cmd_lock);
		if (!list_empty(&cmd->i_conn_node))
			list_del_init(&cmd->i_conn_node);
		spin_unlock_bh(&conn->cmd_lock);

		/*
		 * Handle special case for REJECT when iscsi_add_reject*() has
		 * overwritten the original iscsi_opcode assignment, and the
		 * associated cmd->se_cmd needs to be released.
		 */
		if (cmd->se_cmd.se_tfo != NULL) {
			pr_debug("Calling transport_generic_free_cmd from"
				 " isert_put_cmd for 0x%02x\n",
				 cmd->iscsi_opcode);
			transport_generic_free_cmd(&cmd->se_cmd, 0);
			break;
		}
		/*
		 * Fall-through
		 */
	default:
		isert_release_cmd(cmd);
		break;
	}
}

static void
isert_unmap_tx_desc(struct iser_tx_desc *tx_desc, struct ib_device *ib_dev)
{
	if (tx_desc->dma_addr != 0) {
		pr_debug("Calling ib_dma_unmap_single for tx_desc->dma_addr\n");
		ib_dma_unmap_single(ib_dev, tx_desc->dma_addr,
				    ISER_HEADERS_LEN, DMA_TO_DEVICE);
		tx_desc->dma_addr = 0;
	}
}

static void
isert_completion_put(struct iser_tx_desc *tx_desc, struct isert_cmd *isert_cmd,
		     struct ib_device *ib_dev, bool comp_err)
{
	if (isert_cmd->sense_buf_dma != 0) {
		pr_debug("Calling ib_dma_unmap_single for isert_cmd->sense_buf_dma\n");
		ib_dma_unmap_single(ib_dev, isert_cmd->sense_buf_dma,
				    isert_cmd->sense_buf_len, DMA_TO_DEVICE);
		isert_cmd->sense_buf_dma = 0;
	}

	isert_unmap_tx_desc(tx_desc, ib_dev);
	isert_put_cmd(isert_cmd, comp_err);
}

static void
isert_completion_rdma_read(struct iser_tx_desc *tx_desc,
			   struct isert_cmd *isert_cmd)
{
	struct isert_rdma_wr *wr = &isert_cmd->rdma_wr;
	struct iscsi_cmd *cmd = &isert_cmd->iscsi_cmd;
	struct se_cmd *se_cmd = &cmd->se_cmd;
	struct ib_device *ib_dev = isert_cmd->conn->conn_cm_id->device;

	iscsit_stop_dataout_timer(cmd);

	if (wr->sge) {
		pr_debug("isert_do_rdma_read_comp: Unmapping wr->sge from t_data_sg\n");
		ib_dma_unmap_sg(ib_dev, wr->sge, wr->num_sge, DMA_TO_DEVICE);
		wr->sge = NULL;
	}

	if (isert_cmd->ib_sge) {
		pr_debug("isert_do_rdma_read_comp: Freeing isert_cmd->ib_sge\n");
		kfree(isert_cmd->ib_sge);
		isert_cmd->ib_sge = NULL;
	}

	cmd->write_data_done = se_cmd->data_length;
	wr->send_wr_num = 0;

	pr_debug("isert_do_rdma_read_comp, calling target_execute_cmd\n");
	spin_lock_bh(&cmd->istate_lock);
	cmd->cmd_flags |= ICF_GOT_LAST_DATAOUT;
	cmd->i_state = ISTATE_RECEIVED_LAST_DATAOUT;
	spin_unlock_bh(&cmd->istate_lock);

	target_execute_cmd(se_cmd);
}

static void
isert_do_control_comp(struct work_struct *work)
{
	struct isert_cmd *isert_cmd = container_of(work,
			struct isert_cmd, comp_work);
	struct isert_conn *isert_conn = isert_cmd->conn;
	struct ib_device *ib_dev = isert_conn->conn_cm_id->device;
	struct iscsi_cmd *cmd = &isert_cmd->iscsi_cmd;

	switch (cmd->i_state) {
	case ISTATE_SEND_TASKMGTRSP:
		pr_debug("Calling iscsit_tmr_post_handler >>>>>>>>>>>>>>>>>\n");

		atomic_dec(&isert_conn->post_send_buf_count);
		iscsit_tmr_post_handler(cmd, cmd->conn);

		cmd->i_state = ISTATE_SENT_STATUS;
		isert_completion_put(&isert_cmd->tx_desc, isert_cmd, ib_dev, false);
		break;
	case ISTATE_SEND_REJECT:
		pr_debug("Got isert_do_control_comp ISTATE_SEND_REJECT: >>>\n");
		atomic_dec(&isert_conn->post_send_buf_count);

		cmd->i_state = ISTATE_SENT_STATUS;
<<<<<<< HEAD
		isert_completion_put(&isert_cmd->tx_desc, isert_cmd, ib_dev);
=======
		isert_completion_put(&isert_cmd->tx_desc, isert_cmd, ib_dev, false);
>>>>>>> 2527c3d5
		break;
	case ISTATE_SEND_LOGOUTRSP:
		pr_debug("Calling iscsit_logout_post_handler >>>>>>>>>>>>>>\n");

		atomic_dec(&isert_conn->post_send_buf_count);
		iscsit_logout_post_handler(cmd, cmd->conn);
		break;
	default:
		pr_err("Unknown do_control_comp i_state %d\n", cmd->i_state);
		dump_stack();
		break;
	}
}

static void
isert_response_completion(struct iser_tx_desc *tx_desc,
			  struct isert_cmd *isert_cmd,
			  struct isert_conn *isert_conn,
			  struct ib_device *ib_dev)
{
	struct iscsi_cmd *cmd = &isert_cmd->iscsi_cmd;
	struct isert_rdma_wr *wr = &isert_cmd->rdma_wr;

	if (cmd->i_state == ISTATE_SEND_TASKMGTRSP ||
	    cmd->i_state == ISTATE_SEND_LOGOUTRSP ||
	    cmd->i_state == ISTATE_SEND_REJECT) {
		isert_unmap_tx_desc(tx_desc, ib_dev);

		INIT_WORK(&isert_cmd->comp_work, isert_do_control_comp);
		queue_work(isert_comp_wq, &isert_cmd->comp_work);
		return;
	}
	atomic_sub(wr->send_wr_num + 1, &isert_conn->post_send_buf_count);

	cmd->i_state = ISTATE_SENT_STATUS;
	isert_completion_put(tx_desc, isert_cmd, ib_dev, false);
}

static void
isert_send_completion(struct iser_tx_desc *tx_desc,
		      struct isert_conn *isert_conn)
{
	struct ib_device *ib_dev = isert_conn->conn_cm_id->device;
	struct isert_cmd *isert_cmd = tx_desc->isert_cmd;
	struct isert_rdma_wr *wr;

	if (!isert_cmd) {
		atomic_dec(&isert_conn->post_send_buf_count);
		isert_unmap_tx_desc(tx_desc, ib_dev);
		return;
	}
	wr = &isert_cmd->rdma_wr;

	switch (wr->iser_ib_op) {
	case ISER_IB_RECV:
		pr_err("isert_send_completion: Got ISER_IB_RECV\n");
		dump_stack();
		break;
	case ISER_IB_SEND:
		pr_debug("isert_send_completion: Got ISER_IB_SEND\n");
		isert_response_completion(tx_desc, isert_cmd,
					  isert_conn, ib_dev);
		break;
	case ISER_IB_RDMA_WRITE:
		pr_err("isert_send_completion: Got ISER_IB_RDMA_WRITE\n");
		dump_stack();
		break;
	case ISER_IB_RDMA_READ:
		pr_debug("isert_send_completion: Got ISER_IB_RDMA_READ:\n");

		atomic_sub(wr->send_wr_num, &isert_conn->post_send_buf_count);
		isert_completion_rdma_read(tx_desc, isert_cmd);
		break;
	default:
		pr_err("Unknown wr->iser_ib_op: 0x%02x\n", wr->iser_ib_op);
		dump_stack();
		break;
	}
}

static void
isert_cq_tx_comp_err(struct iser_tx_desc *tx_desc, struct isert_conn *isert_conn)
{
	struct ib_device *ib_dev = isert_conn->conn_cm_id->device;
	struct isert_cmd *isert_cmd = tx_desc->isert_cmd;

	if (!isert_cmd)
		isert_unmap_tx_desc(tx_desc, ib_dev);
	else
		isert_completion_put(tx_desc, isert_cmd, ib_dev, true);
}

static void
isert_cq_rx_comp_err(struct isert_conn *isert_conn)
{
	struct iscsi_conn *conn = isert_conn->conn;

	if (isert_conn->post_recv_buf_count)
		return;

<<<<<<< HEAD
		mutex_lock(&isert_conn->conn_mutex);
		if (isert_conn->state != ISER_CONN_DOWN)
			isert_conn->state = ISER_CONN_TERMINATING;
		mutex_unlock(&isert_conn->conn_mutex);

		wake_up(&isert_conn->conn_wait_comp_err);
=======
	if (conn->sess) {
		target_sess_cmd_list_set_waiting(conn->sess->se_sess);
		target_wait_for_sess_cmds(conn->sess->se_sess);
>>>>>>> 2527c3d5
	}

	while (atomic_read(&isert_conn->post_send_buf_count))
		msleep(3000);

	mutex_lock(&isert_conn->conn_mutex);
	isert_conn->state = ISER_CONN_DOWN;
	mutex_unlock(&isert_conn->conn_mutex);

	iscsit_cause_connection_reinstatement(isert_conn->conn, 0);

	complete(&isert_conn->conn_wait_comp_err);
}

static void
isert_cq_tx_work(struct work_struct *work)
{
	struct isert_cq_desc *cq_desc = container_of(work,
				struct isert_cq_desc, cq_tx_work);
	struct isert_device *device = cq_desc->device;
	int cq_index = cq_desc->cq_index;
	struct ib_cq *tx_cq = device->dev_tx_cq[cq_index];
	struct isert_conn *isert_conn;
	struct iser_tx_desc *tx_desc;
	struct ib_wc wc;

	while (ib_poll_cq(tx_cq, 1, &wc) == 1) {
		tx_desc = (struct iser_tx_desc *)(unsigned long)wc.wr_id;
		isert_conn = wc.qp->qp_context;

		if (wc.status == IB_WC_SUCCESS) {
			isert_send_completion(tx_desc, isert_conn);
		} else {
			pr_debug("TX wc.status != IB_WC_SUCCESS >>>>>>>>>>>>>>\n");
			pr_debug("TX wc.status: 0x%08x\n", wc.status);
			atomic_dec(&isert_conn->post_send_buf_count);
			isert_cq_tx_comp_err(tx_desc, isert_conn);
		}
	}

	ib_req_notify_cq(tx_cq, IB_CQ_NEXT_COMP);
}

static void
isert_cq_tx_callback(struct ib_cq *cq, void *context)
{
	struct isert_cq_desc *cq_desc = (struct isert_cq_desc *)context;

	INIT_WORK(&cq_desc->cq_tx_work, isert_cq_tx_work);
	queue_work(isert_comp_wq, &cq_desc->cq_tx_work);
}

static void
isert_cq_rx_work(struct work_struct *work)
{
	struct isert_cq_desc *cq_desc = container_of(work,
			struct isert_cq_desc, cq_rx_work);
	struct isert_device *device = cq_desc->device;
	int cq_index = cq_desc->cq_index;
	struct ib_cq *rx_cq = device->dev_rx_cq[cq_index];
	struct isert_conn *isert_conn;
	struct iser_rx_desc *rx_desc;
	struct ib_wc wc;
	unsigned long xfer_len;

	while (ib_poll_cq(rx_cq, 1, &wc) == 1) {
		rx_desc = (struct iser_rx_desc *)(unsigned long)wc.wr_id;
		isert_conn = wc.qp->qp_context;

		if (wc.status == IB_WC_SUCCESS) {
			xfer_len = (unsigned long)wc.byte_len;
			isert_rx_completion(rx_desc, isert_conn, xfer_len);
		} else {
			pr_debug("RX wc.status != IB_WC_SUCCESS >>>>>>>>>>>>>>\n");
			if (wc.status != IB_WC_WR_FLUSH_ERR)
				pr_debug("RX wc.status: 0x%08x\n", wc.status);

			isert_conn->post_recv_buf_count--;
			isert_cq_rx_comp_err(isert_conn);
		}
	}

	ib_req_notify_cq(rx_cq, IB_CQ_NEXT_COMP);
}

static void
isert_cq_rx_callback(struct ib_cq *cq, void *context)
{
	struct isert_cq_desc *cq_desc = (struct isert_cq_desc *)context;

	INIT_WORK(&cq_desc->cq_rx_work, isert_cq_rx_work);
	queue_work(isert_rx_wq, &cq_desc->cq_rx_work);
}

static int
isert_post_response(struct isert_conn *isert_conn, struct isert_cmd *isert_cmd)
{
	struct ib_send_wr *wr_failed;
	int ret;

	atomic_inc(&isert_conn->post_send_buf_count);

	ret = ib_post_send(isert_conn->conn_qp, &isert_cmd->tx_desc.send_wr,
			   &wr_failed);
	if (ret) {
		pr_err("ib_post_send failed with %d\n", ret);
		atomic_dec(&isert_conn->post_send_buf_count);
		return ret;
	}
	return ret;
}

static int
isert_put_response(struct iscsi_conn *conn, struct iscsi_cmd *cmd)
{
	struct isert_cmd *isert_cmd = container_of(cmd,
					struct isert_cmd, iscsi_cmd);
	struct isert_conn *isert_conn = (struct isert_conn *)conn->context;
	struct ib_send_wr *send_wr = &isert_cmd->tx_desc.send_wr;
	struct iscsi_scsi_rsp *hdr = (struct iscsi_scsi_rsp *)
				&isert_cmd->tx_desc.iscsi_header;

	isert_create_send_desc(isert_conn, isert_cmd, &isert_cmd->tx_desc);
	iscsit_build_rsp_pdu(cmd, conn, true, hdr);
	isert_init_tx_hdrs(isert_conn, &isert_cmd->tx_desc);
	/*
	 * Attach SENSE DATA payload to iSCSI Response PDU
	 */
	if (cmd->se_cmd.sense_buffer &&
	    ((cmd->se_cmd.se_cmd_flags & SCF_TRANSPORT_TASK_SENSE) ||
	    (cmd->se_cmd.se_cmd_flags & SCF_EMULATED_TASK_SENSE))) {
		struct ib_device *ib_dev = isert_conn->conn_cm_id->device;
		struct ib_sge *tx_dsg = &isert_cmd->tx_desc.tx_sg[1];
		u32 padding, sense_len;

		put_unaligned_be16(cmd->se_cmd.scsi_sense_length,
				   cmd->sense_buffer);
		cmd->se_cmd.scsi_sense_length += sizeof(__be16);

		padding = -(cmd->se_cmd.scsi_sense_length) & 3;
		hton24(hdr->dlength, (u32)cmd->se_cmd.scsi_sense_length);
		sense_len = cmd->se_cmd.scsi_sense_length + padding;

		isert_cmd->sense_buf_dma = ib_dma_map_single(ib_dev,
				(void *)cmd->sense_buffer, sense_len,
				DMA_TO_DEVICE);

		isert_cmd->sense_buf_len = sense_len;
		tx_dsg->addr	= isert_cmd->sense_buf_dma;
		tx_dsg->length	= sense_len;
		tx_dsg->lkey	= isert_conn->conn_mr->lkey;
		isert_cmd->tx_desc.num_sge = 2;
	}

	isert_init_send_wr(isert_cmd, send_wr);

	pr_debug("Posting SCSI Response IB_WR_SEND >>>>>>>>>>>>>>>>>>>>>>\n");

	return isert_post_response(isert_conn, isert_cmd);
}

static int
isert_put_nopin(struct iscsi_cmd *cmd, struct iscsi_conn *conn,
		bool nopout_response)
{
	struct isert_cmd *isert_cmd = container_of(cmd,
				struct isert_cmd, iscsi_cmd);
	struct isert_conn *isert_conn = (struct isert_conn *)conn->context;
	struct ib_send_wr *send_wr = &isert_cmd->tx_desc.send_wr;

	isert_create_send_desc(isert_conn, isert_cmd, &isert_cmd->tx_desc);
	iscsit_build_nopin_rsp(cmd, conn, (struct iscsi_nopin *)
			       &isert_cmd->tx_desc.iscsi_header,
			       nopout_response);
	isert_init_tx_hdrs(isert_conn, &isert_cmd->tx_desc);
	isert_init_send_wr(isert_cmd, send_wr);

	pr_debug("Posting NOPIN Reponse IB_WR_SEND >>>>>>>>>>>>>>>>>>>>>>\n");

	return isert_post_response(isert_conn, isert_cmd);
}

static int
isert_put_logout_rsp(struct iscsi_cmd *cmd, struct iscsi_conn *conn)
{
	struct isert_cmd *isert_cmd = container_of(cmd,
				struct isert_cmd, iscsi_cmd);
	struct isert_conn *isert_conn = (struct isert_conn *)conn->context;
	struct ib_send_wr *send_wr = &isert_cmd->tx_desc.send_wr;

	isert_create_send_desc(isert_conn, isert_cmd, &isert_cmd->tx_desc);
	iscsit_build_logout_rsp(cmd, conn, (struct iscsi_logout_rsp *)
				&isert_cmd->tx_desc.iscsi_header);
	isert_init_tx_hdrs(isert_conn, &isert_cmd->tx_desc);
	isert_init_send_wr(isert_cmd, send_wr);

	pr_debug("Posting Logout Response IB_WR_SEND >>>>>>>>>>>>>>>>>>>>>>\n");

	return isert_post_response(isert_conn, isert_cmd);
}

static int
isert_put_tm_rsp(struct iscsi_cmd *cmd, struct iscsi_conn *conn)
{
	struct isert_cmd *isert_cmd = container_of(cmd,
				struct isert_cmd, iscsi_cmd);
	struct isert_conn *isert_conn = (struct isert_conn *)conn->context;
	struct ib_send_wr *send_wr = &isert_cmd->tx_desc.send_wr;

	isert_create_send_desc(isert_conn, isert_cmd, &isert_cmd->tx_desc);
	iscsit_build_task_mgt_rsp(cmd, conn, (struct iscsi_tm_rsp *)
				  &isert_cmd->tx_desc.iscsi_header);
	isert_init_tx_hdrs(isert_conn, &isert_cmd->tx_desc);
	isert_init_send_wr(isert_cmd, send_wr);

	pr_debug("Posting Task Management Response IB_WR_SEND >>>>>>>>>>>>>>>>>>>>>>\n");

	return isert_post_response(isert_conn, isert_cmd);
}

static int
isert_put_reject(struct iscsi_cmd *cmd, struct iscsi_conn *conn)
{
	struct isert_cmd *isert_cmd = container_of(cmd,
				struct isert_cmd, iscsi_cmd);
	struct isert_conn *isert_conn = (struct isert_conn *)conn->context;
	struct ib_send_wr *send_wr = &isert_cmd->tx_desc.send_wr;
	struct ib_device *ib_dev = isert_conn->conn_cm_id->device;
	struct ib_sge *tx_dsg = &isert_cmd->tx_desc.tx_sg[1];
	struct iscsi_reject *hdr =
		(struct iscsi_reject *)&isert_cmd->tx_desc.iscsi_header;

	isert_create_send_desc(isert_conn, isert_cmd, &isert_cmd->tx_desc);
	iscsit_build_reject(cmd, conn, hdr);
	isert_init_tx_hdrs(isert_conn, &isert_cmd->tx_desc);

	hton24(hdr->dlength, ISCSI_HDR_LEN);
	isert_cmd->sense_buf_dma = ib_dma_map_single(ib_dev,
			(void *)cmd->buf_ptr, ISCSI_HDR_LEN,
			DMA_TO_DEVICE);
	isert_cmd->sense_buf_len = ISCSI_HDR_LEN;
	tx_dsg->addr	= isert_cmd->sense_buf_dma;
	tx_dsg->length	= ISCSI_HDR_LEN;
	tx_dsg->lkey	= isert_conn->conn_mr->lkey;
	isert_cmd->tx_desc.num_sge = 2;

	isert_init_send_wr(isert_cmd, send_wr);

	pr_debug("Posting Reject IB_WR_SEND >>>>>>>>>>>>>>>>>>>>>>\n");

	return isert_post_response(isert_conn, isert_cmd);
}

static int
isert_build_rdma_wr(struct isert_conn *isert_conn, struct isert_cmd *isert_cmd,
		    struct ib_sge *ib_sge, struct ib_send_wr *send_wr,
		    u32 data_left, u32 offset)
{
	struct iscsi_cmd *cmd = &isert_cmd->iscsi_cmd;
	struct scatterlist *sg_start, *tmp_sg;
	struct ib_device *ib_dev = isert_conn->conn_cm_id->device;
	u32 sg_off, page_off;
	int i = 0, sg_nents;

	sg_off = offset / PAGE_SIZE;
	sg_start = &cmd->se_cmd.t_data_sg[sg_off];
	sg_nents = min(cmd->se_cmd.t_data_nents - sg_off, isert_conn->max_sge);
	page_off = offset % PAGE_SIZE;

	send_wr->sg_list = ib_sge;
	send_wr->num_sge = sg_nents;
	send_wr->wr_id = (unsigned long)&isert_cmd->tx_desc;
	/*
	 * Perform mapping of TCM scatterlist memory ib_sge dma_addr.
	 */
	for_each_sg(sg_start, tmp_sg, sg_nents, i) {
		pr_debug("ISER RDMA from SGL dma_addr: 0x%16llx dma_len: %u, page_off: %u\n",
			 (unsigned long long)tmp_sg->dma_address,
			 tmp_sg->length, page_off);

		ib_sge->addr = ib_sg_dma_address(ib_dev, tmp_sg) + page_off;
		ib_sge->length = min_t(u32, data_left,
				ib_sg_dma_len(ib_dev, tmp_sg) - page_off);
		ib_sge->lkey = isert_conn->conn_mr->lkey;

		pr_debug("RDMA ib_sge: addr: 0x%16llx  length: %u\n",
			 ib_sge->addr, ib_sge->length);
		page_off = 0;
		data_left -= ib_sge->length;
		ib_sge++;
		pr_debug("Incrementing ib_sge pointer to %p\n", ib_sge);
	}

	pr_debug("Set outgoing sg_list: %p num_sg: %u from TCM SGLs\n",
		 send_wr->sg_list, send_wr->num_sge);

	return sg_nents;
}

static int
isert_put_datain(struct iscsi_conn *conn, struct iscsi_cmd *cmd)
{
	struct se_cmd *se_cmd = &cmd->se_cmd;
	struct isert_cmd *isert_cmd = container_of(cmd,
					struct isert_cmd, iscsi_cmd);
	struct isert_rdma_wr *wr = &isert_cmd->rdma_wr;
	struct isert_conn *isert_conn = (struct isert_conn *)conn->context;
	struct ib_send_wr *wr_failed, *send_wr;
	struct ib_device *ib_dev = isert_conn->conn_cm_id->device;
	struct ib_sge *ib_sge;
	struct scatterlist *sg;
	u32 offset = 0, data_len, data_left, rdma_write_max;
	int rc, ret = 0, count, sg_nents, i, ib_sge_cnt;

	pr_debug("RDMA_WRITE: data_length: %u\n", se_cmd->data_length);

	sg = &se_cmd->t_data_sg[0];
	sg_nents = se_cmd->t_data_nents;

	count = ib_dma_map_sg(ib_dev, sg, sg_nents, DMA_TO_DEVICE);
	if (unlikely(!count)) {
		pr_err("Unable to map put_datain SGs\n");
		return -EINVAL;
	}
	wr->sge = sg;
	wr->num_sge = sg_nents;
	pr_debug("Mapped IB count: %u sg: %p sg_nents: %u for RDMA_WRITE\n",
		 count, sg, sg_nents);

	ib_sge = kzalloc(sizeof(struct ib_sge) * sg_nents, GFP_KERNEL);
	if (!ib_sge) {
		pr_warn("Unable to allocate datain ib_sge\n");
		ret = -ENOMEM;
		goto unmap_sg;
	}
	isert_cmd->ib_sge = ib_sge;

	pr_debug("Allocated ib_sge: %p from t_data_ents: %d for RDMA_WRITE\n",
		 ib_sge, se_cmd->t_data_nents);

	wr->send_wr_num = DIV_ROUND_UP(sg_nents, isert_conn->max_sge);
	wr->send_wr = kzalloc(sizeof(struct ib_send_wr) * wr->send_wr_num,
				GFP_KERNEL);
	if (!wr->send_wr) {
		pr_err("Unable to allocate wr->send_wr\n");
		ret = -ENOMEM;
		goto unmap_sg;
	}
	pr_debug("Allocated wr->send_wr: %p wr->send_wr_num: %u\n",
		 wr->send_wr, wr->send_wr_num);

	iscsit_increment_maxcmdsn(cmd, conn->sess);
	cmd->stat_sn = conn->stat_sn++;

	wr->isert_cmd = isert_cmd;
	rdma_write_max = isert_conn->max_sge * PAGE_SIZE;
	data_left = se_cmd->data_length;

	for (i = 0; i < wr->send_wr_num; i++) {
		send_wr = &isert_cmd->rdma_wr.send_wr[i];
		data_len = min(data_left, rdma_write_max);

		send_wr->opcode = IB_WR_RDMA_WRITE;
		send_wr->send_flags = 0;
		send_wr->wr.rdma.remote_addr = isert_cmd->read_va + offset;
		send_wr->wr.rdma.rkey = isert_cmd->read_stag;

		ib_sge_cnt = isert_build_rdma_wr(isert_conn, isert_cmd, ib_sge,
					send_wr, data_len, offset);
		ib_sge += ib_sge_cnt;

		if (i + 1 == wr->send_wr_num)
			send_wr->next = &isert_cmd->tx_desc.send_wr;
		else
			send_wr->next = &wr->send_wr[i + 1];

		offset += data_len;
		data_left -= data_len;
	}
	/*
	 * Build isert_conn->tx_desc for iSCSI response PDU and attach
	 */
	isert_create_send_desc(isert_conn, isert_cmd, &isert_cmd->tx_desc);
	iscsit_build_rsp_pdu(cmd, conn, false, (struct iscsi_scsi_rsp *)
			     &isert_cmd->tx_desc.iscsi_header);
	isert_init_tx_hdrs(isert_conn, &isert_cmd->tx_desc);
	isert_init_send_wr(isert_cmd, &isert_cmd->tx_desc.send_wr);

	atomic_add(wr->send_wr_num + 1, &isert_conn->post_send_buf_count);

	rc = ib_post_send(isert_conn->conn_qp, wr->send_wr, &wr_failed);
	if (rc) {
		pr_warn("ib_post_send() failed for IB_WR_RDMA_WRITE\n");
		atomic_sub(wr->send_wr_num + 1, &isert_conn->post_send_buf_count);
	}
	pr_debug("Posted RDMA_WRITE + Response for iSER Data READ\n");
	return 1;

unmap_sg:
	ib_dma_unmap_sg(ib_dev, sg, sg_nents, DMA_TO_DEVICE);
	return ret;
}

static int
isert_get_dataout(struct iscsi_conn *conn, struct iscsi_cmd *cmd, bool recovery)
{
	struct se_cmd *se_cmd = &cmd->se_cmd;
	struct isert_cmd *isert_cmd = container_of(cmd,
					struct isert_cmd, iscsi_cmd);
	struct isert_rdma_wr *wr = &isert_cmd->rdma_wr;
	struct isert_conn *isert_conn = (struct isert_conn *)conn->context;
	struct ib_send_wr *wr_failed, *send_wr;
	struct ib_sge *ib_sge;
	struct ib_device *ib_dev = isert_conn->conn_cm_id->device;
	struct scatterlist *sg_start;
	u32 sg_off, sg_nents, page_off, va_offset = 0;
	u32 offset = 0, data_len, data_left, rdma_write_max;
	int rc, ret = 0, count, i, ib_sge_cnt;

	pr_debug("RDMA_READ: data_length: %u write_data_done: %u\n",
		 se_cmd->data_length, cmd->write_data_done);

	sg_off = cmd->write_data_done / PAGE_SIZE;
	sg_start = &cmd->se_cmd.t_data_sg[sg_off];
	page_off = cmd->write_data_done % PAGE_SIZE;

	pr_debug("RDMA_READ: sg_off: %d, sg_start: %p page_off: %d\n",
		 sg_off, sg_start, page_off);

	data_left = se_cmd->data_length - cmd->write_data_done;
	sg_nents = se_cmd->t_data_nents - sg_off;

	pr_debug("RDMA_READ: data_left: %d, sg_nents: %d\n",
		 data_left, sg_nents);

	count = ib_dma_map_sg(ib_dev, sg_start, sg_nents, DMA_FROM_DEVICE);
	if (unlikely(!count)) {
		pr_err("Unable to map get_dataout SGs\n");
		return -EINVAL;
	}
	wr->sge = sg_start;
	wr->num_sge = sg_nents;
	pr_debug("Mapped IB count: %u sg_start: %p sg_nents: %u for RDMA_READ\n",
		 count, sg_start, sg_nents);

	ib_sge = kzalloc(sizeof(struct ib_sge) * sg_nents, GFP_KERNEL);
	if (!ib_sge) {
		pr_warn("Unable to allocate dataout ib_sge\n");
		ret = -ENOMEM;
		goto unmap_sg;
	}
	isert_cmd->ib_sge = ib_sge;

	pr_debug("Using ib_sge: %p from sg_ents: %d for RDMA_READ\n",
		 ib_sge, sg_nents);

	wr->send_wr_num = DIV_ROUND_UP(sg_nents, isert_conn->max_sge);
	wr->send_wr = kzalloc(sizeof(struct ib_send_wr) * wr->send_wr_num,
				GFP_KERNEL);
	if (!wr->send_wr) {
		pr_debug("Unable to allocate wr->send_wr\n");
		ret = -ENOMEM;
		goto unmap_sg;
	}
	pr_debug("Allocated wr->send_wr: %p wr->send_wr_num: %u\n",
		 wr->send_wr, wr->send_wr_num);

	isert_cmd->tx_desc.isert_cmd = isert_cmd;

	wr->iser_ib_op = ISER_IB_RDMA_READ;
	wr->isert_cmd = isert_cmd;
	rdma_write_max = isert_conn->max_sge * PAGE_SIZE;
	offset = cmd->write_data_done;

	for (i = 0; i < wr->send_wr_num; i++) {
		send_wr = &isert_cmd->rdma_wr.send_wr[i];
		data_len = min(data_left, rdma_write_max);

		send_wr->opcode = IB_WR_RDMA_READ;
		send_wr->wr.rdma.remote_addr = isert_cmd->write_va + va_offset;
		send_wr->wr.rdma.rkey = isert_cmd->write_stag;

		ib_sge_cnt = isert_build_rdma_wr(isert_conn, isert_cmd, ib_sge,
					send_wr, data_len, offset);
		ib_sge += ib_sge_cnt;

		if (i + 1 == wr->send_wr_num)
			send_wr->send_flags = IB_SEND_SIGNALED;
		else
			send_wr->next = &wr->send_wr[i + 1];

		offset += data_len;
		va_offset += data_len;
		data_left -= data_len;
	}

	atomic_add(wr->send_wr_num, &isert_conn->post_send_buf_count);

	rc = ib_post_send(isert_conn->conn_qp, wr->send_wr, &wr_failed);
	if (rc) {
		pr_warn("ib_post_send() failed for IB_WR_RDMA_READ\n");
		atomic_sub(wr->send_wr_num, &isert_conn->post_send_buf_count);
	}
	pr_debug("Posted RDMA_READ memory for ISER Data WRITE\n");
	return 0;

unmap_sg:
	ib_dma_unmap_sg(ib_dev, sg_start, sg_nents, DMA_FROM_DEVICE);
	return ret;
}

static int
isert_immediate_queue(struct iscsi_conn *conn, struct iscsi_cmd *cmd, int state)
{
	int ret;

	switch (state) {
	case ISTATE_SEND_NOPIN_WANT_RESPONSE:
		ret = isert_put_nopin(cmd, conn, false);
		break;
	default:
		pr_err("Unknown immediate state: 0x%02x\n", state);
		ret = -EINVAL;
		break;
	}

	return ret;
}

static int
isert_response_queue(struct iscsi_conn *conn, struct iscsi_cmd *cmd, int state)
{
	int ret;

	switch (state) {
	case ISTATE_SEND_LOGOUTRSP:
		ret = isert_put_logout_rsp(cmd, conn);
		if (!ret) {
			pr_debug("Returning iSER Logout -EAGAIN\n");
			ret = -EAGAIN;
		}
		break;
	case ISTATE_SEND_NOPIN:
		ret = isert_put_nopin(cmd, conn, true);
		break;
	case ISTATE_SEND_TASKMGTRSP:
		ret = isert_put_tm_rsp(cmd, conn);
		break;
	case ISTATE_SEND_REJECT:
		ret = isert_put_reject(cmd, conn);
		break;
	case ISTATE_SEND_STATUS:
		/*
		 * Special case for sending non GOOD SCSI status from TX thread
		 * context during pre se_cmd excecution failure.
		 */
		ret = isert_put_response(conn, cmd);
		break;
	default:
		pr_err("Unknown response state: 0x%02x\n", state);
		ret = -EINVAL;
		break;
	}

	return ret;
}

static int
isert_setup_np(struct iscsi_np *np,
	       struct __kernel_sockaddr_storage *ksockaddr)
{
	struct isert_np *isert_np;
	struct rdma_cm_id *isert_lid;
	struct sockaddr *sa;
	int ret;

	isert_np = kzalloc(sizeof(struct isert_np), GFP_KERNEL);
	if (!isert_np) {
		pr_err("Unable to allocate struct isert_np\n");
		return -ENOMEM;
	}
	sema_init(&isert_np->np_sem, 0);
	mutex_init(&isert_np->np_accept_mutex);
	INIT_LIST_HEAD(&isert_np->np_accept_list);
	init_completion(&isert_np->np_login_comp);

	sa = (struct sockaddr *)ksockaddr;
	pr_debug("ksockaddr: %p, sa: %p\n", ksockaddr, sa);
	/*
	 * Setup the np->np_sockaddr from the passed sockaddr setup
	 * in iscsi_target_configfs.c code..
	 */
	memcpy(&np->np_sockaddr, ksockaddr,
	       sizeof(struct __kernel_sockaddr_storage));

	isert_lid = rdma_create_id(isert_cma_handler, np, RDMA_PS_TCP,
				IB_QPT_RC);
	if (IS_ERR(isert_lid)) {
		pr_err("rdma_create_id() for isert_listen_handler failed: %ld\n",
		       PTR_ERR(isert_lid));
		ret = PTR_ERR(isert_lid);
		goto out;
	}

	ret = rdma_bind_addr(isert_lid, sa);
	if (ret) {
		pr_err("rdma_bind_addr() for isert_lid failed: %d\n", ret);
		goto out_lid;
	}

	ret = rdma_listen(isert_lid, ISERT_RDMA_LISTEN_BACKLOG);
	if (ret) {
		pr_err("rdma_listen() for isert_lid failed: %d\n", ret);
		goto out_lid;
	}

	isert_np->np_cm_id = isert_lid;
	np->np_context = isert_np;
	pr_debug("Setup isert_lid->context: %p\n", isert_lid->context);

	return 0;

out_lid:
	rdma_destroy_id(isert_lid);
out:
	kfree(isert_np);
	return ret;
}

static int
isert_rdma_accept(struct isert_conn *isert_conn)
{
	struct rdma_cm_id *cm_id = isert_conn->conn_cm_id;
	struct rdma_conn_param cp;
	int ret;

	memset(&cp, 0, sizeof(struct rdma_conn_param));
	cp.responder_resources = isert_conn->responder_resources;
	cp.initiator_depth = isert_conn->initiator_depth;
	cp.retry_count = 7;
	cp.rnr_retry_count = 7;

	pr_debug("Before rdma_accept >>>>>>>>>>>>>>>>>>>>.\n");

	ret = rdma_accept(cm_id, &cp);
	if (ret) {
		pr_err("rdma_accept() failed with: %d\n", ret);
		return ret;
	}

	pr_debug("After rdma_accept >>>>>>>>>>>>>>>>>>>>>.\n");

	return 0;
}

static int
isert_get_login_rx(struct iscsi_conn *conn, struct iscsi_login *login)
{
	struct isert_conn *isert_conn = (struct isert_conn *)conn->context;
	int ret;

	pr_debug("isert_get_login_rx before conn_login_comp conn: %p\n", conn);

	ret = wait_for_completion_interruptible(&isert_conn->conn_login_comp);
	if (ret)
		return ret;

	pr_debug("isert_get_login_rx processing login->req: %p\n", login->req);
	return 0;
}

static void
isert_set_conn_info(struct iscsi_np *np, struct iscsi_conn *conn,
		    struct isert_conn *isert_conn)
{
	struct rdma_cm_id *cm_id = isert_conn->conn_cm_id;
	struct rdma_route *cm_route = &cm_id->route;
	struct sockaddr_in *sock_in;
	struct sockaddr_in6 *sock_in6;

	conn->login_family = np->np_sockaddr.ss_family;

	if (np->np_sockaddr.ss_family == AF_INET6) {
		sock_in6 = (struct sockaddr_in6 *)&cm_route->addr.dst_addr;
		snprintf(conn->login_ip, sizeof(conn->login_ip), "%pI6c",
			 &sock_in6->sin6_addr.in6_u);
		conn->login_port = ntohs(sock_in6->sin6_port);

		sock_in6 = (struct sockaddr_in6 *)&cm_route->addr.src_addr;
		snprintf(conn->local_ip, sizeof(conn->local_ip), "%pI6c",
			 &sock_in6->sin6_addr.in6_u);
		conn->local_port = ntohs(sock_in6->sin6_port);
	} else {
		sock_in = (struct sockaddr_in *)&cm_route->addr.dst_addr;
		sprintf(conn->login_ip, "%pI4",
			&sock_in->sin_addr.s_addr);
		conn->login_port = ntohs(sock_in->sin_port);

		sock_in = (struct sockaddr_in *)&cm_route->addr.src_addr;
		sprintf(conn->local_ip, "%pI4",
			&sock_in->sin_addr.s_addr);
		conn->local_port = ntohs(sock_in->sin_port);
	}
}

static int
isert_accept_np(struct iscsi_np *np, struct iscsi_conn *conn)
{
	struct isert_np *isert_np = (struct isert_np *)np->np_context;
	struct isert_conn *isert_conn;
	int max_accept = 0, ret;

accept_wait:
	ret = down_interruptible(&isert_np->np_sem);
	if (max_accept > 5)
		return -ENODEV;

	spin_lock_bh(&np->np_thread_lock);
	if (np->np_thread_state >= ISCSI_NP_THREAD_RESET) {
		spin_unlock_bh(&np->np_thread_lock);
		pr_debug("np_thread_state %d for isert_accept_np\n",
			 np->np_thread_state);
		/**
		 * No point in stalling here when np_thread
		 * is in state RESET/SHUTDOWN/EXIT - bail
		 **/
		return -ENODEV;
	}
	spin_unlock_bh(&np->np_thread_lock);

	mutex_lock(&isert_np->np_accept_mutex);
	if (list_empty(&isert_np->np_accept_list)) {
		mutex_unlock(&isert_np->np_accept_mutex);
		max_accept++;
		goto accept_wait;
	}
	isert_conn = list_first_entry(&isert_np->np_accept_list,
			struct isert_conn, conn_accept_node);
	list_del_init(&isert_conn->conn_accept_node);
	mutex_unlock(&isert_np->np_accept_mutex);

	conn->context = isert_conn;
	isert_conn->conn = conn;
	max_accept = 0;

	ret = isert_rdma_post_recvl(isert_conn);
	if (ret)
		return ret;

	ret = isert_rdma_accept(isert_conn);
	if (ret)
		return ret;

	isert_set_conn_info(np, conn, isert_conn);

	pr_debug("Processing isert_accept_np: isert_conn: %p\n", isert_conn);
	return 0;
}

static void
isert_free_np(struct iscsi_np *np)
{
	struct isert_np *isert_np = (struct isert_np *)np->np_context;

	if (isert_np->np_cm_id)
		rdma_destroy_id(isert_np->np_cm_id);

	np->np_context = NULL;
	kfree(isert_np);
}

<<<<<<< HEAD
static int isert_check_state(struct isert_conn *isert_conn, int state)
{
	int ret;

	mutex_lock(&isert_conn->conn_mutex);
	ret = (isert_conn->state == state);
	mutex_unlock(&isert_conn->conn_mutex);

	return ret;
}

static void isert_free_conn(struct iscsi_conn *conn)
{
	struct isert_conn *isert_conn = conn->context;

	pr_debug("isert_free_conn: Starting \n");
	/*
	 * Decrement post_send_buf_count for special case when called
	 * from isert_do_control_comp() -> iscsit_logout_post_handler()
	 */
	mutex_lock(&isert_conn->conn_mutex);
	if (isert_conn->logout_posted)
		atomic_dec(&isert_conn->post_send_buf_count);

	if (isert_conn->conn_cm_id && isert_conn->state != ISER_CONN_DOWN) {
		pr_debug("Calling rdma_disconnect from isert_free_conn\n");
=======
static void isert_wait_conn(struct iscsi_conn *conn)
{
	struct isert_conn *isert_conn = conn->context;

	pr_debug("isert_wait_conn: Starting \n");

	mutex_lock(&isert_conn->conn_mutex);
	if (isert_conn->conn_cm_id) {
		pr_debug("Calling rdma_disconnect from isert_wait_conn\n");
>>>>>>> 2527c3d5
		rdma_disconnect(isert_conn->conn_cm_id);
	}
	/*
	 * Only wait for conn_wait_comp_err if the isert_conn made it
	 * into full feature phase..
	 */
<<<<<<< HEAD
	if (isert_conn->state == ISER_CONN_UP) {
		pr_debug("isert_free_conn: Before wait_event comp_err %d\n",
			 isert_conn->state);
		mutex_unlock(&isert_conn->conn_mutex);

		wait_event(isert_conn->conn_wait_comp_err,
			  (isert_check_state(isert_conn, ISER_CONN_TERMINATING)));

		wait_event(isert_conn->conn_wait,
			  (isert_check_state(isert_conn, ISER_CONN_DOWN)));

		isert_put_conn(isert_conn);
		return;
	}
	if (isert_conn->state == ISER_CONN_INIT) {
		mutex_unlock(&isert_conn->conn_mutex);
		isert_put_conn(isert_conn);
		return;
	}
	pr_debug("isert_free_conn: wait_event conn_wait %d\n",
		 isert_conn->state);
	mutex_unlock(&isert_conn->conn_mutex);

	wait_event(isert_conn->conn_wait,
		  (isert_check_state(isert_conn, ISER_CONN_DOWN)));
=======
	if (isert_conn->state == ISER_CONN_INIT) {
		mutex_unlock(&isert_conn->conn_mutex);
		return;
	}
	if (isert_conn->state == ISER_CONN_UP)
		isert_conn->state = ISER_CONN_TERMINATING;
	mutex_unlock(&isert_conn->conn_mutex);

	wait_for_completion(&isert_conn->conn_wait_comp_err);

	wait_for_completion(&isert_conn->conn_wait);
	isert_put_conn(isert_conn);
}

static void isert_free_conn(struct iscsi_conn *conn)
{
	struct isert_conn *isert_conn = conn->context;
>>>>>>> 2527c3d5

	isert_put_conn(isert_conn);
}

static struct iscsit_transport iser_target_transport = {
	.name			= "IB/iSER",
	.transport_type		= ISCSI_INFINIBAND,
	.owner			= THIS_MODULE,
	.iscsit_setup_np	= isert_setup_np,
	.iscsit_accept_np	= isert_accept_np,
	.iscsit_free_np		= isert_free_np,
	.iscsit_wait_conn	= isert_wait_conn,
	.iscsit_free_conn	= isert_free_conn,
	.iscsit_alloc_cmd	= isert_alloc_cmd,
	.iscsit_get_login_rx	= isert_get_login_rx,
	.iscsit_put_login_tx	= isert_put_login_tx,
	.iscsit_immediate_queue	= isert_immediate_queue,
	.iscsit_response_queue	= isert_response_queue,
	.iscsit_get_dataout	= isert_get_dataout,
	.iscsit_queue_data_in	= isert_put_datain,
	.iscsit_queue_status	= isert_put_response,
};

static int __init isert_init(void)
{
	int ret;

	isert_rx_wq = alloc_workqueue("isert_rx_wq", 0, 0);
	if (!isert_rx_wq) {
		pr_err("Unable to allocate isert_rx_wq\n");
		return -ENOMEM;
	}

	isert_comp_wq = alloc_workqueue("isert_comp_wq", 0, 0);
	if (!isert_comp_wq) {
		pr_err("Unable to allocate isert_comp_wq\n");
		ret = -ENOMEM;
		goto destroy_rx_wq;
	}

	isert_cmd_cache = kmem_cache_create("isert_cmd_cache",
			sizeof(struct isert_cmd), __alignof__(struct isert_cmd),
			0, NULL);
	if (!isert_cmd_cache) {
		pr_err("Unable to create isert_cmd_cache\n");
		ret = -ENOMEM;
		goto destroy_tx_cq;
	}

	iscsit_register_transport(&iser_target_transport);
	pr_debug("iSER_TARGET[0] - Loaded iser_target_transport\n");
	return 0;

destroy_tx_cq:
	destroy_workqueue(isert_comp_wq);
destroy_rx_wq:
	destroy_workqueue(isert_rx_wq);
	return ret;
}

static void __exit isert_exit(void)
{
	flush_scheduled_work();
	kmem_cache_destroy(isert_cmd_cache);
	destroy_workqueue(isert_comp_wq);
	destroy_workqueue(isert_rx_wq);
	iscsit_unregister_transport(&iser_target_transport);
	pr_debug("iSER_TARGET[0] - Released iser_target_transport\n");
}

MODULE_DESCRIPTION("iSER-Target for mainline target infrastructure");
MODULE_VERSION("0.1");
MODULE_AUTHOR("nab@Linux-iSCSI.org");
MODULE_LICENSE("GPL");

module_init(isert_init);
module_exit(isert_exit);<|MERGE_RESOLUTION|>--- conflicted
+++ resolved
@@ -404,10 +404,6 @@
 	init_completion(&isert_conn->conn_wait);
 	init_completion(&isert_conn->conn_wait_comp_err);
 	kref_init(&isert_conn->conn_kref);
-<<<<<<< HEAD
-	kref_get(&isert_conn->conn_kref);
-=======
->>>>>>> 2527c3d5
 	mutex_init(&isert_conn->conn_mutex);
 
 	cma_id->context = isert_conn;
@@ -564,19 +560,11 @@
 
 	pr_debug("isert_disconnect_work(): >>>>>>>>>>>>>>>>>>>>>>>>>>>>>>>>>>>>>>\n");
 	mutex_lock(&isert_conn->conn_mutex);
-<<<<<<< HEAD
-	isert_conn->state = ISER_CONN_DOWN;
+	if (isert_conn->state == ISER_CONN_UP)
+		isert_conn->state = ISER_CONN_TERMINATING;
 
 	if (isert_conn->post_recv_buf_count == 0 &&
 	    atomic_read(&isert_conn->post_send_buf_count) == 0) {
-		pr_debug("Calling wake_up(&isert_conn->conn_wait);\n");
-=======
-	if (isert_conn->state == ISER_CONN_UP)
-		isert_conn->state = ISER_CONN_TERMINATING;
-
-	if (isert_conn->post_recv_buf_count == 0 &&
-	    atomic_read(&isert_conn->post_send_buf_count) == 0) {
->>>>>>> 2527c3d5
 		mutex_unlock(&isert_conn->conn_mutex);
 		goto wake_up;
 	}
@@ -584,25 +572,8 @@
 		mutex_unlock(&isert_conn->conn_mutex);
 		isert_put_conn(isert_conn);
 		return;
-<<<<<<< HEAD
-	}
-	if (!isert_conn->logout_posted) {
-		pr_debug("Calling rdma_disconnect for !logout_posted from"
-			 " isert_disconnect_work\n");
-		rdma_disconnect(isert_conn->conn_cm_id);
-		mutex_unlock(&isert_conn->conn_mutex);
-		iscsit_cause_connection_reinstatement(isert_conn->conn, 0);
-		goto wake_up;
-=======
->>>>>>> 2527c3d5
-	}
-	mutex_unlock(&isert_conn->conn_mutex);
-
-<<<<<<< HEAD
-wake_up:
-	wake_up(&isert_conn->conn_wait);
-	isert_put_conn(isert_conn);
-=======
+	}
+
 	if (isert_conn->disconnect) {
 		/* Send DREQ/DREP towards our initiator */
 		rdma_disconnect(isert_conn->conn_cm_id);
@@ -612,7 +583,6 @@
 
 wake_up:
 	complete(&isert_conn->conn_wait);
->>>>>>> 2527c3d5
 }
 
 static int
@@ -1009,11 +979,8 @@
 
 	if (!rc && dump_payload == false && unsol_data)
 		iscsit_set_unsoliticed_dataout(cmd);
-<<<<<<< HEAD
-=======
 	else if (dump_payload && imm_data)
 		target_put_sess_cmd(conn->sess->se_sess, &cmd->se_cmd);
->>>>>>> 2527c3d5
 
 	return 0;
 }
@@ -1288,11 +1255,7 @@
 	case ISCSI_OP_SCSI_TMFUNC:
 		spin_lock_bh(&conn->cmd_lock);
 		if (!list_empty(&cmd->i_conn_node))
-<<<<<<< HEAD
-			list_del(&cmd->i_conn_node);
-=======
 			list_del_init(&cmd->i_conn_node);
->>>>>>> 2527c3d5
 		spin_unlock_bh(&conn->cmd_lock);
 
 		transport_generic_free_cmd(&cmd->se_cmd, 0);
@@ -1410,11 +1373,7 @@
 		atomic_dec(&isert_conn->post_send_buf_count);
 
 		cmd->i_state = ISTATE_SENT_STATUS;
-<<<<<<< HEAD
-		isert_completion_put(&isert_cmd->tx_desc, isert_cmd, ib_dev);
-=======
 		isert_completion_put(&isert_cmd->tx_desc, isert_cmd, ib_dev, false);
->>>>>>> 2527c3d5
 		break;
 	case ISTATE_SEND_LOGOUTRSP:
 		pr_debug("Calling iscsit_logout_post_handler >>>>>>>>>>>>>>\n");
@@ -1515,18 +1474,9 @@
 	if (isert_conn->post_recv_buf_count)
 		return;
 
-<<<<<<< HEAD
-		mutex_lock(&isert_conn->conn_mutex);
-		if (isert_conn->state != ISER_CONN_DOWN)
-			isert_conn->state = ISER_CONN_TERMINATING;
-		mutex_unlock(&isert_conn->conn_mutex);
-
-		wake_up(&isert_conn->conn_wait_comp_err);
-=======
 	if (conn->sess) {
 		target_sess_cmd_list_set_waiting(conn->sess->se_sess);
 		target_wait_for_sess_cmds(conn->sess->se_sess);
->>>>>>> 2527c3d5
 	}
 
 	while (atomic_read(&isert_conn->post_send_buf_count))
@@ -2298,34 +2248,6 @@
 	kfree(isert_np);
 }
 
-<<<<<<< HEAD
-static int isert_check_state(struct isert_conn *isert_conn, int state)
-{
-	int ret;
-
-	mutex_lock(&isert_conn->conn_mutex);
-	ret = (isert_conn->state == state);
-	mutex_unlock(&isert_conn->conn_mutex);
-
-	return ret;
-}
-
-static void isert_free_conn(struct iscsi_conn *conn)
-{
-	struct isert_conn *isert_conn = conn->context;
-
-	pr_debug("isert_free_conn: Starting \n");
-	/*
-	 * Decrement post_send_buf_count for special case when called
-	 * from isert_do_control_comp() -> iscsit_logout_post_handler()
-	 */
-	mutex_lock(&isert_conn->conn_mutex);
-	if (isert_conn->logout_posted)
-		atomic_dec(&isert_conn->post_send_buf_count);
-
-	if (isert_conn->conn_cm_id && isert_conn->state != ISER_CONN_DOWN) {
-		pr_debug("Calling rdma_disconnect from isert_free_conn\n");
-=======
 static void isert_wait_conn(struct iscsi_conn *conn)
 {
 	struct isert_conn *isert_conn = conn->context;
@@ -2335,40 +2257,12 @@
 	mutex_lock(&isert_conn->conn_mutex);
 	if (isert_conn->conn_cm_id) {
 		pr_debug("Calling rdma_disconnect from isert_wait_conn\n");
->>>>>>> 2527c3d5
 		rdma_disconnect(isert_conn->conn_cm_id);
 	}
 	/*
 	 * Only wait for conn_wait_comp_err if the isert_conn made it
 	 * into full feature phase..
 	 */
-<<<<<<< HEAD
-	if (isert_conn->state == ISER_CONN_UP) {
-		pr_debug("isert_free_conn: Before wait_event comp_err %d\n",
-			 isert_conn->state);
-		mutex_unlock(&isert_conn->conn_mutex);
-
-		wait_event(isert_conn->conn_wait_comp_err,
-			  (isert_check_state(isert_conn, ISER_CONN_TERMINATING)));
-
-		wait_event(isert_conn->conn_wait,
-			  (isert_check_state(isert_conn, ISER_CONN_DOWN)));
-
-		isert_put_conn(isert_conn);
-		return;
-	}
-	if (isert_conn->state == ISER_CONN_INIT) {
-		mutex_unlock(&isert_conn->conn_mutex);
-		isert_put_conn(isert_conn);
-		return;
-	}
-	pr_debug("isert_free_conn: wait_event conn_wait %d\n",
-		 isert_conn->state);
-	mutex_unlock(&isert_conn->conn_mutex);
-
-	wait_event(isert_conn->conn_wait,
-		  (isert_check_state(isert_conn, ISER_CONN_DOWN)));
-=======
 	if (isert_conn->state == ISER_CONN_INIT) {
 		mutex_unlock(&isert_conn->conn_mutex);
 		return;
@@ -2386,7 +2280,6 @@
 static void isert_free_conn(struct iscsi_conn *conn)
 {
 	struct isert_conn *isert_conn = conn->context;
->>>>>>> 2527c3d5
 
 	isert_put_conn(isert_conn);
 }
