
#include <linux/device.h>
#include <linux/io.h>
#include <linux/ioport.h>
#include <linux/module.h>
#include <linux/of_address.h>
#include <linux/pci_regs.h>
#include <linux/string.h>

/* Max address size we deal with */
#define OF_MAX_ADDR_CELLS	4
#define OF_CHECK_ADDR_COUNT(na)	((na) > 0 && (na) <= OF_MAX_ADDR_CELLS)
#define OF_CHECK_COUNTS(na, ns)	(OF_CHECK_ADDR_COUNT(na) && (ns) > 0)

static struct of_bus *of_match_bus(struct device_node *np);
static int __of_address_to_resource(struct device_node *dev,
		const __be32 *addrp, u64 size, unsigned int flags,
		const char *name, struct resource *r);

/* Debug utility */
#ifdef DEBUG
static void of_dump_addr(const char *s, const __be32 *addr, int na)
{
	printk(KERN_DEBUG "%s", s);
	while (na--)
		printk(" %08x", be32_to_cpu(*(addr++)));
	printk("\n");
}
#else
static void of_dump_addr(const char *s, const __be32 *addr, int na) { }
#endif

/* Callbacks for bus specific translators */
struct of_bus {
	const char	*name;
	const char	*addresses;
	int		(*match)(struct device_node *parent);
	void		(*count_cells)(struct device_node *child,
				       int *addrc, int *sizec);
	u64		(*map)(__be32 *addr, const __be32 *range,
				int na, int ns, int pna);
	int		(*translate)(__be32 *addr, u64 offset, int na);
	unsigned int	(*get_flags)(const __be32 *addr);
};

/*
 * Default translator (generic bus)
 */

static void of_bus_default_count_cells(struct device_node *dev,
				       int *addrc, int *sizec)
{
	if (addrc)
		*addrc = of_n_addr_cells(dev);
	if (sizec)
		*sizec = of_n_size_cells(dev);
}

static u64 of_bus_default_map(__be32 *addr, const __be32 *range,
		int na, int ns, int pna)
{
	u64 cp, s, da;

	cp = of_read_number(range, na);
	s  = of_read_number(range + na + pna, ns);
	da = of_read_number(addr, na);

	pr_debug("OF: default map, cp=%llx, s=%llx, da=%llx\n",
		 (unsigned long long)cp, (unsigned long long)s,
		 (unsigned long long)da);

	if (da < cp || da >= (cp + s))
		return OF_BAD_ADDR;
	return da - cp;
}

static int of_bus_default_translate(__be32 *addr, u64 offset, int na)
{
	u64 a = of_read_number(addr, na);
	memset(addr, 0, na * 4);
	a += offset;
	if (na > 1)
		addr[na - 2] = cpu_to_be32(a >> 32);
	addr[na - 1] = cpu_to_be32(a & 0xffffffffu);

	return 0;
}

static unsigned int of_bus_default_get_flags(const __be32 *addr)
{
	return IORESOURCE_MEM;
}

#ifdef CONFIG_PCI
/*
 * PCI bus specific translator
 */

static int of_bus_pci_match(struct device_node *np)
{
	/*
<<<<<<< HEAD
	 * "vci" is for the /chaos bridge on 1st-gen PCI powermacs
	 * "ht" is hypertransport
	 */
	return !strcmp(np->type, "pci") || !strcmp(np->type, "vci") ||
		!strcmp(np->type, "ht");
=======
 	 * "pciex" is PCI Express
	 * "vci" is for the /chaos bridge on 1st-gen PCI powermacs
	 * "ht" is hypertransport
	 */
	return !strcmp(np->type, "pci") || !strcmp(np->type, "pciex") ||
		!strcmp(np->type, "vci") || !strcmp(np->type, "ht");
>>>>>>> 2527c3d5
}

static void of_bus_pci_count_cells(struct device_node *np,
				   int *addrc, int *sizec)
{
	if (addrc)
		*addrc = 3;
	if (sizec)
		*sizec = 2;
}

static unsigned int of_bus_pci_get_flags(const __be32 *addr)
{
	unsigned int flags = 0;
	u32 w = be32_to_cpup(addr);

	switch((w >> 24) & 0x03) {
	case 0x01:
		flags |= IORESOURCE_IO;
		break;
	case 0x02: /* 32 bits */
	case 0x03: /* 64 bits */
		flags |= IORESOURCE_MEM;
		break;
	}
	if (w & 0x40000000)
		flags |= IORESOURCE_PREFETCH;
	return flags;
}

static u64 of_bus_pci_map(__be32 *addr, const __be32 *range, int na, int ns,
		int pna)
{
	u64 cp, s, da;
	unsigned int af, rf;

	af = of_bus_pci_get_flags(addr);
	rf = of_bus_pci_get_flags(range);

	/* Check address type match */
	if ((af ^ rf) & (IORESOURCE_MEM | IORESOURCE_IO))
		return OF_BAD_ADDR;

	/* Read address values, skipping high cell */
	cp = of_read_number(range + 1, na - 1);
	s  = of_read_number(range + na + pna, ns);
	da = of_read_number(addr + 1, na - 1);

	pr_debug("OF: PCI map, cp=%llx, s=%llx, da=%llx\n",
		 (unsigned long long)cp, (unsigned long long)s,
		 (unsigned long long)da);

	if (da < cp || da >= (cp + s))
		return OF_BAD_ADDR;
	return da - cp;
}

static int of_bus_pci_translate(__be32 *addr, u64 offset, int na)
{
	return of_bus_default_translate(addr + 1, offset, na - 1);
}

const __be32 *of_get_pci_address(struct device_node *dev, int bar_no, u64 *size,
			unsigned int *flags)
{
	const __be32 *prop;
	unsigned int psize;
	struct device_node *parent;
	struct of_bus *bus;
	int onesize, i, na, ns;

	/* Get parent & match bus type */
	parent = of_get_parent(dev);
	if (parent == NULL)
		return NULL;
	bus = of_match_bus(parent);
	if (strcmp(bus->name, "pci")) {
		of_node_put(parent);
		return NULL;
	}
	bus->count_cells(dev, &na, &ns);
	of_node_put(parent);
	if (!OF_CHECK_ADDR_COUNT(na))
		return NULL;

	/* Get "reg" or "assigned-addresses" property */
	prop = of_get_property(dev, bus->addresses, &psize);
	if (prop == NULL)
		return NULL;
	psize /= 4;

	onesize = na + ns;
	for (i = 0; psize >= onesize; psize -= onesize, prop += onesize, i++) {
		u32 val = be32_to_cpu(prop[0]);
		if ((val & 0xff) == ((bar_no * 4) + PCI_BASE_ADDRESS_0)) {
			if (size)
				*size = of_read_number(prop + na, ns);
			if (flags)
				*flags = bus->get_flags(prop);
			return prop;
		}
	}
	return NULL;
}
EXPORT_SYMBOL(of_get_pci_address);

int of_pci_address_to_resource(struct device_node *dev, int bar,
			       struct resource *r)
{
	const __be32	*addrp;
	u64		size;
	unsigned int	flags;

	addrp = of_get_pci_address(dev, bar, &size, &flags);
	if (addrp == NULL)
		return -EINVAL;
	return __of_address_to_resource(dev, addrp, size, flags, NULL, r);
}
EXPORT_SYMBOL_GPL(of_pci_address_to_resource);
#endif /* CONFIG_PCI */

/*
 * ISA bus specific translator
 */

static int of_bus_isa_match(struct device_node *np)
{
	return !strcmp(np->name, "isa");
}

static void of_bus_isa_count_cells(struct device_node *child,
				   int *addrc, int *sizec)
{
	if (addrc)
		*addrc = 2;
	if (sizec)
		*sizec = 1;
}

static u64 of_bus_isa_map(__be32 *addr, const __be32 *range, int na, int ns,
		int pna)
{
	u64 cp, s, da;

	/* Check address type match */
	if ((addr[0] ^ range[0]) & cpu_to_be32(1))
		return OF_BAD_ADDR;

	/* Read address values, skipping high cell */
	cp = of_read_number(range + 1, na - 1);
	s  = of_read_number(range + na + pna, ns);
	da = of_read_number(addr + 1, na - 1);

	pr_debug("OF: ISA map, cp=%llx, s=%llx, da=%llx\n",
		 (unsigned long long)cp, (unsigned long long)s,
		 (unsigned long long)da);

	if (da < cp || da >= (cp + s))
		return OF_BAD_ADDR;
	return da - cp;
}

static int of_bus_isa_translate(__be32 *addr, u64 offset, int na)
{
	return of_bus_default_translate(addr + 1, offset, na - 1);
}

static unsigned int of_bus_isa_get_flags(const __be32 *addr)
{
	unsigned int flags = 0;
	u32 w = be32_to_cpup(addr);

	if (w & 1)
		flags |= IORESOURCE_IO;
	else
		flags |= IORESOURCE_MEM;
	return flags;
}

/*
 * Array of bus specific translators
 */

static struct of_bus of_busses[] = {
#ifdef CONFIG_PCI
	/* PCI */
	{
		.name = "pci",
		.addresses = "assigned-addresses",
		.match = of_bus_pci_match,
		.count_cells = of_bus_pci_count_cells,
		.map = of_bus_pci_map,
		.translate = of_bus_pci_translate,
		.get_flags = of_bus_pci_get_flags,
	},
#endif /* CONFIG_PCI */
	/* ISA */
	{
		.name = "isa",
		.addresses = "reg",
		.match = of_bus_isa_match,
		.count_cells = of_bus_isa_count_cells,
		.map = of_bus_isa_map,
		.translate = of_bus_isa_translate,
		.get_flags = of_bus_isa_get_flags,
	},
	/* Default */
	{
		.name = "default",
		.addresses = "reg",
		.match = NULL,
		.count_cells = of_bus_default_count_cells,
		.map = of_bus_default_map,
		.translate = of_bus_default_translate,
		.get_flags = of_bus_default_get_flags,
	},
};

static struct of_bus *of_match_bus(struct device_node *np)
{
	int i;

	for (i = 0; i < ARRAY_SIZE(of_busses); i++)
		if (!of_busses[i].match || of_busses[i].match(np))
			return &of_busses[i];
	BUG();
	return NULL;
}

static int of_empty_ranges_quirk(void)
{
	if (IS_ENABLED(CONFIG_PPC)) {
		/* To save cycles, we cache the result */
		static int quirk_state = -1;

		if (quirk_state < 0)
			quirk_state =
				of_machine_is_compatible("Power Macintosh") ||
				of_machine_is_compatible("MacRISC");
		return quirk_state;
	}
	return false;
}

static int of_translate_one(struct device_node *parent, struct of_bus *bus,
			    struct of_bus *pbus, __be32 *addr,
			    int na, int ns, int pna, const char *rprop)
{
	const __be32 *ranges;
	unsigned int rlen;
	int rone;
	u64 offset = OF_BAD_ADDR;

	/* Normally, an absence of a "ranges" property means we are
	 * crossing a non-translatable boundary, and thus the addresses
	 * below the current not cannot be converted to CPU physical ones.
	 * Unfortunately, while this is very clear in the spec, it's not
	 * what Apple understood, and they do have things like /uni-n or
	 * /ht nodes with no "ranges" property and a lot of perfectly
	 * useable mapped devices below them. Thus we treat the absence of
	 * "ranges" as equivalent to an empty "ranges" property which means
	 * a 1:1 translation at that level. It's up to the caller not to try
	 * to translate addresses that aren't supposed to be translated in
	 * the first place. --BenH.
	 *
	 * As far as we know, this damage only exists on Apple machines, so
	 * This code is only enabled on powerpc. --gcl
	 */
	ranges = of_get_property(parent, rprop, &rlen);
	if (ranges == NULL && !of_empty_ranges_quirk()) {
		pr_err("OF: no ranges; cannot translate\n");
		return 1;
	}
	if (ranges == NULL || rlen == 0) {
		offset = of_read_number(addr, na);
		memset(addr, 0, pna * 4);
		pr_debug("OF: empty ranges; 1:1 translation\n");
		goto finish;
	}

	pr_debug("OF: walking ranges...\n");

	/* Now walk through the ranges */
	rlen /= 4;
	rone = na + pna + ns;
	for (; rlen >= rone; rlen -= rone, ranges += rone) {
		offset = bus->map(addr, ranges, na, ns, pna);
		if (offset != OF_BAD_ADDR)
			break;
	}
	if (offset == OF_BAD_ADDR) {
		pr_debug("OF: not found !\n");
		return 1;
	}
	memcpy(addr, ranges + na, 4 * pna);

 finish:
	of_dump_addr("OF: parent translation for:", addr, pna);
	pr_debug("OF: with offset: %llx\n", (unsigned long long)offset);

	/* Translate it into parent bus space */
	return pbus->translate(addr, offset, pna);
}

/*
 * Translate an address from the device-tree into a CPU physical address,
 * this walks up the tree and applies the various bus mappings on the
 * way.
 *
 * Note: We consider that crossing any level with #size-cells == 0 to mean
 * that translation is impossible (that is we are not dealing with a value
 * that can be mapped to a cpu physical address). This is not really specified
 * that way, but this is traditionally the way IBM at least do things
 */
static u64 __of_translate_address(struct device_node *dev,
				  const __be32 *in_addr, const char *rprop)
{
	struct device_node *parent = NULL;
	struct of_bus *bus, *pbus;
	__be32 addr[OF_MAX_ADDR_CELLS];
	int na, ns, pna, pns;
	u64 result = OF_BAD_ADDR;

	pr_debug("OF: ** translation for device %s **\n", dev->full_name);

	/* Increase refcount at current level */
	of_node_get(dev);

	/* Get parent & match bus type */
	parent = of_get_parent(dev);
	if (parent == NULL)
		goto bail;
	bus = of_match_bus(parent);

	/* Count address cells & copy address locally */
	bus->count_cells(dev, &na, &ns);
	if (!OF_CHECK_COUNTS(na, ns)) {
		printk(KERN_ERR "prom_parse: Bad cell count for %s\n",
		       dev->full_name);
		goto bail;
	}
	memcpy(addr, in_addr, na * 4);

	pr_debug("OF: bus is %s (na=%d, ns=%d) on %s\n",
	    bus->name, na, ns, parent->full_name);
	of_dump_addr("OF: translating address:", addr, na);

	/* Translate */
	for (;;) {
		/* Switch to parent bus */
		of_node_put(dev);
		dev = parent;
		parent = of_get_parent(dev);

		/* If root, we have finished */
		if (parent == NULL) {
			pr_debug("OF: reached root node\n");
			result = of_read_number(addr, na);
			break;
		}

		/* Get new parent bus and counts */
		pbus = of_match_bus(parent);
		pbus->count_cells(dev, &pna, &pns);
		if (!OF_CHECK_COUNTS(pna, pns)) {
			printk(KERN_ERR "prom_parse: Bad cell count for %s\n",
			       dev->full_name);
			break;
		}

		pr_debug("OF: parent bus is %s (na=%d, ns=%d) on %s\n",
		    pbus->name, pna, pns, parent->full_name);

		/* Apply bus translation */
		if (of_translate_one(dev, bus, pbus, addr, na, ns, pna, rprop))
			break;

		/* Complete the move up one level */
		na = pna;
		ns = pns;
		bus = pbus;

		of_dump_addr("OF: one level translation:", addr, na);
	}
 bail:
	of_node_put(parent);
	of_node_put(dev);

	return result;
}

u64 of_translate_address(struct device_node *dev, const __be32 *in_addr)
{
	return __of_translate_address(dev, in_addr, "ranges");
}
EXPORT_SYMBOL(of_translate_address);

u64 of_translate_dma_address(struct device_node *dev, const __be32 *in_addr)
{
	return __of_translate_address(dev, in_addr, "dma-ranges");
}
EXPORT_SYMBOL(of_translate_dma_address);

bool of_can_translate_address(struct device_node *dev)
{
	struct device_node *parent;
	struct of_bus *bus;
	int na, ns;

	parent = of_get_parent(dev);
	if (parent == NULL)
		return false;

	bus = of_match_bus(parent);
	bus->count_cells(dev, &na, &ns);

	of_node_put(parent);

	return OF_CHECK_COUNTS(na, ns);
}
EXPORT_SYMBOL(of_can_translate_address);

const __be32 *of_get_address(struct device_node *dev, int index, u64 *size,
		    unsigned int *flags)
{
	const __be32 *prop;
	unsigned int psize;
	struct device_node *parent;
	struct of_bus *bus;
	int onesize, i, na, ns;

	/* Get parent & match bus type */
	parent = of_get_parent(dev);
	if (parent == NULL)
		return NULL;
	bus = of_match_bus(parent);
	bus->count_cells(dev, &na, &ns);
	of_node_put(parent);
	if (!OF_CHECK_ADDR_COUNT(na))
		return NULL;

	/* Get "reg" or "assigned-addresses" property */
	prop = of_get_property(dev, bus->addresses, &psize);
	if (prop == NULL)
		return NULL;
	psize /= 4;

	onesize = na + ns;
	for (i = 0; psize >= onesize; psize -= onesize, prop += onesize, i++)
		if (i == index) {
			if (size)
				*size = of_read_number(prop + na, ns);
			if (flags)
				*flags = bus->get_flags(prop);
			return prop;
		}
	return NULL;
}
EXPORT_SYMBOL(of_get_address);

static int __of_address_to_resource(struct device_node *dev,
		const __be32 *addrp, u64 size, unsigned int flags,
		const char *name, struct resource *r)
{
	u64 taddr;

	if ((flags & (IORESOURCE_IO | IORESOURCE_MEM)) == 0)
		return -EINVAL;
	taddr = of_translate_address(dev, addrp);
	if (taddr == OF_BAD_ADDR)
		return -EINVAL;
	memset(r, 0, sizeof(struct resource));
	if (flags & IORESOURCE_IO) {
		unsigned long port;
		port = pci_address_to_pio(taddr);
		if (port == (unsigned long)-1)
			return -EINVAL;
		r->start = port;
		r->end = port + size - 1;
	} else {
		r->start = taddr;
		r->end = taddr + size - 1;
	}
	r->flags = flags;
	r->name = name ? name : dev->full_name;

	return 0;
}

/**
 * of_address_to_resource - Translate device tree address and return as resource
 *
 * Note that if your address is a PIO address, the conversion will fail if
 * the physical address can't be internally converted to an IO token with
 * pci_address_to_pio(), that is because it's either called to early or it
 * can't be matched to any host bridge IO space
 */
int of_address_to_resource(struct device_node *dev, int index,
			   struct resource *r)
{
	const __be32	*addrp;
	u64		size;
	unsigned int	flags;
	const char	*name = NULL;

	addrp = of_get_address(dev, index, &size, &flags);
	if (addrp == NULL)
		return -EINVAL;

	/* Get optional "reg-names" property to add a name to a resource */
	of_property_read_string_index(dev, "reg-names",	index, &name);

	return __of_address_to_resource(dev, addrp, size, flags, name, r);
}
EXPORT_SYMBOL_GPL(of_address_to_resource);

struct device_node *of_find_matching_node_by_address(struct device_node *from,
					const struct of_device_id *matches,
					u64 base_address)
{
	struct device_node *dn = of_find_matching_node(from, matches);
	struct resource res;

	while (dn) {
		if (of_address_to_resource(dn, 0, &res))
			continue;
		if (res.start == base_address)
			return dn;
		dn = of_find_matching_node(dn, matches);
	}

	return NULL;
}


/**
 * of_iomap - Maps the memory mapped IO for a given device_node
 * @device:	the device whose io range will be mapped
 * @index:	index of the io range
 *
 * Returns a pointer to the mapped memory
 */
void __iomem *of_iomap(struct device_node *np, int index)
{
	struct resource res;

	if (of_address_to_resource(np, index, &res))
		return NULL;

	return ioremap(res.start, resource_size(&res));
}
EXPORT_SYMBOL(of_iomap);<|MERGE_RESOLUTION|>--- conflicted
+++ resolved
@@ -99,20 +99,12 @@
 static int of_bus_pci_match(struct device_node *np)
 {
 	/*
-<<<<<<< HEAD
-	 * "vci" is for the /chaos bridge on 1st-gen PCI powermacs
-	 * "ht" is hypertransport
-	 */
-	return !strcmp(np->type, "pci") || !strcmp(np->type, "vci") ||
-		!strcmp(np->type, "ht");
-=======
  	 * "pciex" is PCI Express
 	 * "vci" is for the /chaos bridge on 1st-gen PCI powermacs
 	 * "ht" is hypertransport
 	 */
 	return !strcmp(np->type, "pci") || !strcmp(np->type, "pciex") ||
 		!strcmp(np->type, "vci") || !strcmp(np->type, "ht");
->>>>>>> 2527c3d5
 }
 
 static void of_bus_pci_count_cells(struct device_node *np,
