/* sunvnet.c: Sun LDOM Virtual Network Driver.
 *
 * Copyright (C) 2007, 2008 David S. Miller <davem@davemloft.net>
 */

#define pr_fmt(fmt) KBUILD_MODNAME ": " fmt

#include <linux/module.h>
#include <linux/kernel.h>
#include <linux/types.h>
#include <linux/slab.h>
#include <linux/delay.h>
#include <linux/init.h>
#include <linux/netdevice.h>
#include <linux/ethtool.h>
#include <linux/etherdevice.h>
#include <linux/mutex.h>

#include <asm/vio.h>
#include <asm/ldc.h>

#include "sunvnet.h"

#define DRV_MODULE_NAME		"sunvnet"
#define DRV_MODULE_VERSION	"1.0"
#define DRV_MODULE_RELDATE	"June 25, 2007"

static char version[] =
	DRV_MODULE_NAME ".c:v" DRV_MODULE_VERSION " (" DRV_MODULE_RELDATE ")\n";
MODULE_AUTHOR("David S. Miller (davem@davemloft.net)");
MODULE_DESCRIPTION("Sun LDOM virtual network driver");
MODULE_LICENSE("GPL");
MODULE_VERSION(DRV_MODULE_VERSION);

/* Ordered from largest major to lowest */
static struct vio_version vnet_versions[] = {
	{ .major = 1, .minor = 0 },
};

static inline u32 vnet_tx_dring_avail(struct vio_dring_state *dr)
{
	return vio_dring_avail(dr, VNET_TX_RING_SIZE);
}

static int vnet_handle_unknown(struct vnet_port *port, void *arg)
{
	struct vio_msg_tag *pkt = arg;

	pr_err("Received unknown msg [%02x:%02x:%04x:%08x]\n",
	       pkt->type, pkt->stype, pkt->stype_env, pkt->sid);
	pr_err("Resetting connection\n");

	ldc_disconnect(port->vio.lp);

	return -ECONNRESET;
}

static int vnet_send_attr(struct vio_driver_state *vio)
{
	struct vnet_port *port = to_vnet_port(vio);
	struct net_device *dev = port->vp->dev;
	struct vio_net_attr_info pkt;
	int i;

	memset(&pkt, 0, sizeof(pkt));
	pkt.tag.type = VIO_TYPE_CTRL;
	pkt.tag.stype = VIO_SUBTYPE_INFO;
	pkt.tag.stype_env = VIO_ATTR_INFO;
	pkt.tag.sid = vio_send_sid(vio);
	pkt.xfer_mode = VIO_DRING_MODE;
	pkt.addr_type = VNET_ADDR_ETHERMAC;
	pkt.ack_freq = 0;
	for (i = 0; i < 6; i++)
		pkt.addr |= (u64)dev->dev_addr[i] << ((5 - i) * 8);
	pkt.mtu = ETH_FRAME_LEN;

	viodbg(HS, "SEND NET ATTR xmode[0x%x] atype[0x%x] addr[%llx] "
	       "ackfreq[%u] mtu[%llu]\n",
	       pkt.xfer_mode, pkt.addr_type,
	       (unsigned long long) pkt.addr,
	       pkt.ack_freq,
	       (unsigned long long) pkt.mtu);

	return vio_ldc_send(vio, &pkt, sizeof(pkt));
}

static int handle_attr_info(struct vio_driver_state *vio,
			    struct vio_net_attr_info *pkt)
{
	viodbg(HS, "GOT NET ATTR INFO xmode[0x%x] atype[0x%x] addr[%llx] "
	       "ackfreq[%u] mtu[%llu]\n",
	       pkt->xfer_mode, pkt->addr_type,
	       (unsigned long long) pkt->addr,
	       pkt->ack_freq,
	       (unsigned long long) pkt->mtu);

	pkt->tag.sid = vio_send_sid(vio);

	if (pkt->xfer_mode != VIO_DRING_MODE ||
	    pkt->addr_type != VNET_ADDR_ETHERMAC ||
	    pkt->mtu != ETH_FRAME_LEN) {
		viodbg(HS, "SEND NET ATTR NACK\n");

		pkt->tag.stype = VIO_SUBTYPE_NACK;

		(void) vio_ldc_send(vio, pkt, sizeof(*pkt));

		return -ECONNRESET;
	} else {
		viodbg(HS, "SEND NET ATTR ACK\n");

		pkt->tag.stype = VIO_SUBTYPE_ACK;

		return vio_ldc_send(vio, pkt, sizeof(*pkt));
	}

}

static int handle_attr_ack(struct vio_driver_state *vio,
			   struct vio_net_attr_info *pkt)
{
	viodbg(HS, "GOT NET ATTR ACK\n");

	return 0;
}

static int handle_attr_nack(struct vio_driver_state *vio,
			    struct vio_net_attr_info *pkt)
{
	viodbg(HS, "GOT NET ATTR NACK\n");

	return -ECONNRESET;
}

static int vnet_handle_attr(struct vio_driver_state *vio, void *arg)
{
	struct vio_net_attr_info *pkt = arg;

	switch (pkt->tag.stype) {
	case VIO_SUBTYPE_INFO:
		return handle_attr_info(vio, pkt);

	case VIO_SUBTYPE_ACK:
		return handle_attr_ack(vio, pkt);

	case VIO_SUBTYPE_NACK:
		return handle_attr_nack(vio, pkt);

	default:
		return -ECONNRESET;
	}
}

static void vnet_handshake_complete(struct vio_driver_state *vio)
{
	struct vio_dring_state *dr;

	dr = &vio->drings[VIO_DRIVER_RX_RING];
	dr->snd_nxt = dr->rcv_nxt = 1;

	dr = &vio->drings[VIO_DRIVER_TX_RING];
	dr->snd_nxt = dr->rcv_nxt = 1;
}

/* The hypervisor interface that implements copying to/from imported
 * memory from another domain requires that copies are done to 8-byte
 * aligned buffers, and that the lengths of such copies are also 8-byte
 * multiples.
 *
 * So we align skb->data to an 8-byte multiple and pad-out the data
 * area so we can round the copy length up to the next multiple of
 * 8 for the copy.
 *
 * The transmitter puts the actual start of the packet 6 bytes into
 * the buffer it sends over, so that the IP headers after the ethernet
 * header are aligned properly.  These 6 bytes are not in the descriptor
 * length, they are simply implied.  This offset is represented using
 * the VNET_PACKET_SKIP macro.
 */
static struct sk_buff *alloc_and_align_skb(struct net_device *dev,
					   unsigned int len)
{
	struct sk_buff *skb = netdev_alloc_skb(dev, len+VNET_PACKET_SKIP+8+8);
	unsigned long addr, off;

	if (unlikely(!skb))
		return NULL;

	addr = (unsigned long) skb->data;
	off = ((addr + 7UL) & ~7UL) - addr;
	if (off)
		skb_reserve(skb, off);

	return skb;
}

static int vnet_rx_one(struct vnet_port *port, unsigned int len,
		       struct ldc_trans_cookie *cookies, int ncookies)
{
	struct net_device *dev = port->vp->dev;
	unsigned int copy_len;
	struct sk_buff *skb;
	int err;

	err = -EMSGSIZE;
	if (unlikely(len < ETH_ZLEN || len > ETH_FRAME_LEN)) {
		dev->stats.rx_length_errors++;
		goto out_dropped;
	}

	skb = alloc_and_align_skb(dev, len);
	err = -ENOMEM;
	if (unlikely(!skb)) {
		dev->stats.rx_missed_errors++;
		goto out_dropped;
	}

	copy_len = (len + VNET_PACKET_SKIP + 7U) & ~7U;
	skb_put(skb, copy_len);
	err = ldc_copy(port->vio.lp, LDC_COPY_IN,
		       skb->data, copy_len, 0,
		       cookies, ncookies);
	if (unlikely(err < 0)) {
		dev->stats.rx_frame_errors++;
		goto out_free_skb;
	}

	skb_pull(skb, VNET_PACKET_SKIP);
	skb_trim(skb, len);
	skb->protocol = eth_type_trans(skb, dev);

	dev->stats.rx_packets++;
	dev->stats.rx_bytes += len;

	netif_rx(skb);

	return 0;

out_free_skb:
	kfree_skb(skb);

out_dropped:
	dev->stats.rx_dropped++;
	return err;
}

static int vnet_send_ack(struct vnet_port *port, struct vio_dring_state *dr,
			 u32 start, u32 end, u8 vio_dring_state)
{
	struct vio_dring_data hdr = {
		.tag = {
			.type		= VIO_TYPE_DATA,
			.stype		= VIO_SUBTYPE_ACK,
			.stype_env	= VIO_DRING_DATA,
			.sid		= vio_send_sid(&port->vio),
		},
		.dring_ident		= dr->ident,
		.start_idx		= start,
		.end_idx		= end,
		.state			= vio_dring_state,
	};
	int err, delay;

	hdr.seq = dr->snd_nxt;
	delay = 1;
	do {
		err = vio_ldc_send(&port->vio, &hdr, sizeof(hdr));
		if (err > 0) {
			dr->snd_nxt++;
			break;
		}
		udelay(delay);
		if ((delay <<= 1) > 128)
			delay = 128;
	} while (err == -EAGAIN);

	return err;
}

static u32 next_idx(u32 idx, struct vio_dring_state *dr)
{
	if (++idx == dr->num_entries)
		idx = 0;
	return idx;
}

static u32 prev_idx(u32 idx, struct vio_dring_state *dr)
{
	if (idx == 0)
		idx = dr->num_entries - 1;
	else
		idx--;

	return idx;
}

static struct vio_net_desc *get_rx_desc(struct vnet_port *port,
					struct vio_dring_state *dr,
					u32 index)
{
	struct vio_net_desc *desc = port->vio.desc_buf;
	int err;

	err = ldc_get_dring_entry(port->vio.lp, desc, dr->entry_size,
				  (index * dr->entry_size),
				  dr->cookies, dr->ncookies);
	if (err < 0)
		return ERR_PTR(err);

	return desc;
}

static int put_rx_desc(struct vnet_port *port,
		       struct vio_dring_state *dr,
		       struct vio_net_desc *desc,
		       u32 index)
{
	int err;

	err = ldc_put_dring_entry(port->vio.lp, desc, dr->entry_size,
				  (index * dr->entry_size),
				  dr->cookies, dr->ncookies);
	if (err < 0)
		return err;

	return 0;
}

static int vnet_walk_rx_one(struct vnet_port *port,
			    struct vio_dring_state *dr,
			    u32 index, int *needs_ack)
{
	struct vio_net_desc *desc = get_rx_desc(port, dr, index);
	struct vio_driver_state *vio = &port->vio;
	int err;

	if (IS_ERR(desc))
		return PTR_ERR(desc);

	viodbg(DATA, "vio_walk_rx_one desc[%02x:%02x:%08x:%08x:%llx:%llx]\n",
	       desc->hdr.state, desc->hdr.ack,
	       desc->size, desc->ncookies,
	       desc->cookies[0].cookie_addr,
	       desc->cookies[0].cookie_size);

	if (desc->hdr.state != VIO_DESC_READY)
		return 1;
	err = vnet_rx_one(port, desc->size, desc->cookies, desc->ncookies);
	if (err == -ECONNRESET)
		return err;
	desc->hdr.state = VIO_DESC_DONE;
	err = put_rx_desc(port, dr, desc, index);
	if (err < 0)
		return err;
	*needs_ack = desc->hdr.ack;
	return 0;
}

static int vnet_walk_rx(struct vnet_port *port, struct vio_dring_state *dr,
			u32 start, u32 end)
{
	struct vio_driver_state *vio = &port->vio;
	int ack_start = -1, ack_end = -1;

	end = (end == (u32) -1) ? prev_idx(start, dr) : next_idx(end, dr);

	viodbg(DATA, "vnet_walk_rx start[%08x] end[%08x]\n", start, end);

	while (start != end) {
		int ack = 0, err = vnet_walk_rx_one(port, dr, start, &ack);
		if (err == -ECONNRESET)
			return err;
		if (err != 0)
			break;
		if (ack_start == -1)
			ack_start = start;
		ack_end = start;
		start = next_idx(start, dr);
		if (ack && start != end) {
			err = vnet_send_ack(port, dr, ack_start, ack_end,
					    VIO_DRING_ACTIVE);
			if (err == -ECONNRESET)
				return err;
			ack_start = -1;
		}
	}
	if (unlikely(ack_start == -1))
		ack_start = ack_end = prev_idx(start, dr);
	return vnet_send_ack(port, dr, ack_start, ack_end, VIO_DRING_STOPPED);
}

static int vnet_rx(struct vnet_port *port, void *msgbuf)
{
	struct vio_dring_data *pkt = msgbuf;
	struct vio_dring_state *dr = &port->vio.drings[VIO_DRIVER_RX_RING];
	struct vio_driver_state *vio = &port->vio;

	viodbg(DATA, "vnet_rx stype_env[%04x] seq[%016llx] rcv_nxt[%016llx]\n",
	       pkt->tag.stype_env, pkt->seq, dr->rcv_nxt);

	if (unlikely(pkt->tag.stype_env != VIO_DRING_DATA))
		return 0;
	if (unlikely(pkt->seq != dr->rcv_nxt)) {
		pr_err("RX out of sequence seq[0x%llx] rcv_nxt[0x%llx]\n",
		       pkt->seq, dr->rcv_nxt);
		return 0;
	}

	dr->rcv_nxt++;

	/* XXX Validate pkt->start_idx and pkt->end_idx XXX */

	return vnet_walk_rx(port, dr, pkt->start_idx, pkt->end_idx);
}

static int idx_is_pending(struct vio_dring_state *dr, u32 end)
{
	u32 idx = dr->cons;
	int found = 0;

	while (idx != dr->prod) {
		if (idx == end) {
			found = 1;
			break;
		}
		idx = next_idx(idx, dr);
	}
	return found;
}

static int vnet_ack(struct vnet_port *port, void *msgbuf)
{
	struct vio_dring_state *dr = &port->vio.drings[VIO_DRIVER_TX_RING];
	struct vio_dring_data *pkt = msgbuf;
	struct net_device *dev;
	struct vnet *vp;
	u32 end;

	if (unlikely(pkt->tag.stype_env != VIO_DRING_DATA))
		return 0;

	end = pkt->end_idx;
	if (unlikely(!idx_is_pending(dr, end)))
		return 0;

	dr->cons = next_idx(end, dr);

	vp = port->vp;
	dev = vp->dev;
	if (unlikely(netif_queue_stopped(dev) &&
		     vnet_tx_dring_avail(dr) >= VNET_TX_WAKEUP_THRESH(dr)))
		return 1;

	return 0;
}

static int vnet_nack(struct vnet_port *port, void *msgbuf)
{
	/* XXX just reset or similar XXX */
	return 0;
}

static int handle_mcast(struct vnet_port *port, void *msgbuf)
{
	struct vio_net_mcast_info *pkt = msgbuf;

	if (pkt->tag.stype != VIO_SUBTYPE_ACK)
		pr_err("%s: Got unexpected MCAST reply [%02x:%02x:%04x:%08x]\n",
		       port->vp->dev->name,
		       pkt->tag.type,
		       pkt->tag.stype,
		       pkt->tag.stype_env,
		       pkt->tag.sid);

	return 0;
}

static void maybe_tx_wakeup(struct vnet *vp)
{
	struct net_device *dev = vp->dev;

	netif_tx_lock(dev);
	if (likely(netif_queue_stopped(dev))) {
		struct vnet_port *port;
		int wake = 1;

		list_for_each_entry(port, &vp->port_list, list) {
			struct vio_dring_state *dr;

			dr = &port->vio.drings[VIO_DRIVER_TX_RING];
			if (vnet_tx_dring_avail(dr) <
			    VNET_TX_WAKEUP_THRESH(dr)) {
				wake = 0;
				break;
			}
		}
		if (wake)
			netif_wake_queue(dev);
	}
	netif_tx_unlock(dev);
}

static void vnet_event(void *arg, int event)
{
	struct vnet_port *port = arg;
	struct vio_driver_state *vio = &port->vio;
	unsigned long flags;
	int tx_wakeup, err;

	spin_lock_irqsave(&vio->lock, flags);

	if (unlikely(event == LDC_EVENT_RESET ||
		     event == LDC_EVENT_UP)) {
		vio_link_state_change(vio, event);
		spin_unlock_irqrestore(&vio->lock, flags);

		if (event == LDC_EVENT_RESET)
			vio_port_up(vio);
		return;
	}

	if (unlikely(event != LDC_EVENT_DATA_READY)) {
		pr_warning("Unexpected LDC event %d\n", event);
		spin_unlock_irqrestore(&vio->lock, flags);
		return;
	}

	tx_wakeup = err = 0;
	while (1) {
		union {
			struct vio_msg_tag tag;
			u64 raw[8];
		} msgbuf;

		err = ldc_read(vio->lp, &msgbuf, sizeof(msgbuf));
		if (unlikely(err < 0)) {
			if (err == -ECONNRESET)
				vio_conn_reset(vio);
			break;
		}
		if (err == 0)
			break;
		viodbg(DATA, "TAG [%02x:%02x:%04x:%08x]\n",
		       msgbuf.tag.type,
		       msgbuf.tag.stype,
		       msgbuf.tag.stype_env,
		       msgbuf.tag.sid);
		err = vio_validate_sid(vio, &msgbuf.tag);
		if (err < 0)
			break;

		if (likely(msgbuf.tag.type == VIO_TYPE_DATA)) {
			if (msgbuf.tag.stype == VIO_SUBTYPE_INFO) {
				err = vnet_rx(port, &msgbuf);
			} else if (msgbuf.tag.stype == VIO_SUBTYPE_ACK) {
				err = vnet_ack(port, &msgbuf);
				if (err > 0)
					tx_wakeup |= err;
			} else if (msgbuf.tag.stype == VIO_SUBTYPE_NACK) {
				err = vnet_nack(port, &msgbuf);
			}
		} else if (msgbuf.tag.type == VIO_TYPE_CTRL) {
			if (msgbuf.tag.stype_env == VNET_MCAST_INFO)
				err = handle_mcast(port, &msgbuf);
			else
				err = vio_control_pkt_engine(vio, &msgbuf);
			if (err)
				break;
		} else {
			err = vnet_handle_unknown(port, &msgbuf);
		}
		if (err == -ECONNRESET)
			break;
	}
	spin_unlock(&vio->lock);
	if (unlikely(tx_wakeup && err != -ECONNRESET))
		maybe_tx_wakeup(port->vp);
	local_irq_restore(flags);
}

static int __vnet_tx_trigger(struct vnet_port *port)
{
	struct vio_dring_state *dr = &port->vio.drings[VIO_DRIVER_TX_RING];
	struct vio_dring_data hdr = {
		.tag = {
			.type		= VIO_TYPE_DATA,
			.stype		= VIO_SUBTYPE_INFO,
			.stype_env	= VIO_DRING_DATA,
			.sid		= vio_send_sid(&port->vio),
		},
		.dring_ident		= dr->ident,
		.start_idx		= dr->prod,
		.end_idx		= (u32) -1,
	};
	int err, delay;

	hdr.seq = dr->snd_nxt;
	delay = 1;
	do {
		err = vio_ldc_send(&port->vio, &hdr, sizeof(hdr));
		if (err > 0) {
			dr->snd_nxt++;
			break;
		}
		udelay(delay);
		if ((delay <<= 1) > 128)
			delay = 128;
	} while (err == -EAGAIN);

	return err;
}

struct vnet_port *__tx_port_find(struct vnet *vp, struct sk_buff *skb)
{
	unsigned int hash = vnet_hashfn(skb->data);
	struct hlist_head *hp = &vp->port_hash[hash];
	struct vnet_port *port;

	hlist_for_each_entry(port, hp, hash) {
		if (ether_addr_equal(port->raddr, skb->data))
			return port;
	}
	port = NULL;
	if (!list_empty(&vp->port_list))
		port = list_entry(vp->port_list.next, struct vnet_port, list);

	return port;
}

struct vnet_port *tx_port_find(struct vnet *vp, struct sk_buff *skb)
{
	struct vnet_port *ret;
	unsigned long flags;

	spin_lock_irqsave(&vp->lock, flags);
	ret = __tx_port_find(vp, skb);
	spin_unlock_irqrestore(&vp->lock, flags);

	return ret;
}

static int vnet_start_xmit(struct sk_buff *skb, struct net_device *dev)
{
	struct vnet *vp = netdev_priv(dev);
	struct vnet_port *port = tx_port_find(vp, skb);
	struct vio_dring_state *dr;
	struct vio_net_desc *d;
	unsigned long flags;
	unsigned int len;
	void *tx_buf;
	int i, err;

	if (unlikely(!port))
		goto out_dropped;

	spin_lock_irqsave(&port->vio.lock, flags);

	dr = &port->vio.drings[VIO_DRIVER_TX_RING];
	if (unlikely(vnet_tx_dring_avail(dr) < 1)) {
		if (!netif_queue_stopped(dev)) {
			netif_stop_queue(dev);

			/* This is a hard error, log it. */
			netdev_err(dev, "BUG! Tx Ring full when queue awake!\n");
			dev->stats.tx_errors++;
		}
		spin_unlock_irqrestore(&port->vio.lock, flags);
		return NETDEV_TX_BUSY;
	}

	d = vio_dring_cur(dr);

	tx_buf = port->tx_bufs[dr->prod].buf;
	skb_copy_from_linear_data(skb, tx_buf + VNET_PACKET_SKIP, skb->len);

	len = skb->len;
	if (len < ETH_ZLEN) {
		len = ETH_ZLEN;
		memset(tx_buf+VNET_PACKET_SKIP+skb->len, 0, len - skb->len);
	}

	d->hdr.ack = VIO_ACK_ENABLE;
	d->size = len;
	d->ncookies = port->tx_bufs[dr->prod].ncookies;
	for (i = 0; i < d->ncookies; i++)
		d->cookies[i] = port->tx_bufs[dr->prod].cookies[i];

	/* This has to be a non-SMP write barrier because we are writing
	 * to memory which is shared with the peer LDOM.
	 */
	wmb();

	d->hdr.state = VIO_DESC_READY;

	err = __vnet_tx_trigger(port);
	if (unlikely(err < 0)) {
		netdev_info(dev, "TX trigger error %d\n", err);
		d->hdr.state = VIO_DESC_FREE;
		dev->stats.tx_carrier_errors++;
		goto out_dropped_unlock;
	}

	dev->stats.tx_packets++;
	dev->stats.tx_bytes += skb->len;

	dr->prod = (dr->prod + 1) & (VNET_TX_RING_SIZE - 1);
	if (unlikely(vnet_tx_dring_avail(dr) < 1)) {
		netif_stop_queue(dev);
		if (vnet_tx_dring_avail(dr) > VNET_TX_WAKEUP_THRESH(dr))
			netif_wake_queue(dev);
	}

	spin_unlock_irqrestore(&port->vio.lock, flags);

	dev_kfree_skb(skb);

	return NETDEV_TX_OK;

out_dropped_unlock:
	spin_unlock_irqrestore(&port->vio.lock, flags);

out_dropped:
	dev_kfree_skb(skb);
	dev->stats.tx_dropped++;
	return NETDEV_TX_OK;
}

static void vnet_tx_timeout(struct net_device *dev)
{
	/* XXX Implement me XXX */
}

static int vnet_open(struct net_device *dev)
{
	netif_carrier_on(dev);
	netif_start_queue(dev);

	return 0;
}

static int vnet_close(struct net_device *dev)
{
	netif_stop_queue(dev);
	netif_carrier_off(dev);

	return 0;
}

static struct vnet_mcast_entry *__vnet_mc_find(struct vnet *vp, u8 *addr)
{
	struct vnet_mcast_entry *m;

	for (m = vp->mcast_list; m; m = m->next) {
		if (!memcmp(m->addr, addr, ETH_ALEN))
			return m;
	}
	return NULL;
}

static void __update_mc_list(struct vnet *vp, struct net_device *dev)
{
	struct netdev_hw_addr *ha;

	netdev_for_each_mc_addr(ha, dev) {
		struct vnet_mcast_entry *m;

		m = __vnet_mc_find(vp, ha->addr);
		if (m) {
			m->hit = 1;
			continue;
		}

		if (!m) {
			m = kzalloc(sizeof(*m), GFP_ATOMIC);
			if (!m)
				continue;
			memcpy(m->addr, ha->addr, ETH_ALEN);
			m->hit = 1;

			m->next = vp->mcast_list;
			vp->mcast_list = m;
		}
	}
}

static void __send_mc_list(struct vnet *vp, struct vnet_port *port)
{
	struct vio_net_mcast_info info;
	struct vnet_mcast_entry *m, **pp;
	int n_addrs;

	memset(&info, 0, sizeof(info));

	info.tag.type = VIO_TYPE_CTRL;
	info.tag.stype = VIO_SUBTYPE_INFO;
	info.tag.stype_env = VNET_MCAST_INFO;
	info.tag.sid = vio_send_sid(&port->vio);
	info.set = 1;

	n_addrs = 0;
	for (m = vp->mcast_list; m; m = m->next) {
		if (m->sent)
			continue;
		m->sent = 1;
		memcpy(&info.mcast_addr[n_addrs * ETH_ALEN],
		       m->addr, ETH_ALEN);
		if (++n_addrs == VNET_NUM_MCAST) {
			info.count = n_addrs;

			(void) vio_ldc_send(&port->vio, &info,
					    sizeof(info));
			n_addrs = 0;
		}
	}
	if (n_addrs) {
		info.count = n_addrs;
		(void) vio_ldc_send(&port->vio, &info, sizeof(info));
	}

	info.set = 0;

	n_addrs = 0;
	pp = &vp->mcast_list;
	while ((m = *pp) != NULL) {
		if (m->hit) {
			m->hit = 0;
			pp = &m->next;
			continue;
		}

		memcpy(&info.mcast_addr[n_addrs * ETH_ALEN],
		       m->addr, ETH_ALEN);
		if (++n_addrs == VNET_NUM_MCAST) {
			info.count = n_addrs;
			(void) vio_ldc_send(&port->vio, &info,
					    sizeof(info));
			n_addrs = 0;
		}

		*pp = m->next;
		kfree(m);
	}
	if (n_addrs) {
		info.count = n_addrs;
		(void) vio_ldc_send(&port->vio, &info, sizeof(info));
	}
}

static void vnet_set_rx_mode(struct net_device *dev)
{
	struct vnet *vp = netdev_priv(dev);
	struct vnet_port *port;
	unsigned long flags;

	spin_lock_irqsave(&vp->lock, flags);
	if (!list_empty(&vp->port_list)) {
		port = list_entry(vp->port_list.next, struct vnet_port, list);

		if (port->switch_port) {
			__update_mc_list(vp, dev);
			__send_mc_list(vp, port);
		}
	}
	spin_unlock_irqrestore(&vp->lock, flags);
}

static int vnet_change_mtu(struct net_device *dev, int new_mtu)
{
	if (new_mtu != ETH_DATA_LEN)
		return -EINVAL;

	dev->mtu = new_mtu;
	return 0;
}

static int vnet_set_mac_addr(struct net_device *dev, void *p)
{
	return -EINVAL;
}

static void vnet_get_drvinfo(struct net_device *dev,
			     struct ethtool_drvinfo *info)
{
	strlcpy(info->driver, DRV_MODULE_NAME, sizeof(info->driver));
	strlcpy(info->version, DRV_MODULE_VERSION, sizeof(info->version));
}

static u32 vnet_get_msglevel(struct net_device *dev)
{
	struct vnet *vp = netdev_priv(dev);
	return vp->msg_enable;
}

static void vnet_set_msglevel(struct net_device *dev, u32 value)
{
	struct vnet *vp = netdev_priv(dev);
	vp->msg_enable = value;
}

static const struct ethtool_ops vnet_ethtool_ops = {
	.get_drvinfo		= vnet_get_drvinfo,
	.get_msglevel		= vnet_get_msglevel,
	.set_msglevel		= vnet_set_msglevel,
	.get_link		= ethtool_op_get_link,
};

static void vnet_port_free_tx_bufs(struct vnet_port *port)
{
	struct vio_dring_state *dr;
	int i;

	dr = &port->vio.drings[VIO_DRIVER_TX_RING];
	if (dr->base) {
		ldc_free_exp_dring(port->vio.lp, dr->base,
				   (dr->entry_size * dr->num_entries),
				   dr->cookies, dr->ncookies);
		dr->base = NULL;
		dr->entry_size = 0;
		dr->num_entries = 0;
		dr->pending = 0;
		dr->ncookies = 0;
	}

	for (i = 0; i < VNET_TX_RING_SIZE; i++) {
		void *buf = port->tx_bufs[i].buf;

		if (!buf)
			continue;

		ldc_unmap(port->vio.lp,
			  port->tx_bufs[i].cookies,
			  port->tx_bufs[i].ncookies);

		kfree(buf);
		port->tx_bufs[i].buf = NULL;
	}
}

static int vnet_port_alloc_tx_bufs(struct vnet_port *port)
{
	struct vio_dring_state *dr;
	unsigned long len;
	int i, err, ncookies;
	void *dring;

	for (i = 0; i < VNET_TX_RING_SIZE; i++) {
		void *buf = kzalloc(ETH_FRAME_LEN + 8, GFP_KERNEL);
		int map_len = (ETH_FRAME_LEN + 7) & ~7;

		err = -ENOMEM;
		if (!buf)
			goto err_out;

		err = -EFAULT;
		if ((unsigned long)buf & (8UL - 1)) {
			pr_err("TX buffer misaligned\n");
			kfree(buf);
			goto err_out;
		}

		err = ldc_map_single(port->vio.lp, buf, map_len,
				     port->tx_bufs[i].cookies, 2,
				     (LDC_MAP_SHADOW |
				      LDC_MAP_DIRECT |
				      LDC_MAP_RW));
		if (err < 0) {
			kfree(buf);
			goto err_out;
		}
		port->tx_bufs[i].buf = buf;
		port->tx_bufs[i].ncookies = err;
	}

	dr = &port->vio.drings[VIO_DRIVER_TX_RING];

	len = (VNET_TX_RING_SIZE *
	       (sizeof(struct vio_net_desc) +
		(sizeof(struct ldc_trans_cookie) * 2)));

	ncookies = VIO_MAX_RING_COOKIES;
	dring = ldc_alloc_exp_dring(port->vio.lp, len,
				    dr->cookies, &ncookies,
				    (LDC_MAP_SHADOW |
				     LDC_MAP_DIRECT |
				     LDC_MAP_RW));
	if (IS_ERR(dring)) {
		err = PTR_ERR(dring);
		goto err_out;
	}

	dr->base = dring;
	dr->entry_size = (sizeof(struct vio_net_desc) +
			  (sizeof(struct ldc_trans_cookie) * 2));
	dr->num_entries = VNET_TX_RING_SIZE;
	dr->prod = dr->cons = 0;
	dr->pending = VNET_TX_RING_SIZE;
	dr->ncookies = ncookies;

	return 0;

err_out:
	vnet_port_free_tx_bufs(port);

	return err;
}

static LIST_HEAD(vnet_list);
static DEFINE_MUTEX(vnet_list_mutex);

static const struct net_device_ops vnet_ops = {
	.ndo_open		= vnet_open,
	.ndo_stop		= vnet_close,
	.ndo_set_rx_mode	= vnet_set_rx_mode,
	.ndo_set_mac_address	= vnet_set_mac_addr,
	.ndo_validate_addr	= eth_validate_addr,
	.ndo_tx_timeout		= vnet_tx_timeout,
	.ndo_change_mtu		= vnet_change_mtu,
	.ndo_start_xmit		= vnet_start_xmit,
};

static struct vnet *vnet_new(const u64 *local_mac)
{
	struct net_device *dev;
	struct vnet *vp;
	int err, i;

	dev = alloc_etherdev(sizeof(*vp));
	if (!dev)
		return ERR_PTR(-ENOMEM);

	for (i = 0; i < ETH_ALEN; i++)
		dev->dev_addr[i] = (*local_mac >> (5 - i) * 8) & 0xff;

	vp = netdev_priv(dev);

	spin_lock_init(&vp->lock);
	vp->dev = dev;

	INIT_LIST_HEAD(&vp->port_list);
	for (i = 0; i < VNET_PORT_HASH_SIZE; i++)
		INIT_HLIST_HEAD(&vp->port_hash[i]);
	INIT_LIST_HEAD(&vp->list);
	vp->local_mac = *local_mac;

	dev->netdev_ops = &vnet_ops;
	dev->ethtool_ops = &vnet_ethtool_ops;
	dev->watchdog_timeo = VNET_TX_TIMEOUT;

	err = register_netdev(dev);
	if (err) {
		pr_err("Cannot register net device, aborting\n");
		goto err_out_free_dev;
	}

	netdev_info(dev, "Sun LDOM vnet %pM\n", dev->dev_addr);

	list_add(&vp->list, &vnet_list);

	return vp;

err_out_free_dev:
	free_netdev(dev);

	return ERR_PTR(err);
}

static struct vnet *vnet_find_or_create(const u64 *local_mac)
{
	struct vnet *iter, *vp;

	mutex_lock(&vnet_list_mutex);
	vp = NULL;
	list_for_each_entry(iter, &vnet_list, list) {
		if (iter->local_mac == *local_mac) {
			vp = iter;
			break;
		}
	}
	if (!vp)
		vp = vnet_new(local_mac);
	mutex_unlock(&vnet_list_mutex);

	return vp;
}

static void vnet_cleanup(void)
{
	struct vnet *vp;
	struct net_device *dev;

	mutex_lock(&vnet_list_mutex);
	while (!list_empty(&vnet_list)) {
		vp = list_first_entry(&vnet_list, struct vnet, list);
		list_del(&vp->list);
		dev = vp->dev;
		/* vio_unregister_driver() should have cleaned up port_list */
		BUG_ON(!list_empty(&vp->port_list));
		unregister_netdev(dev);
		free_netdev(dev);
	}
	mutex_unlock(&vnet_list_mutex);
}

static const char *local_mac_prop = "local-mac-address";

static struct vnet *vnet_find_parent(struct mdesc_handle *hp,
						u64 port_node)
{
	const u64 *local_mac = NULL;
	u64 a;

	mdesc_for_each_arc(a, hp, port_node, MDESC_ARC_TYPE_BACK) {
		u64 target = mdesc_arc_target(hp, a);
		const char *name;

		name = mdesc_get_property(hp, target, "name", NULL);
		if (!name || strcmp(name, "network"))
			continue;

		local_mac = mdesc_get_property(hp, target,
					       local_mac_prop, NULL);
		if (local_mac)
			break;
	}
	if (!local_mac)
		return ERR_PTR(-ENODEV);

	return vnet_find_or_create(local_mac);
}

static struct ldc_channel_config vnet_ldc_cfg = {
	.event		= vnet_event,
	.mtu		= 64,
	.mode		= LDC_MODE_UNRELIABLE,
};

static struct vio_driver_ops vnet_vio_ops = {
	.send_attr		= vnet_send_attr,
	.handle_attr		= vnet_handle_attr,
	.handshake_complete	= vnet_handshake_complete,
};

static void print_version(void)
{
	printk_once(KERN_INFO "%s", version);
}

const char *remote_macaddr_prop = "remote-mac-address";

static int vnet_port_probe(struct vio_dev *vdev, const struct vio_device_id *id)
{
	struct mdesc_handle *hp;
	struct vnet_port *port;
	unsigned long flags;
	struct vnet *vp;
	const u64 *rmac;
	int len, i, err, switch_port;

	print_version();

	hp = mdesc_grab();

	vp = vnet_find_parent(hp, vdev->mp);
	if (IS_ERR(vp)) {
		pr_err("Cannot find port parent vnet\n");
		err = PTR_ERR(vp);
		goto err_out_put_mdesc;
	}

	rmac = mdesc_get_property(hp, vdev->mp, remote_macaddr_prop, &len);
	err = -ENODEV;
	if (!rmac) {
		pr_err("Port lacks %s property\n", remote_macaddr_prop);
		goto err_out_put_mdesc;
	}

	port = kzalloc(sizeof(*port), GFP_KERNEL);
	err = -ENOMEM;
	if (!port)
		goto err_out_put_mdesc;

	for (i = 0; i < ETH_ALEN; i++)
		port->raddr[i] = (*rmac >> (5 - i) * 8) & 0xff;

	port->vp = vp;

	err = vio_driver_init(&port->vio, vdev, VDEV_NETWORK,
			      vnet_versions, ARRAY_SIZE(vnet_versions),
			      &vnet_vio_ops, vp->dev->name);
	if (err)
		goto err_out_free_port;

	err = vio_ldc_alloc(&port->vio, &vnet_ldc_cfg, port);
	if (err)
		goto err_out_free_port;

	err = vnet_port_alloc_tx_bufs(port);
	if (err)
		goto err_out_free_ldc;

	INIT_HLIST_NODE(&port->hash);
	INIT_LIST_HEAD(&port->list);

	switch_port = 0;
	if (mdesc_get_property(hp, vdev->mp, "switch-port", NULL) != NULL)
		switch_port = 1;
	port->switch_port = switch_port;

	spin_lock_irqsave(&vp->lock, flags);
	if (switch_port)
		list_add(&port->list, &vp->port_list);
	else
		list_add_tail(&port->list, &vp->port_list);
	hlist_add_head(&port->hash, &vp->port_hash[vnet_hashfn(port->raddr)]);
	spin_unlock_irqrestore(&vp->lock, flags);

	dev_set_drvdata(&vdev->dev, port);

	pr_info("%s: PORT ( remote-mac %pM%s )\n",
		vp->dev->name, port->raddr, switch_port ? " switch-port" : "");

	vio_port_up(&port->vio);

	mdesc_release(hp);

	return 0;

err_out_free_ldc:
	vio_ldc_free(&port->vio);

err_out_free_port:
	kfree(port);

err_out_put_mdesc:
	mdesc_release(hp);
	return err;
}

static int vnet_port_remove(struct vio_dev *vdev)
{
	struct vnet_port *port = dev_get_drvdata(&vdev->dev);

	if (port) {
		struct vnet *vp = port->vp;
		unsigned long flags;

		del_timer_sync(&port->vio.timer);

		spin_lock_irqsave(&vp->lock, flags);
		list_del(&port->list);
		hlist_del(&port->hash);
		spin_unlock_irqrestore(&vp->lock, flags);

		vnet_port_free_tx_bufs(port);
		vio_ldc_free(&port->vio);

		dev_set_drvdata(&vdev->dev, NULL);

		kfree(port);

<<<<<<< HEAD
		unregister_netdev(vp->dev);
=======
>>>>>>> 2527c3d5
	}
	return 0;
}

static const struct vio_device_id vnet_port_match[] = {
	{
		.type = "vnet-port",
	},
	{},
};
MODULE_DEVICE_TABLE(vio, vnet_port_match);

static struct vio_driver vnet_port_driver = {
	.id_table	= vnet_port_match,
	.probe		= vnet_port_probe,
	.remove		= vnet_port_remove,
	.name		= "vnet_port",
};

static int __init vnet_init(void)
{
	return vio_register_driver(&vnet_port_driver);
}

static void __exit vnet_exit(void)
{
	vio_unregister_driver(&vnet_port_driver);
	vnet_cleanup();
}

module_init(vnet_init);
module_exit(vnet_exit);<|MERGE_RESOLUTION|>--- conflicted
+++ resolved
@@ -1258,10 +1258,6 @@
 
 		kfree(port);
 
-<<<<<<< HEAD
-		unregister_netdev(vp->dev);
-=======
->>>>>>> 2527c3d5
 	}
 	return 0;
 }
