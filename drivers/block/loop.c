--- conflicted
+++ resolved
@@ -866,21 +866,6 @@
 	struct file *file = lo->lo_backing_file;
 	struct inode *inode = file->f_mapping->host;
 	struct request_queue *q = lo->lo_queue;
-	struct request_queue *backingq;
-
-	/*
-	 * If the backing device is a block device, mirror its zeroing
-	 * capability. REQ_OP_DISCARD translates to a zero-out even when backed
-	 * by block devices to keep consistent behavior with file-backed loop
-	 * devices.
-	 */
-	if (S_ISBLK(inode->i_mode) && !lo->lo_encrypt_key_size) {
-		backingq = bdev_get_queue(inode->i_bdev);
-		blk_queue_max_discard_sectors(q,
-			backingq->limits.max_write_zeroes_sectors);
-
-		blk_queue_max_write_zeroes_sectors(q,
-			backingq->limits.max_write_zeroes_sectors);
 
 	/*
 	 * If the backing device is a block device, mirror its zeroing
@@ -905,11 +890,7 @@
 	 * encryption is enabled, because it may give an attacker
 	 * useful information.
 	 */
-<<<<<<< HEAD
-	} else if ((!file->f_op->fallocate) || lo->lo_encrypt_key_size) {
-=======
 	} else if (!file->f_op->fallocate || lo->lo_encrypt_key_size) {
->>>>>>> 76567537
 		q->limits.discard_granularity = 0;
 		q->limits.discard_alignment = 0;
 		blk_queue_max_discard_sectors(q, 0);
@@ -918,19 +899,11 @@
 	} else {
 		q->limits.discard_granularity = inode->i_sb->s_blocksize;
 		q->limits.discard_alignment = 0;
-<<<<<<< HEAD
 
 		blk_queue_max_discard_sectors(q, UINT_MAX >> 9);
 		blk_queue_max_write_zeroes_sectors(q, UINT_MAX >> 9);
 	}
 
-=======
-
-		blk_queue_max_discard_sectors(q, UINT_MAX >> 9);
-		blk_queue_max_write_zeroes_sectors(q, UINT_MAX >> 9);
-	}
-
->>>>>>> 76567537
 	if (q->limits.max_write_zeroes_sectors)
 		blk_queue_flag_set(QUEUE_FLAG_DISCARD, q);
 	else
