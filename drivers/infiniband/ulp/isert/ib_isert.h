--- conflicted
+++ resolved
@@ -102,13 +102,8 @@
 	struct isert_device	*conn_device;
 	struct work_struct	conn_logout_work;
 	struct mutex		conn_mutex;
-<<<<<<< HEAD
-	wait_queue_head_t	conn_wait;
-	wait_queue_head_t	conn_wait_comp_err;
-=======
 	struct completion	conn_wait;
 	struct completion	conn_wait_comp_err;
->>>>>>> 2527c3d5
 	struct kref		conn_kref;
 	bool			disconnect;
 };
