--- conflicted
+++ resolved
@@ -16,39 +16,7 @@
 #include <linux/ioctl.h>
 #include <linux/compat.h>
 
-<<<<<<< HEAD
-#define ASHMEM_NAME_LEN		256
-
-#define ASHMEM_NAME_DEF		"dev/ashmem"
-
-/* Return values from ASHMEM_PIN: Was the mapping purged while unpinned? */
-#define ASHMEM_NOT_PURGED	0
-#define ASHMEM_WAS_PURGED	1
-
-/* Return values from ASHMEM_GET_PIN_STATUS: Is the mapping pinned? */
-#define ASHMEM_IS_UNPINNED	0
-#define ASHMEM_IS_PINNED	1
-
-struct ashmem_pin {
-	__u32 offset;	/* offset into region, in bytes, page-aligned */
-	__u32 len;	/* length forward from offset, in bytes, page-aligned */
-};
-
-#define __ASHMEMIOC		0x77
-
-#define ASHMEM_SET_NAME		_IOW(__ASHMEMIOC, 1, char[ASHMEM_NAME_LEN])
-#define ASHMEM_GET_NAME		_IOR(__ASHMEMIOC, 2, char[ASHMEM_NAME_LEN])
-#define ASHMEM_SET_SIZE		_IOW(__ASHMEMIOC, 3, __u32)
-#define ASHMEM_GET_SIZE		_IO(__ASHMEMIOC, 4)
-#define ASHMEM_SET_PROT_MASK	_IOW(__ASHMEMIOC, 5, __u32)
-#define ASHMEM_GET_PROT_MASK	_IO(__ASHMEMIOC, 6)
-#define ASHMEM_PIN		_IOW(__ASHMEMIOC, 7, struct ashmem_pin)
-#define ASHMEM_UNPIN		_IOW(__ASHMEMIOC, 8, struct ashmem_pin)
-#define ASHMEM_GET_PIN_STATUS	_IO(__ASHMEMIOC, 9)
-#define ASHMEM_PURGE_ALL_CACHES	_IO(__ASHMEMIOC, 10)
-=======
 #include "uapi/ashmem.h"
->>>>>>> 3a2a0c80
 
 /* support of 32bit userspace on 64bit platforms */
 #ifdef CONFIG_COMPAT
