/*
 * drivers/media/i2c/smiapp-pll.c
 *
 * Generic driver for SMIA/SMIA++ compliant camera modules
 *
 * Copyright (C) 2011--2012 Nokia Corporation
 * Contact: Sakari Ailus <sakari.ailus@iki.fi>
 *
 * This program is free software; you can redistribute it and/or
 * modify it under the terms of the GNU General Public License
 * version 2 as published by the Free Software Foundation.
 *
 * This program is distributed in the hope that it will be useful, but
 * WITHOUT ANY WARRANTY; without even the implied warranty of
 * MERCHANTABILITY or FITNESS FOR A PARTICULAR PURPOSE.  See the GNU
 * General Public License for more details.
 *
 * You should have received a copy of the GNU General Public License
 * along with this program; if not, write to the Free Software
 * Foundation, Inc., 51 Franklin St, Fifth Floor, Boston, MA
 * 02110-1301 USA
 *
 */

#include <linux/gcd.h>
#include <linux/lcm.h>
#include <linux/module.h>

#include "smiapp-pll.h"

static inline uint64_t div_u64_round_up(uint64_t dividend, uint32_t divisor)
{
	return div_u64(dividend + divisor - 1, divisor);
}

/*
 * Return an even number or one, unless allow_odd is set, in which
 * case the same number is returned.
 */
static inline uint32_t clk_div(uint32_t a, bool allow_odd)
{
	if (allow_odd)
		return a;
	return max_t(uint32_t, 1, a & ~1);
}

/* Same as clk_div() except that rounding is upwards. */
static inline uint32_t clk_div_up(uint32_t a, bool allow_odd)
{
	if (allow_odd)
		return a;
	if (a == 1)
		return 1;
	return (a + 1) & ~1;
}

static inline uint32_t is_one_or_even(uint32_t a)
{
	if (a == 1)
		return 1;
	if (a & 1)
		return 0;

	return 1;
}

static int bounds_check(struct device *dev, uint64_t val,
			uint64_t min, uint64_t max, char *str)
{
	if (val >= min && val <= max)
		return 0;

	dev_dbg(dev, "%s out of bounds: %llu (%llu--%llu)\n", str, val, min,
		max);

	return -EINVAL;
}

static void print_pll(struct device *dev, struct smiapp_pll *pll)
{
<<<<<<< HEAD
	dev_dbg(dev, "pre_pll_clk_div\t%u\n",  pll->pre_pll_clk_div);
	dev_dbg(dev, "pll_multiplier \t%u\n",  pll->pll_multiplier);
	if (!(pll->flags & SMIAPP_PLL_FLAG_NO_OP_CLOCKS)) {
		dev_dbg(dev, "op_sys_clk_div \t%u\n", pll->op_sys_clk_div);
		dev_dbg(dev, "op_pix_clk_div \t%u\n", pll->op_pix_clk_div);
	}
	dev_dbg(dev, "vt_sys_clk_div \t%u\n",  pll->vt_sys_clk_div);
	dev_dbg(dev, "vt_pix_clk_div \t%u\n",  pll->vt_pix_clk_div);

	dev_dbg(dev, "ext_clk_freq_hz \t%u\n", pll->ext_clk_freq_hz);
	dev_dbg(dev, "pll_ip_clk_freq_hz \t%llu\n", pll->pll_ip_clk_freq_hz);
	dev_dbg(dev, "pll_op_clk_freq_hz \t%llu\n", pll->pll_op_clk_freq_hz);
	if (!(pll->flags & SMIAPP_PLL_FLAG_NO_OP_CLOCKS)) {
		dev_dbg(dev, "op_sys_clk_freq_hz \t%llu\n",
=======
	dev_dbg(dev, "pre_pll_clk_div\t%d\n",  pll->pre_pll_clk_div);
	dev_dbg(dev, "pll_multiplier \t%d\n",  pll->pll_multiplier);
	if (!(pll->flags & SMIAPP_PLL_FLAG_NO_OP_CLOCKS)) {
		dev_dbg(dev, "op_sys_clk_div \t%d\n", pll->op_sys_clk_div);
		dev_dbg(dev, "op_pix_clk_div \t%d\n", pll->op_pix_clk_div);
	}
	dev_dbg(dev, "vt_sys_clk_div \t%d\n",  pll->vt_sys_clk_div);
	dev_dbg(dev, "vt_pix_clk_div \t%d\n",  pll->vt_pix_clk_div);

	dev_dbg(dev, "ext_clk_freq_hz \t%d\n", pll->ext_clk_freq_hz);
	dev_dbg(dev, "pll_ip_clk_freq_hz \t%d\n", pll->pll_ip_clk_freq_hz);
	dev_dbg(dev, "pll_op_clk_freq_hz \t%d\n", pll->pll_op_clk_freq_hz);
	if (!(pll->flags & SMIAPP_PLL_FLAG_NO_OP_CLOCKS)) {
		dev_dbg(dev, "op_sys_clk_freq_hz \t%d\n",
>>>>>>> c5c0aff6
			pll->op_sys_clk_freq_hz);
		dev_dbg(dev, "op_pix_clk_freq_hz \t%u\n",
			pll->op_pix_clk_freq_hz);
	}
	dev_dbg(dev, "vt_sys_clk_freq_hz \t%llu\n", pll->vt_sys_clk_freq_hz);
	dev_dbg(dev, "vt_pix_clk_freq_hz \t%u\n", pll->vt_pix_clk_freq_hz);
}

/*
 * Heuristically guess the PLL tree for a given common multiplier and
 * divisor. Begin with the operational timing and continue to video
 * timing once operational timing has been verified.
 *
 * @mul is the PLL multiplier and @div is the common divisor
 * (pre_pll_clk_div and op_sys_clk_div combined). The final PLL
 * multiplier will be a multiple of @mul.
 *
 * @return Zero on success, error code on error.
 */
static int __smiapp_pll_calculate(struct device *dev,
				  const struct smiapp_pll_limits *limits,
				  struct smiapp_pll *pll, uint32_t mul,
				  uint32_t div, uint32_t lane_op_clock_ratio,
				  uint32_t lane_vt_clock_ratio)
{
	uint32_t sys_div;
	uint32_t best_pix_div = INT_MAX >> 1;
	uint32_t vt_op_binning_div;
	/*
	 * Higher multipliers (and divisors) are often required than
	 * necessitated by the external clock and the output clocks.
	 * There are limits for all values in the clock tree. These
	 * are the minimum and maximum multiplier for mul.
	 */
	uint32_t more_mul_min, more_mul_max;
	uint32_t more_mul_factor;
	uint32_t min_vt_div, max_vt_div, vt_div;
	uint32_t min_sys_div, max_sys_div;
	unsigned int i;
	int rval;

	/*
	 * Get pre_pll_clk_div so that our pll_op_clk_freq_hz won't be
	 * too high.
	 */
	dev_dbg(dev, "pre_pll_clk_div %u\n", pll->pre_pll_clk_div);

	/* Don't go above max pll multiplier. */
	more_mul_max = limits->max_pll_multiplier / mul;
	dev_dbg(dev, "more_mul_max: max_pll_multiplier check: %u\n",
		more_mul_max);
	/* Don't go above max pll op frequency. */
	more_mul_max =
		min_t(uint64_t,
		      more_mul_max,
		      div_u64(limits->max_pll_op_freq_hz,
			      (pll->ext_clk_freq_hz /
			       pll->pre_pll_clk_div * mul)));
	dev_dbg(dev, "more_mul_max: max_pll_op_freq_hz check: %u\n",
		more_mul_max);
	/* Don't go above the division capability of op sys clock divider. */
	more_mul_max = min(more_mul_max,
			   limits->op.max_sys_clk_div * pll->pre_pll_clk_div
			   / div);
	dev_dbg(dev, "more_mul_max: max_op_sys_clk_div check: %u\n",
		more_mul_max);
	/* Ensure we won't go above min_pll_multiplier. */
	more_mul_max = min(more_mul_max,
			   DIV_ROUND_UP(limits->max_pll_multiplier, mul));
	dev_dbg(dev, "more_mul_max: min_pll_multiplier check: %u\n",
		more_mul_max);

	/* Ensure we won't go below min_pll_op_freq_hz. */
	more_mul_min = div_u64_round_up(
		limits->min_pll_op_freq_hz,
		pll->ext_clk_freq_hz / pll->pre_pll_clk_div * mul);
	dev_dbg(dev, "more_mul_min: min_pll_op_freq_hz check: %u\n",
		more_mul_min);
	/* Ensure we won't go below min_pll_multiplier. */
	more_mul_min = max(more_mul_min,
			   DIV_ROUND_UP(limits->min_pll_multiplier, mul));
	dev_dbg(dev, "more_mul_min: min_pll_multiplier check: %u\n",
		more_mul_min);

	if (more_mul_min > more_mul_max) {
		dev_dbg(dev,
			"unable to compute more_mul_min and more_mul_max\n");
		return -EINVAL;
	}

	more_mul_factor = lcm(div, pll->pre_pll_clk_div) / div;
	dev_dbg(dev, "more_mul_factor: %u\n", more_mul_factor);
	more_mul_factor = lcm(more_mul_factor, limits->op.min_sys_clk_div);
	dev_dbg(dev, "more_mul_factor: min_op_sys_clk_div: %u\n",
		more_mul_factor);
	i = roundup(more_mul_min, more_mul_factor);
	if (!is_one_or_even(i))
		i <<= 1;

	dev_dbg(dev, "final more_mul: %u\n", i);
	if (i > more_mul_max) {
		dev_dbg(dev, "final more_mul is bad, max %u\n", more_mul_max);
		return -EINVAL;
	}

	pll->pll_multiplier = mul * i;
	pll->op_sys_clk_div = div * i / pll->pre_pll_clk_div;
	dev_dbg(dev, "op_sys_clk_div: %u\n", pll->op_sys_clk_div);

	pll->pll_ip_clk_freq_hz = pll->ext_clk_freq_hz
		/ pll->pre_pll_clk_div;

	pll->pll_op_clk_freq_hz = pll->pll_ip_clk_freq_hz
		* pll->pll_multiplier;

	/* Derive pll_op_clk_freq_hz. */
	pll->op_sys_clk_freq_hz =
		div_u64(pll->pll_op_clk_freq_hz, pll->op_sys_clk_div);

	pll->op_pix_clk_div = pll->bits_per_pixel;
	if (pll->flags & SMIAPP_PLL_FLAG_OP_PIX_DIV_HALF)
		pll->op_pix_clk_div /= 2;
	dev_dbg(dev, "op_pix_clk_div: %u\n", pll->op_pix_clk_div);

	pll->op_pix_clk_freq_hz =
		div_u64(pll->op_sys_clk_freq_hz, pll->op_pix_clk_div);

	/*
	 * Some sensors perform analogue binning and some do this
	 * digitally. The ones doing this digitally can be roughly be
	 * found out using this formula. The ones doing this digitally
	 * should run at higher clock rate, so smaller divisor is used
	 * on video timing side.
	 */
	if (limits->min_line_length_pck_bin > limits->min_line_length_pck
	    / pll->binning_horizontal)
		vt_op_binning_div = pll->binning_horizontal;
	else
		vt_op_binning_div = 1;
	dev_dbg(dev, "vt_op_binning_div: %u\n", vt_op_binning_div);

	/*
	 * Profile 2 supports vt_pix_clk_div E [4, 10]
	 *
	 * Horizontal binning can be used as a base for difference in
	 * divisors. One must make sure that horizontal blanking is
	 * enough to accommodate the CSI-2 sync codes.
	 *
	 * Take scaling factor into account as well.
	 *
	 * Find absolute limits for the factor of vt divider.
	 */
	dev_dbg(dev, "scale_m: %u\n", pll->scale_m);
	min_vt_div = DIV_ROUND_UP(pll->op_pix_clk_div * pll->op_sys_clk_div
				  * pll->scale_n * lane_vt_clock_ratio,
				  lane_op_clock_ratio * vt_op_binning_div
				  * pll->scale_m);

	/* Find smallest and biggest allowed vt divisor. */
	dev_dbg(dev, "min_vt_div: %u\n", min_vt_div);
	min_vt_div = max_t(uint32_t, min_vt_div,
			   div_u64_round_up(pll->pll_op_clk_freq_hz,
					    limits->vt.max_pix_clk_freq_hz));
	dev_dbg(dev, "min_vt_div: max_vt_pix_clk_freq_hz: %u\n",
		min_vt_div);
	min_vt_div = max_t(uint32_t, min_vt_div,
			   limits->vt.min_pix_clk_div
			   * limits->vt.min_sys_clk_div);
	dev_dbg(dev, "min_vt_div: min_vt_clk_div: %u\n", min_vt_div);

	max_vt_div = limits->vt.max_sys_clk_div * limits->vt.max_pix_clk_div;
	dev_dbg(dev, "max_vt_div: %u\n", max_vt_div);
	max_vt_div = min_t(uint32_t, max_vt_div,
			   div_u64_round_up(pll->pll_op_clk_freq_hz,
					    limits->vt.min_pix_clk_freq_hz));
	dev_dbg(dev, "max_vt_div: min_vt_pix_clk_freq_hz: %u\n",
		max_vt_div);

	/*
	 * Find limitsits for sys_clk_div. Not all values are possible
	 * with all values of pix_clk_div.
	 */
	min_sys_div = limits->vt.min_sys_clk_div;
	dev_dbg(dev, "min_sys_div: %u\n", min_sys_div);
	min_sys_div = max(min_sys_div,
			  DIV_ROUND_UP(min_vt_div,
				       limits->vt.max_pix_clk_div));
	dev_dbg(dev, "min_sys_div: max_vt_pix_clk_div: %d\n", min_sys_div);
	min_sys_div = max_t(uint32_t, min_sys_div,
			    pll->pll_op_clk_freq_hz
			    / limits->vt.max_sys_clk_freq_hz);
	dev_dbg(dev, "min_sys_div: max_pll_op_clk_freq_hz: %d\n", min_sys_div);
	min_sys_div = clk_div_up(min_sys_div, 0);
	dev_dbg(dev, "min_sys_div: one or even: %d\n", min_sys_div);

	max_sys_div = limits->vt.max_sys_clk_div;
	dev_dbg(dev, "max_sys_div: %u\n", max_sys_div);
	max_sys_div = min(max_sys_div,
			  DIV_ROUND_UP(max_vt_div,
				       limits->vt.min_pix_clk_div));
	dev_dbg(dev, "max_sys_div: min_vt_pix_clk_div: %u\n", max_sys_div);
	max_sys_div = min_t(uint32_t, max_sys_div,
			    div_u64_round_up(pll->pll_op_clk_freq_hz,
					     limits->vt.min_pix_clk_freq_hz));
	dev_dbg(dev, "max_sys_div: min_vt_pix_clk_freq_hz: %u\n", max_sys_div);

	/*
	 * Find pix_div such that a legal pix_div * sys_div results
	 * into a value which is not smaller than div, the desired
	 * divisor.
	 */
	for (vt_div = min_vt_div; vt_div <= max_vt_div;
	     vt_div += 2 - (vt_div & 1)) {
		for (sys_div = min_sys_div;
		     sys_div <= max_sys_div;
		     sys_div += 2 - (sys_div & 1)) {
			uint16_t pix_div = DIV_ROUND_UP(vt_div, sys_div);

			if (pix_div < limits->vt.min_pix_clk_div
			    || pix_div > limits->vt.max_pix_clk_div) {
				dev_dbg(dev,
					"pix_div %u too small or too big (%u--%u)\n",
					pix_div,
					limits->vt.min_pix_clk_div,
					limits->vt.max_pix_clk_div);
				continue;
			}

			/* Check if this one is better. */
			if (pix_div * sys_div
			    <= roundup(min_vt_div, best_pix_div))
				best_pix_div = pix_div;
		}
		if (best_pix_div < INT_MAX >> 1)
			break;
	}

	pll->vt_sys_clk_div = DIV_ROUND_UP(min_vt_div, best_pix_div);
	pll->vt_pix_clk_div = best_pix_div;

	pll->vt_sys_clk_freq_hz =
		div_u64(pll->pll_op_clk_freq_hz, pll->vt_sys_clk_div);
	pll->vt_pix_clk_freq_hz =
		div_u64(pll->vt_sys_clk_freq_hz, pll->vt_pix_clk_div);

	pll->pixel_rate_csi =
		pll->op_pix_clk_freq_hz * lane_op_clock_ratio;
	pll->pixel_rate_pixel_array = pll->vt_pix_clk_freq_hz
		* lane_vt_clock_ratio;
	if (pll->flags & SMIAPP_PLL_FLAG_PIX_CLOCK_DOUBLE) {
		pll->pixel_rate_csi *= 2;
		pll->pixel_rate_pixel_array *= 2;
	}

	rval = bounds_check(dev, pll->pll_ip_clk_freq_hz,
			    limits->min_pll_ip_freq_hz,
			    limits->max_pll_ip_freq_hz,
			    "pll_ip_clk_freq_hz");
	if (!rval)
		rval = bounds_check(
			dev, pll->pll_multiplier,
			limits->min_pll_multiplier, limits->max_pll_multiplier,
			"pll_multiplier");
	if (!rval)
		rval = bounds_check(
			dev, pll->pll_op_clk_freq_hz,
			limits->min_pll_op_freq_hz, limits->max_pll_op_freq_hz,
			"pll_op_clk_freq_hz");
	if (!rval)
		rval = bounds_check(
			dev, pll->op_sys_clk_div,
			limits->op.min_sys_clk_div, limits->op.max_sys_clk_div,
			"op_sys_clk_div");
	if (!rval)
		rval = bounds_check(
			dev, pll->op_sys_clk_freq_hz,
			limits->op.min_sys_clk_freq_hz,
			limits->op.max_sys_clk_freq_hz,
			"op_sys_clk_freq_hz");
	if (!rval)
		rval = bounds_check(
			dev, pll->op_pix_clk_freq_hz,
			limits->op.min_pix_clk_freq_hz,
			limits->op.max_pix_clk_freq_hz,
			"op_pix_clk_freq_hz");
	if (!rval)
		rval = bounds_check(
			dev, pll->vt_sys_clk_freq_hz,
			limits->vt.min_sys_clk_freq_hz,
			limits->vt.max_sys_clk_freq_hz,
			"vt_sys_clk_freq_hz");
	if (!rval)
		rval = bounds_check(
			dev, pll->vt_pix_clk_freq_hz,
			limits->vt.min_pix_clk_freq_hz,
			limits->vt.max_pix_clk_freq_hz,
			"vt_pix_clk_freq_hz");

	return rval;
}

int smiapp_pll_calculate(struct device *dev,
			 const struct smiapp_pll_limits *limits,
			 struct smiapp_pll *pll)
{
	uint16_t min_pre_pll_clk_div;
	uint16_t max_pre_pll_clk_div;
	uint32_t lane_op_clock_ratio, lane_vt_clock_ratio;
	uint32_t mul, div;
	unsigned int i;
	int rval = -EINVAL;

	dev_dbg(dev, "binning: %ux%u\n", pll->binning_horizontal,
		pll->binning_vertical);

	if (pll->flags & SMIAPP_PLL_FLAG_OP_PIX_CLOCK_PER_LANE)
		lane_op_clock_ratio = pll->csi2.lanes;
	else
		lane_op_clock_ratio = 1;
	dev_dbg(dev, "lane_op_clock_ratio: %u\n", lane_op_clock_ratio);

	if (pll->flags & SMIAPP_PLL_FLAG_VT_PIX_CLOCK_PER_LANE)
		lane_vt_clock_ratio = pll->csi2.lanes;
	else
		lane_vt_clock_ratio = 1;
	dev_dbg(dev, "lane_vt_clock_ratio: %u\n", lane_vt_clock_ratio);

	switch (pll->bus_type) {
	case SMIAPP_PLL_BUS_TYPE_CSI2:
		/* CSI transfers 2 bits per clock per lane; thus times 2 */
		pll->pll_op_clk_freq_hz = pll->link_freq * 2
			* (pll->csi2.lanes / lane_op_clock_ratio);
		break;
	case SMIAPP_PLL_BUS_TYPE_PARALLEL:
		pll->pll_op_clk_freq_hz = div_u64(
			pll->link_freq * pll->bits_per_pixel,
			DIV_ROUND_UP(pll->bits_per_pixel,
				     pll->parallel.bus_width));
		break;
	default:
		return -EINVAL;
	}

	/*
	 * Half op pix divisor will give us double the rate compared
	 * to the regular case. Thus divide the desired pll op clock
	 * frequency by two.
	 */
	if (pll->flags & SMIAPP_PLL_FLAG_OP_PIX_DIV_HALF)
		pll->pll_op_clk_freq_hz /= 2;
	/*
	 * If it'll be multiplied by two in the end divide it now to
	 * avoid achieving double the desired clock.
	 */
	if (pll->flags & SMIAPP_PLL_FLAG_PIX_CLOCK_DOUBLE)
		pll->pll_op_clk_freq_hz /= 2;

	/* Figure out limits for pre-pll divider based on extclk */
	dev_dbg(dev, "min / max pre_pll_clk_div: %u / %u\n",
		limits->min_pre_pll_clk_div, limits->max_pre_pll_clk_div);
	max_pre_pll_clk_div =
		min_t(uint16_t, limits->max_pre_pll_clk_div,
		      clk_div(
			      pll->ext_clk_freq_hz /
			      limits->min_pll_ip_freq_hz,
			      pll->flags
			      & SMIAPP_PLL_FLAG_ALLOW_ODD_PRE_PLL_CLK_DIV));
	min_pre_pll_clk_div =
		max_t(uint16_t, limits->min_pre_pll_clk_div,
		      clk_div_up(
			      DIV_ROUND_UP(pll->ext_clk_freq_hz,
					   limits->max_pll_ip_freq_hz),
			      pll->flags
			      & SMIAPP_PLL_FLAG_ALLOW_ODD_PRE_PLL_CLK_DIV));
	dev_dbg(dev, "pre-pll check: min / max pre_pll_clk_div: %d / %d\n",
		min_pre_pll_clk_div, max_pre_pll_clk_div);

	i = gcd(pll->pll_op_clk_freq_hz, pll->ext_clk_freq_hz);
	mul = div_u64(pll->pll_op_clk_freq_hz, i);
	div = pll->ext_clk_freq_hz / i;
	dev_dbg(dev, "mul %u / div %u\n", mul, div);

	min_pre_pll_clk_div =
		max_t(uint16_t, min_pre_pll_clk_div,
		      clk_div_up(
			      DIV_ROUND_UP(mul * pll->ext_clk_freq_hz,
					   limits->max_pll_op_freq_hz),
			      pll->flags
			      & SMIAPP_PLL_FLAG_ALLOW_ODD_PRE_PLL_CLK_DIV));
	dev_dbg(dev, "pll_op check: min / max pre_pll_clk_div: %d / %d\n",
		min_pre_pll_clk_div, max_pre_pll_clk_div);

	for (pll->pre_pll_clk_div = min_pre_pll_clk_div;
	     pll->pre_pll_clk_div <= max_pre_pll_clk_div;
	     pll->pre_pll_clk_div +=
		     pll->flags & SMIAPP_PLL_FLAG_ALLOW_ODD_PRE_PLL_CLK_DIV
		     ? 1 : (2 - (pll->pre_pll_clk_div & 1))) {
		rval = __smiapp_pll_calculate(dev, limits, pll, mul, div,
					      lane_op_clock_ratio,
					      lane_vt_clock_ratio);
		if (rval)
			continue;

		print_pll(dev, pll);
		return 0;
	}

	dev_info(dev, "unable to compute pre_pll divisor\n");
	return rval;
}
EXPORT_SYMBOL_GPL(smiapp_pll_calculate);

MODULE_AUTHOR("Sakari Ailus <sakari.ailus@iki.fi>");
MODULE_DESCRIPTION("Generic SMIA/SMIA++ PLL calculator");
MODULE_LICENSE("GPL");<|MERGE_RESOLUTION|>--- conflicted
+++ resolved
@@ -78,22 +78,6 @@
 
 static void print_pll(struct device *dev, struct smiapp_pll *pll)
 {
-<<<<<<< HEAD
-	dev_dbg(dev, "pre_pll_clk_div\t%u\n",  pll->pre_pll_clk_div);
-	dev_dbg(dev, "pll_multiplier \t%u\n",  pll->pll_multiplier);
-	if (!(pll->flags & SMIAPP_PLL_FLAG_NO_OP_CLOCKS)) {
-		dev_dbg(dev, "op_sys_clk_div \t%u\n", pll->op_sys_clk_div);
-		dev_dbg(dev, "op_pix_clk_div \t%u\n", pll->op_pix_clk_div);
-	}
-	dev_dbg(dev, "vt_sys_clk_div \t%u\n",  pll->vt_sys_clk_div);
-	dev_dbg(dev, "vt_pix_clk_div \t%u\n",  pll->vt_pix_clk_div);
-
-	dev_dbg(dev, "ext_clk_freq_hz \t%u\n", pll->ext_clk_freq_hz);
-	dev_dbg(dev, "pll_ip_clk_freq_hz \t%llu\n", pll->pll_ip_clk_freq_hz);
-	dev_dbg(dev, "pll_op_clk_freq_hz \t%llu\n", pll->pll_op_clk_freq_hz);
-	if (!(pll->flags & SMIAPP_PLL_FLAG_NO_OP_CLOCKS)) {
-		dev_dbg(dev, "op_sys_clk_freq_hz \t%llu\n",
-=======
 	dev_dbg(dev, "pre_pll_clk_div\t%d\n",  pll->pre_pll_clk_div);
 	dev_dbg(dev, "pll_multiplier \t%d\n",  pll->pll_multiplier);
 	if (!(pll->flags & SMIAPP_PLL_FLAG_NO_OP_CLOCKS)) {
@@ -108,7 +92,6 @@
 	dev_dbg(dev, "pll_op_clk_freq_hz \t%d\n", pll->pll_op_clk_freq_hz);
 	if (!(pll->flags & SMIAPP_PLL_FLAG_NO_OP_CLOCKS)) {
 		dev_dbg(dev, "op_sys_clk_freq_hz \t%d\n",
->>>>>>> c5c0aff6
 			pll->op_sys_clk_freq_hz);
 		dev_dbg(dev, "op_pix_clk_freq_hz \t%u\n",
 			pll->op_pix_clk_freq_hz);
