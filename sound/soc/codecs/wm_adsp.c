/*
 * wm_adsp.c  --  Wolfson ADSP support
 *
 * Copyright 2012 Wolfson Microelectronics plc
 *
 * Author: Mark Brown <broonie@opensource.wolfsonmicro.com>
 *
 * This program is free software; you can redistribute it and/or modify
 * it under the terms of the GNU General Public License version 2 as
 * published by the Free Software Foundation.
 */

#include <linux/module.h>
#include <linux/moduleparam.h>
#include <linux/init.h>
#include <linux/delay.h>
#include <linux/firmware.h>
#include <linux/list.h>
#include <linux/of.h>
#include <linux/pm.h>
#include <linux/pm_runtime.h>
#include <linux/regmap.h>
#include <linux/regulator/consumer.h>
#include <linux/slab.h>
#include <linux/workqueue.h>
#include <sound/core.h>
#include <sound/pcm.h>
#include <sound/pcm_params.h>
#include <sound/soc.h>
#include <sound/jack.h>
#include <sound/initval.h>
#include <sound/tlv.h>

#include <linux/mfd/arizona/registers.h>

#include "arizona.h"
#include "wm_adsp.h"

#define adsp_crit(_dsp, fmt, ...) \
	dev_crit(_dsp->dev, "DSP%d: " fmt, _dsp->num, ##__VA_ARGS__)
#define adsp_err(_dsp, fmt, ...) \
	dev_err(_dsp->dev, "DSP%d: " fmt, _dsp->num, ##__VA_ARGS__)
#define adsp_warn(_dsp, fmt, ...) \
	dev_warn(_dsp->dev, "DSP%d: " fmt, _dsp->num, ##__VA_ARGS__)
#define adsp_info(_dsp, fmt, ...) \
	dev_info(_dsp->dev, "DSP%d: " fmt, _dsp->num, ##__VA_ARGS__)
#define adsp_dbg(_dsp, fmt, ...) \
	dev_dbg(_dsp->dev, "DSP%d: " fmt, _dsp->num, ##__VA_ARGS__)

#define ADSP1_CONTROL_1                   0x00
#define ADSP1_CONTROL_2                   0x02
#define ADSP1_CONTROL_3                   0x03
#define ADSP1_CONTROL_4                   0x04
#define ADSP1_CONTROL_5                   0x06
#define ADSP1_CONTROL_6                   0x07
#define ADSP1_CONTROL_7                   0x08
#define ADSP1_CONTROL_8                   0x09
#define ADSP1_CONTROL_9                   0x0A
#define ADSP1_CONTROL_10                  0x0B
#define ADSP1_CONTROL_11                  0x0C
#define ADSP1_CONTROL_12                  0x0D
#define ADSP1_CONTROL_13                  0x0F
#define ADSP1_CONTROL_14                  0x10
#define ADSP1_CONTROL_15                  0x11
#define ADSP1_CONTROL_16                  0x12
#define ADSP1_CONTROL_17                  0x13
#define ADSP1_CONTROL_18                  0x14
#define ADSP1_CONTROL_19                  0x16
#define ADSP1_CONTROL_20                  0x17
#define ADSP1_CONTROL_21                  0x18
#define ADSP1_CONTROL_22                  0x1A
#define ADSP1_CONTROL_23                  0x1B
#define ADSP1_CONTROL_24                  0x1C
#define ADSP1_CONTROL_25                  0x1E
#define ADSP1_CONTROL_26                  0x20
#define ADSP1_CONTROL_27                  0x21
#define ADSP1_CONTROL_28                  0x22
#define ADSP1_CONTROL_29                  0x23
#define ADSP1_CONTROL_30                  0x24
#define ADSP1_CONTROL_31                  0x26

/*
 * ADSP1 Control 19
 */
#define ADSP1_WDMA_BUFFER_LENGTH_MASK     0x00FF  /* DSP1_WDMA_BUFFER_LENGTH - [7:0] */
#define ADSP1_WDMA_BUFFER_LENGTH_SHIFT         0  /* DSP1_WDMA_BUFFER_LENGTH - [7:0] */
#define ADSP1_WDMA_BUFFER_LENGTH_WIDTH         8  /* DSP1_WDMA_BUFFER_LENGTH - [7:0] */


/*
 * ADSP1 Control 30
 */
#define ADSP1_DBG_CLK_ENA                 0x0008  /* DSP1_DBG_CLK_ENA */
#define ADSP1_DBG_CLK_ENA_MASK            0x0008  /* DSP1_DBG_CLK_ENA */
#define ADSP1_DBG_CLK_ENA_SHIFT                3  /* DSP1_DBG_CLK_ENA */
#define ADSP1_DBG_CLK_ENA_WIDTH                1  /* DSP1_DBG_CLK_ENA */
#define ADSP1_SYS_ENA                     0x0004  /* DSP1_SYS_ENA */
#define ADSP1_SYS_ENA_MASK                0x0004  /* DSP1_SYS_ENA */
#define ADSP1_SYS_ENA_SHIFT                    2  /* DSP1_SYS_ENA */
#define ADSP1_SYS_ENA_WIDTH                    1  /* DSP1_SYS_ENA */
#define ADSP1_CORE_ENA                    0x0002  /* DSP1_CORE_ENA */
#define ADSP1_CORE_ENA_MASK               0x0002  /* DSP1_CORE_ENA */
#define ADSP1_CORE_ENA_SHIFT                   1  /* DSP1_CORE_ENA */
#define ADSP1_CORE_ENA_WIDTH                   1  /* DSP1_CORE_ENA */
#define ADSP1_START                       0x0001  /* DSP1_START */
#define ADSP1_START_MASK                  0x0001  /* DSP1_START */
#define ADSP1_START_SHIFT                      0  /* DSP1_START */
#define ADSP1_START_WIDTH                      1  /* DSP1_START */

/*
 * ADSP1 Control 31
 */
#define ADSP1_CLK_SEL_MASK                0x0007  /* CLK_SEL_ENA */
#define ADSP1_CLK_SEL_SHIFT                    0  /* CLK_SEL_ENA */
#define ADSP1_CLK_SEL_WIDTH                    3  /* CLK_SEL_ENA */

#define ADSP2_CONTROL        0x0
#define ADSP2_CLOCKING       0x1
#define ADSP2_STATUS1        0x4
#define ADSP2_WDMA_CONFIG_1 0x30
#define ADSP2_WDMA_CONFIG_2 0x31
#define ADSP2_RDMA_CONFIG_1 0x34

/*
 * ADSP2 Control
 */

#define ADSP2_MEM_ENA                     0x0010  /* DSP1_MEM_ENA */
#define ADSP2_MEM_ENA_MASK                0x0010  /* DSP1_MEM_ENA */
#define ADSP2_MEM_ENA_SHIFT                    4  /* DSP1_MEM_ENA */
#define ADSP2_MEM_ENA_WIDTH                    1  /* DSP1_MEM_ENA */
#define ADSP2_SYS_ENA                     0x0004  /* DSP1_SYS_ENA */
#define ADSP2_SYS_ENA_MASK                0x0004  /* DSP1_SYS_ENA */
#define ADSP2_SYS_ENA_SHIFT                    2  /* DSP1_SYS_ENA */
#define ADSP2_SYS_ENA_WIDTH                    1  /* DSP1_SYS_ENA */
#define ADSP2_CORE_ENA                    0x0002  /* DSP1_CORE_ENA */
#define ADSP2_CORE_ENA_MASK               0x0002  /* DSP1_CORE_ENA */
#define ADSP2_CORE_ENA_SHIFT                   1  /* DSP1_CORE_ENA */
#define ADSP2_CORE_ENA_WIDTH                   1  /* DSP1_CORE_ENA */
#define ADSP2_START                       0x0001  /* DSP1_START */
#define ADSP2_START_MASK                  0x0001  /* DSP1_START */
#define ADSP2_START_SHIFT                      0  /* DSP1_START */
#define ADSP2_START_WIDTH                      1  /* DSP1_START */

/*
 * ADSP2 clocking
 */
#define ADSP2_CLK_SEL_MASK                0x0007  /* CLK_SEL_ENA */
#define ADSP2_CLK_SEL_SHIFT                    0  /* CLK_SEL_ENA */
#define ADSP2_CLK_SEL_WIDTH                    3  /* CLK_SEL_ENA */

/*
 * ADSP2 Status 1
 */
#define ADSP2_RAM_RDY                     0x0001
#define ADSP2_RAM_RDY_MASK                0x0001
#define ADSP2_RAM_RDY_SHIFT                    0
#define ADSP2_RAM_RDY_WIDTH                    1

struct wm_adsp_buf {
	struct list_head list;
	void *buf;
};

static struct wm_adsp_buf *wm_adsp_buf_alloc(const void *src, size_t len,
					     struct list_head *list)
{
	struct wm_adsp_buf *buf = kzalloc(sizeof(*buf), GFP_KERNEL);

	if (buf == NULL)
		return NULL;

	buf->buf = kmemdup(src, len, GFP_KERNEL | GFP_DMA);
	if (!buf->buf) {
		kfree(buf);
		return NULL;
	}

	if (list)
		list_add_tail(&buf->list, list);

	return buf;
}

static void wm_adsp_buf_free(struct list_head *list)
{
	while (!list_empty(list)) {
		struct wm_adsp_buf *buf = list_first_entry(list,
							   struct wm_adsp_buf,
							   list);
		list_del(&buf->list);
		kfree(buf->buf);
		kfree(buf);
	}
}

/* Must remain a power of two */
#define WM_ADSP_CAPTURE_BUFFER_SIZE      1048576

#define WM_ADSP_NUM_FW 7

#define WM_ADSP_FW_MBC_VSS        0
#define WM_ADSP_FW_TX             1
#define WM_ADSP_FW_TX_SPK         2
#define WM_ADSP_FW_RX_ANC         3
#define WM_ADSP_FW_EZ2CONTROL     4
#define WM_ADSP_FW_TRACE          5
#define WM_ADSP_FW_EDAC           6

static const char *wm_adsp_fw_text[WM_ADSP_NUM_FW] = {
	[WM_ADSP_FW_MBC_VSS] =    "MBC/VSS",
	[WM_ADSP_FW_TX] =         "Tx",
	[WM_ADSP_FW_TX_SPK] =     "Tx Speaker",
	[WM_ADSP_FW_RX_ANC] =     "Rx ANC",
	[WM_ADSP_FW_EZ2CONTROL] = "Ez2Control",
	[WM_ADSP_FW_TRACE] =      "Trace",
	[WM_ADSP_FW_EDAC] =       "EDAC",
};

struct wm_adsp_system_config_xm_hdr {
	__be32 sys_enable;
	__be32 fw_id;
	__be32 fw_rev;
	__be32 boot_status;
	__be32 watchdog;
	__be32 dma_buffer_size;
	__be32 rdma[6];
	__be32 wdma[8];
	__be32 build_job_name[3];
	__be32 build_job_number;
};

struct wm_adsp_alg_xm_struct {
	__be32 magic;
	__be32 smoothing;
	__be32 threshold;
	__be32 host_buf_ptr;
	__be32 start_seq;
	__be32 high_water_mark;
	__be32 low_water_mark;
	__be64 smoothed_power;
};

struct wm_adsp_host_buffer {
	__be32 X_buf_base;		/* XM base addr of first X area */
	__be32 X_buf_size;		/* Size of 1st X area in words */
	__be32 X_buf_base2;		/* XM base addr of 2nd X area */
	__be32 X_buf_brk;		/* Total X size in words */
	__be32 Y_buf_base;		/* YM base addr of Y area */
	__be32 wrap;			/* Total size X and Y in words */
	__be32 high_water_mark;		/* Point at which IRQ is asserted */
	__be32 irq_count;		/* bits 1-31 count IRQ assertions */
	__be32 irq_ack;			/* acked IRQ count, bit 0 enables IRQ */
	__be32 next_write_index;	/* word index of next write */
	__be32 next_read_index;		/* word index of next read */
	__be32 error;			/* error if any */
	__be32 oldest_block_index;	/* word index of oldest surviving */
	__be32 requested_rewind;	/* how many blocks rewind was done */
	__be32 reserved_space;		/* internal */
	__be32 min_free;		/* min free space since stream start */
	__be32 blocks_written[2];	/* total blocks written (64 bit) */
	__be32 words_written[2];	/* total words written (64 bit) */
};

#define WM_ADSP_DATA_WORD_SIZE         3
#define WM_ADSP_MAX_READ_SIZE          256
#define WM_ADSP_ALG_XM_STRUCT_MAGIC    0x49aec7

#define ADSP2_SYSTEM_CONFIG_XM_PTR \
	(offsetof(struct wmfw_adsp2_id_hdr, xm) / sizeof(__be32))

#define WM_ADSP_ALG_XM_PTR \
	(sizeof(struct wm_adsp_system_config_xm_hdr) / sizeof(__be32))

#define HOST_BUFFER_FIELD(field) \
	(offsetof(struct wm_adsp_host_buffer, field) / sizeof(__be32))

#define ALG_XM_FIELD(field) \
	(offsetof(struct wm_adsp_alg_xm_struct, field) / sizeof(__be32))

struct wm_adsp_buffer_region_def ez2control_regions[] = {
	{
		.mem_type = WMFW_ADSP2_XM,
		.base_offset = HOST_BUFFER_FIELD(X_buf_base),
		.size_offset = HOST_BUFFER_FIELD(X_buf_size),
	},
	{
		.mem_type = WMFW_ADSP2_XM,
		.base_offset = HOST_BUFFER_FIELD(X_buf_base2),
		.size_offset = HOST_BUFFER_FIELD(X_buf_brk),
	},
	{
		.mem_type = WMFW_ADSP2_YM,
		.base_offset = HOST_BUFFER_FIELD(Y_buf_base),
		.size_offset = HOST_BUFFER_FIELD(wrap),
	},
};

static struct wm_adsp_fw_caps ez2control_caps[] = {
	{
		.id = SND_AUDIOCODEC_PCM,
		.desc = {
			.max_ch = 1,
			.sample_rates = { 16000 },
			.num_sample_rates = 1,
			.formats = SNDRV_PCM_FMTBIT_S16_LE,
		},
		.num_host_regions = ARRAY_SIZE(ez2control_regions),
		.host_region_defs = ez2control_regions,
	},
};

struct wm_adsp_buffer_region_def trace_regions[] = {
	{
		.mem_type = WMFW_ADSP2_XM,
		.base_offset = HOST_BUFFER_FIELD(X_buf_base),
		.size_offset = HOST_BUFFER_FIELD(X_buf_size),
	},
	{
		.mem_type = WMFW_ADSP2_XM,
		.base_offset = HOST_BUFFER_FIELD(X_buf_base2),
		.size_offset = HOST_BUFFER_FIELD(X_buf_brk),
	},
	{
		.mem_type = WMFW_ADSP2_YM,
		.base_offset = HOST_BUFFER_FIELD(Y_buf_base),
		.size_offset = HOST_BUFFER_FIELD(wrap),
	},
};

static struct wm_adsp_fw_caps trace_caps[] = {
	{
		.id = SND_AUDIOCODEC_PCM,
		.desc = {
			.max_ch = 8,
			.sample_rates = {
				4000,8000,11025,12000,16000,22050,
				24000,32000,44100,48000,64000,88200,
				96000,176400,192000
			},
			.num_sample_rates = 15,
			.formats = SNDRV_PCM_FMTBIT_S16_LE,
		},
		.num_host_regions = ARRAY_SIZE(trace_regions),
		.host_region_defs = trace_regions,
	},
};

static struct wm_adsp_fw_defs wm_adsp_fw[WM_ADSP_NUM_FW] = {
	[WM_ADSP_FW_MBC_VSS] =    { .file = "mbc-vss" },
	[WM_ADSP_FW_TX] =         { .file = "tx" },
	[WM_ADSP_FW_TX_SPK] =     { .file = "tx-spk" },
	[WM_ADSP_FW_RX_ANC] =     { .file = "rx-anc" },
	[WM_ADSP_FW_EZ2CONTROL] = {
		.file = "ez2-control",
		.compr_direction = SND_COMPRESS_CAPTURE,
		.num_caps = ARRAY_SIZE(ez2control_caps),
		.caps = ez2control_caps,
	},
	[WM_ADSP_FW_TRACE] = {
		.file = "trace",
		.compr_direction = SND_COMPRESS_CAPTURE,
		.num_caps = ARRAY_SIZE(trace_caps),
		.caps = trace_caps,
	},
	[WM_ADSP_FW_EDAC] =     { .file = "edac" },
};

struct wm_coeff_ctl_ops {
	int (*xget)(struct snd_kcontrol *kcontrol,
		    struct snd_ctl_elem_value *ucontrol);
	int (*xput)(struct snd_kcontrol *kcontrol,
		    struct snd_ctl_elem_value *ucontrol);
	int (*xinfo)(struct snd_kcontrol *kcontrol,
		     struct snd_ctl_elem_info *uinfo);
};

struct wm_coeff_ctl {
	const char *name;
	struct wm_adsp_alg_region region;
	struct wm_coeff_ctl_ops ops;
	struct wm_adsp *adsp;
	void *private;
	unsigned int enabled:1;
	struct list_head list;
	void *cache;
	size_t len;
	unsigned int set:1;
	struct snd_kcontrol *kcontrol;
};

static int wm_adsp_create_grouped_control(struct wm_adsp *dsp,
					  struct wm_adsp_alg_region *region,
					  bool create);

static int wm_adsp_fw_get(struct snd_kcontrol *kcontrol,
			  struct snd_ctl_elem_value *ucontrol)
{
	struct snd_soc_codec *codec = snd_kcontrol_chip(kcontrol);
	struct soc_enum *e = (struct soc_enum *)kcontrol->private_value;
	struct wm_adsp *adsp = snd_soc_codec_get_drvdata(codec);

	ucontrol->value.integer.value[0] = adsp[e->shift_l].fw;

	return 0;
}

static int wm_adsp_fw_put(struct snd_kcontrol *kcontrol,
			  struct snd_ctl_elem_value *ucontrol)
{
	struct snd_soc_codec *codec = snd_kcontrol_chip(kcontrol);
	struct soc_enum *e = (struct soc_enum *)kcontrol->private_value;
	struct wm_adsp *adsp = snd_soc_codec_get_drvdata(codec);

	if (ucontrol->value.integer.value[0] == adsp[e->shift_l].fw)
		return 0;

	if (ucontrol->value.integer.value[0] >= adsp[e->shift_l].num_firmwares)
		return -EINVAL;

	if (adsp[e->shift_l].running)
		return -EBUSY;

	adsp[e->shift_l].fw = ucontrol->value.integer.value[0];

	return 0;
}

static struct soc_enum wm_adsp_fw_enum[] = {
	SOC_ENUM_SINGLE(0, 0, ARRAY_SIZE(wm_adsp_fw_text), wm_adsp_fw_text),
	SOC_ENUM_SINGLE(0, 1, ARRAY_SIZE(wm_adsp_fw_text), wm_adsp_fw_text),
	SOC_ENUM_SINGLE(0, 2, ARRAY_SIZE(wm_adsp_fw_text), wm_adsp_fw_text),
	SOC_ENUM_SINGLE(0, 3, ARRAY_SIZE(wm_adsp_fw_text), wm_adsp_fw_text),
};

const struct snd_kcontrol_new wm_adsp1_fw_controls[] = {
	SOC_ENUM_EXT("DSP1 Firmware", wm_adsp_fw_enum[0],
		     wm_adsp_fw_get, wm_adsp_fw_put),
	SOC_ENUM_EXT("DSP2 Firmware", wm_adsp_fw_enum[1],
		     wm_adsp_fw_get, wm_adsp_fw_put),
	SOC_ENUM_EXT("DSP3 Firmware", wm_adsp_fw_enum[2],
		     wm_adsp_fw_get, wm_adsp_fw_put),
};
EXPORT_SYMBOL_GPL(wm_adsp1_fw_controls);

#if IS_ENABLED(CONFIG_SND_SOC_ARIZONA)
static const struct soc_enum wm_adsp2_rate_enum[] = {
	SOC_VALUE_ENUM_SINGLE(ARIZONA_DSP1_CONTROL_1,
			      ARIZONA_DSP1_RATE_SHIFT, 0xf,
			      ARIZONA_RATE_ENUM_SIZE,
			      arizona_rate_text, arizona_rate_val),
	SOC_VALUE_ENUM_SINGLE(ARIZONA_DSP2_CONTROL_1,
			      ARIZONA_DSP1_RATE_SHIFT, 0xf,
			      ARIZONA_RATE_ENUM_SIZE,
			      arizona_rate_text, arizona_rate_val),
	SOC_VALUE_ENUM_SINGLE(ARIZONA_DSP3_CONTROL_1,
			      ARIZONA_DSP1_RATE_SHIFT, 0xf,
			      ARIZONA_RATE_ENUM_SIZE,
			      arizona_rate_text, arizona_rate_val),
	SOC_VALUE_ENUM_SINGLE(ARIZONA_DSP4_CONTROL_1,
			      ARIZONA_DSP1_RATE_SHIFT, 0xf,
			      ARIZONA_RATE_ENUM_SIZE,
			      arizona_rate_text, arizona_rate_val),
};

const struct snd_kcontrol_new wm_adsp2_fw_controls[] = {
	SOC_ENUM_EXT("DSP1 Firmware", wm_adsp_fw_enum[0],
		     wm_adsp_fw_get, wm_adsp_fw_put),
	SOC_ENUM("DSP1 Rate", wm_adsp2_rate_enum[0]),
	SOC_ENUM_EXT("DSP2 Firmware", wm_adsp_fw_enum[1],
		     wm_adsp_fw_get, wm_adsp_fw_put),
	SOC_ENUM("DSP2 Rate", wm_adsp2_rate_enum[1]),
	SOC_ENUM_EXT("DSP3 Firmware", wm_adsp_fw_enum[2],
		     wm_adsp_fw_get, wm_adsp_fw_put),
	SOC_ENUM("DSP3 Rate", wm_adsp2_rate_enum[2]),
	SOC_ENUM_EXT("DSP4 Firmware", wm_adsp_fw_enum[3],
		     wm_adsp_fw_get, wm_adsp_fw_put),
	SOC_ENUM("DSP4 Rate", wm_adsp2_rate_enum[3]),
};
EXPORT_SYMBOL_GPL(wm_adsp2_fw_controls);
#endif

static struct wm_adsp_region const *wm_adsp_find_region(struct wm_adsp *dsp,
							int type)
{
	int i;

	for (i = 0; i < dsp->num_mems; i++)
		if (dsp->mem[i].type == type)
			return &dsp->mem[i];

	return NULL;
}

static unsigned int wm_adsp_region_to_reg(struct wm_adsp_region const *region,
					  unsigned int offset)
{
	switch (region->type) {
	case WMFW_ADSP1_PM:
		return region->base + (offset * 3);
	case WMFW_ADSP1_DM:
		return region->base + (offset * 2);
	case WMFW_ADSP2_XM:
		return region->base + (offset * 2);
	case WMFW_ADSP2_YM:
		return region->base + (offset * 2);
	case WMFW_ADSP1_ZM:
		return region->base + (offset * 2);
	default:
		WARN_ON(NULL != "Unknown memory region type");
		return offset;
	}
}

static int wm_coeff_info(struct snd_kcontrol *kcontrol,
			 struct snd_ctl_elem_info *uinfo)
{
	struct wm_coeff_ctl *ctl = (struct wm_coeff_ctl *)kcontrol->private_value;

	uinfo->type = SNDRV_CTL_ELEM_TYPE_BYTES;
	uinfo->count = ctl->len;
	return 0;
}

static int wm_coeff_write_control(struct snd_kcontrol *kcontrol,
				  const void *buf, size_t len)
{
	struct wm_coeff_ctl *ctl = (struct wm_coeff_ctl *)kcontrol->private_value;
	struct wm_adsp_alg_region *region = &ctl->region;
	const struct wm_adsp_region *mem;
	struct wm_adsp *adsp = ctl->adsp;
	void *scratch;
	int ret;
	unsigned int reg;

	mem = wm_adsp_find_region(adsp, region->type);
	if (!mem) {
		adsp_err(adsp, "No base for region %x\n",
			 region->type);
		return -EINVAL;
	}

	reg = ctl->region.base;
	reg = wm_adsp_region_to_reg(mem, reg);
	reg += ctl->region.offset;

	scratch = kmemdup(buf, ctl->len, GFP_KERNEL | GFP_DMA);
	if (!scratch)
		return -ENOMEM;

	ret = regmap_raw_write(adsp->regmap, reg, scratch,
			       ctl->len);
	if (ret) {
		adsp_err(adsp, "Failed to write %zu bytes to %x: %d\n",
			 ctl->len, reg, ret);
		kfree(scratch);
		return ret;
	}
	adsp_dbg(adsp, "Wrote %zu bytes to %x\n", ctl->len, reg);

	kfree(scratch);

	return 0;
}

static int wm_coeff_put(struct snd_kcontrol *kcontrol,
			struct snd_ctl_elem_value *ucontrol)
{
	struct wm_coeff_ctl *ctl = (struct wm_coeff_ctl *)kcontrol->private_value;
	char *p = ucontrol->value.bytes.data;

	memcpy(ctl->cache, p, ctl->len);

	if (!ctl->enabled) {
		ctl->set = 1;
		return 0;
	}

	return wm_coeff_write_control(kcontrol, p, ctl->len);
}

static int wm_coeff_read_control(struct snd_kcontrol *kcontrol,
				 void *buf, size_t len)
{
	struct wm_coeff_ctl *ctl = (struct wm_coeff_ctl *)kcontrol->private_value;
	struct wm_adsp_alg_region *region = &ctl->region;
	const struct wm_adsp_region *mem;
	struct wm_adsp *adsp = ctl->adsp;
	void *scratch;
	int ret;
	unsigned int reg;

	mem = wm_adsp_find_region(adsp, region->type);
	if (!mem) {
		adsp_err(adsp, "No base for region %x\n",
			 region->type);
		return -EINVAL;
	}

	reg = ctl->region.base;
	reg = wm_adsp_region_to_reg(mem, reg);
	reg += ctl->region.offset;

	scratch = kmalloc(ctl->len, GFP_KERNEL | GFP_DMA);
	if (!scratch)
		return -ENOMEM;

	ret = regmap_raw_read(adsp->regmap, reg, scratch, ctl->len);
	if (ret) {
		adsp_err(adsp, "Failed to read %zu bytes from %x: %d\n",
			 ctl->len, reg, ret);
		kfree(scratch);
		return ret;
	}
	adsp_dbg(adsp, "Read %zu bytes from %x\n", ctl->len, reg);

	memcpy(buf, scratch, ctl->len);
	kfree(scratch);

	return 0;
}

static int wm_coeff_get(struct snd_kcontrol *kcontrol,
			struct snd_ctl_elem_value *ucontrol)
{
	struct wm_coeff_ctl *ctl = (struct wm_coeff_ctl *)kcontrol->private_value;
	char *p = ucontrol->value.bytes.data;

	memcpy(p, ctl->cache, ctl->len);
	return 0;
}

struct wmfw_ctl_work {
	struct wm_adsp *adsp;
	struct wm_coeff_ctl *ctl;
	struct work_struct work;
};

static int wmfw_add_ctl(struct wm_adsp *adsp, struct wm_coeff_ctl *ctl)
{
	struct snd_kcontrol_new *kcontrol;
	int ret;

	if (!ctl || !ctl->name)
		return -EINVAL;

	kcontrol = kzalloc(sizeof(*kcontrol), GFP_KERNEL);
	if (!kcontrol)
		return -ENOMEM;
	kcontrol->iface = SNDRV_CTL_ELEM_IFACE_MIXER;

	kcontrol->name = ctl->name;
	kcontrol->info = wm_coeff_info;
	kcontrol->get = wm_coeff_get;
	kcontrol->put = wm_coeff_put;
	kcontrol->private_value = (unsigned long)ctl;

	ret = snd_soc_add_card_controls(adsp->card,
					kcontrol, 1);
	if (ret < 0)
		goto err_kcontrol;

	kfree(kcontrol);

	ctl->kcontrol = snd_soc_card_get_kcontrol(adsp->card,
						  ctl->name);

	mutex_lock(&adsp->ctl_lock);
	list_add(&ctl->list, &adsp->ctl_list);
	mutex_unlock(&adsp->ctl_lock);
	return 0;

err_kcontrol:
	kfree(kcontrol);
	return ret;
}

static void wm_adsp2_dump_alg_data(const struct wm_adsp *dsp,
				   const struct wmfw_adsp2_alg_data *blk)
{
	adsp_dbg(dsp, "Algorithm ID: %#x\n", le32_to_cpu(blk->id));
	adsp_dbg(dsp, "Algorithm name: %s\n", blk->name);
	adsp_dbg(dsp, "Algorithm description: %s\n", blk->descr);
	adsp_dbg(dsp, "# of coefficient descriptors: %#x\n",
		 le32_to_cpu(blk->ncoeff));
}

static void wm_adsp2_dump_coeff_data_hdr(const struct wm_adsp *dsp,
					 const struct wmfw_adsp2_coeff_data_hdr *hdr)
{
	int offset, type;

	offset = le32_to_cpu(hdr->offset) & 0xffff;
	type = (le32_to_cpu(hdr->type) >> 16) & 0xffff;
	adsp_dbg(dsp, "\tCoefficient type: %#x\n", type);
	adsp_dbg(dsp, "\tCoefficient offset: %#x\n", offset);
	adsp_dbg(dsp, "\tCoefficient size: %#x\n", le32_to_cpu(hdr->size));

}

static void wm_adsp2_dump_coeff_data(const struct wm_adsp *dsp,
				     const struct wmfw_adsp2_coeff_data *blk)
{
	adsp_dbg(dsp, "\tCoefficient name: %s\n", blk->name);
	adsp_dbg(dsp, "\tCoefficient description: %s\n", blk->descr);
	adsp_dbg(dsp, "\tALSA control type: %#x\n", le32_to_cpu(blk->type));
	adsp_dbg(dsp, "\tALSA control len: %#x\n", le32_to_cpu(blk->len));
}

static struct wmfw_adsp2_coeff_data_hdr *inc_coeff_hdr(struct wmfw_adsp2_coeff_data_hdr *hdr)
{
	return (void *)(u8 *)hdr + sizeof(*hdr) + hdr->size;
}

static struct wmfw_adsp2_coeff_data *inc_coeff_blk(struct wmfw_adsp2_coeff_data_hdr *hdr)
{
	return (void *)(u8 *)hdr + sizeof(*hdr);
}

static int wm_adsp_parse_coeff(struct wm_adsp *dsp,
			       const struct wmfw_region *region)
{
	struct wm_adsp_alg_region *alg_region;
	const struct wmfw_adsp2_alg_data *alg_blk;
	struct wmfw_adsp2_coeff_data_hdr *coeff_hdr;
	struct wmfw_adsp2_coeff_data *coeff_blk;
	int type, offset;
	size_t len;
	int i;

	alg_blk = (const struct wmfw_adsp2_alg_data *)region->data;
	wm_adsp2_dump_alg_data(dsp, alg_blk);

	coeff_hdr = (void *)alg_blk->data;
	coeff_blk = inc_coeff_blk(coeff_hdr);
	for (i = 0; i < alg_blk->ncoeff; i++) {
		wm_adsp2_dump_coeff_data_hdr(dsp, coeff_hdr);
		wm_adsp2_dump_coeff_data(dsp, coeff_blk);

		switch (coeff_blk->type) {
		case SNDRV_CTL_ELEM_TYPE_BYTES:
			break;
		default:
			adsp_err(dsp, "Unknown control type: %d\n",
				 coeff_blk->type);
			return -EINVAL;
		}

		type = (le32_to_cpu(coeff_hdr->type) >> 16) & 0xffff;
		offset = le32_to_cpu(coeff_hdr->offset) & 0xffff;
		len = le32_to_cpu(coeff_blk->len);

		switch (type) {
		case WMFW_ADSP1_DM:
		case WMFW_ADSP1_ZM:
		case WMFW_ADSP2_PM:
		case WMFW_ADSP2_XM:
		case WMFW_ADSP2_YM:
			break;
		default:
			adsp_err(dsp, "Unknown region type: %d\n", type);
			return -EINVAL;
		}

		alg_region = kzalloc(sizeof(*alg_region), GFP_KERNEL);
		if (!alg_region)
			return -ENOMEM;

		alg_region->type = type;
		alg_region->offset = offset;
		alg_region->alg = le32_to_cpu(alg_blk->id);
		if (!len)
			alg_region->len = 512;
		else
			alg_region->len = len;
		list_add_tail(&alg_region->list, &dsp->alg_regions);

		coeff_hdr = inc_coeff_hdr(coeff_hdr);
		coeff_blk = inc_coeff_blk(coeff_hdr);
	}

	return 0;
}

static int wm_adsp_load(struct wm_adsp *dsp)
{
	LIST_HEAD(buf_list);
	const struct firmware *firmware;
	struct regmap *regmap = dsp->regmap;
	unsigned int pos = 0;
	const struct wmfw_header *header;
	const struct wmfw_adsp1_sizes *adsp1_sizes;
	const struct wmfw_adsp2_sizes *adsp2_sizes;
	const struct wmfw_footer *footer;
	const struct wmfw_region *region;
	const struct wm_adsp_region *mem;
	const char *region_name;
	char *file, *text;
	struct wm_adsp_buf *buf;
	unsigned int reg;
	int regions = 0;
	int ret, offset, type, sizes;

	file = kzalloc(PAGE_SIZE, GFP_KERNEL);
	if (file == NULL)
		return -ENOMEM;

	snprintf(file, PAGE_SIZE, "%s-dsp%d-%s.wmfw", dsp->part, dsp->num,
		 dsp->firmwares[dsp->fw].file);
	file[PAGE_SIZE - 1] = '\0';

	ret = request_firmware(&firmware, file, dsp->dev);
	if (ret != 0) {
		adsp_err(dsp, "Failed to request '%s'\n", file);
		goto out;
	}
	ret = -EINVAL;

	pos = sizeof(*header) + sizeof(*adsp1_sizes) + sizeof(*footer);
	if (pos >= firmware->size) {
		adsp_err(dsp, "%s: file too short, %zu bytes\n",
			 file, firmware->size);
		goto out_fw;
	}

	header = (void*)&firmware->data[0];

	if (memcmp(&header->magic[0], "WMFW", 4) != 0) {
		adsp_err(dsp, "%s: invalid magic\n", file);
		goto out_fw;
	}

	if (header->ver > 1) {
		adsp_err(dsp, "%s: unknown file format %d\n",
			 file, header->ver);
		goto out_fw;
	}
	dsp->fw_ver = header->ver;

	if (header->core != dsp->type) {
		adsp_err(dsp, "%s: invalid core %d != %d\n",
			 file, header->core, dsp->type);
		goto out_fw;
	}

	switch (dsp->type) {
	case WMFW_ADSP1:
		pos = sizeof(*header) + sizeof(*adsp1_sizes) + sizeof(*footer);
		adsp1_sizes = (void *)&(header[1]);
		footer = (void *)&(adsp1_sizes[1]);
		sizes = sizeof(*adsp1_sizes);

		adsp_dbg(dsp, "%s: %d DM, %d PM, %d ZM\n",
			 file, le32_to_cpu(adsp1_sizes->dm),
			 le32_to_cpu(adsp1_sizes->pm),
			 le32_to_cpu(adsp1_sizes->zm));
		break;

	case WMFW_ADSP2:
		pos = sizeof(*header) + sizeof(*adsp2_sizes) + sizeof(*footer);
		adsp2_sizes = (void *)&(header[1]);
		footer = (void *)&(adsp2_sizes[1]);
		sizes = sizeof(*adsp2_sizes);

		adsp_dbg(dsp, "%s: %d XM, %d YM %d PM, %d ZM\n",
			 file, le32_to_cpu(adsp2_sizes->xm),
			 le32_to_cpu(adsp2_sizes->ym),
			 le32_to_cpu(adsp2_sizes->pm),
			 le32_to_cpu(adsp2_sizes->zm));
		break;

	default:
		BUG_ON(NULL == "Unknown DSP type");
		goto out_fw;
	}

	if (le32_to_cpu(header->len) != sizeof(*header) +
	    sizes + sizeof(*footer)) {
		adsp_err(dsp, "%s: unexpected header length %d\n",
			 file, le32_to_cpu(header->len));
		goto out_fw;
	}

	adsp_dbg(dsp, "%s: timestamp %llu\n", file,
		 le64_to_cpu(footer->timestamp));

	while (pos < firmware->size &&
	       pos - firmware->size > sizeof(*region)) {
		region = (void *)&(firmware->data[pos]);
		region_name = "Unknown";
		reg = 0;
		text = NULL;
		offset = le32_to_cpu(region->offset) & 0xffffff;
		type = be32_to_cpu(region->type) & 0xff;
		mem = wm_adsp_find_region(dsp, type);

		switch (type) {
		case WMFW_NAME_TEXT:
			region_name = "Firmware name";
			text = kzalloc(le32_to_cpu(region->len) + 1,
				       GFP_KERNEL);
			break;
		case WMFW_INFO_TEXT:
			region_name = "Information";
			text = kzalloc(le32_to_cpu(region->len) + 1,
				       GFP_KERNEL);
			break;
		case WMFW_ABSOLUTE:
			region_name = "Absolute";
			reg = offset;
			break;
		case WMFW_ALGORITHM_DATA:
			region_name = "Algorithm";
			ret = wm_adsp_parse_coeff(dsp, region);
			if (ret != 0)
				goto out_fw;
			break;
		case WMFW_ADSP1_PM:
			BUG_ON(!mem);
			region_name = "PM";
			reg = wm_adsp_region_to_reg(mem, offset);
			break;
		case WMFW_ADSP1_DM:
			BUG_ON(!mem);
			region_name = "DM";
			reg = wm_adsp_region_to_reg(mem, offset);
			break;
		case WMFW_ADSP2_XM:
			BUG_ON(!mem);
			region_name = "XM";
			reg = wm_adsp_region_to_reg(mem, offset);
			break;
		case WMFW_ADSP2_YM:
			BUG_ON(!mem);
			region_name = "YM";
			reg = wm_adsp_region_to_reg(mem, offset);
			break;
		case WMFW_ADSP1_ZM:
			BUG_ON(!mem);
			region_name = "ZM";
			reg = wm_adsp_region_to_reg(mem, offset);
			break;
		default:
			adsp_warn(dsp,
				  "%s.%d: Unknown region type %x at %d(%x)\n",
				  file, regions, type, pos, pos);
			break;
		}

		adsp_dbg(dsp, "%s.%d: %d bytes at %d in %s\n", file,
			 regions, le32_to_cpu(region->len), offset,
			 region_name);

		if (text) {
			memcpy(text, region->data, le32_to_cpu(region->len));
			adsp_info(dsp, "%s: %s\n", file, text);
			kfree(text);
		}

		if (reg) {
			size_t to_write = PAGE_SIZE;
			size_t remain = le32_to_cpu(region->len);
			const u8 *data = region->data;

			while (remain > 0) {
				if (remain < PAGE_SIZE)
					to_write = remain;

				buf = wm_adsp_buf_alloc(data,
							to_write,
							&buf_list);
				if (!buf) {
					adsp_err(dsp, "Out of memory\n");
					ret = -ENOMEM;
					goto out_buf;
				}

				ret = regmap_raw_write_async(regmap, reg,
							     buf->buf,
							     to_write);
				if (ret != 0) {
					adsp_err(dsp,
						"%s.%d: Failed to write %zd bytes at %d in %s: %d\n",
						file, regions,
						to_write, offset,
						region_name, ret);
					goto out_buf;
				}

				data += to_write;
				reg += to_write / 2;
				remain -= to_write;
			}
		}

		pos += le32_to_cpu(region->len) + sizeof(*region);
		regions++;
	}

	ret = regmap_async_complete(regmap);
	if (ret != 0) {
		adsp_err(dsp, "Failed to complete async write: %d\n", ret);
		goto out_buf;
	}

	if (pos > firmware->size)
		adsp_warn(dsp, "%s.%d: %zu bytes at end of file\n",
			  file, regions, pos - firmware->size);

out_buf:
	wm_adsp_buf_free(&buf_list);
out_fw:
	release_firmware(firmware);
out:
	kfree(file);

	return ret;
}

static int wm_coeff_init_control_caches(struct wm_adsp *adsp)
{
	struct wm_coeff_ctl *ctl;
	int ret;

	list_for_each_entry(ctl, &adsp->ctl_list, list) {
		if (!ctl->enabled || ctl->set)
			continue;
		ret = wm_coeff_read_control(ctl->kcontrol,
					    ctl->cache,
					    ctl->len);
		if (ret < 0)
			return ret;
	}

	return 0;
}

static int wm_coeff_sync_controls(struct wm_adsp *adsp)
{
	struct wm_coeff_ctl *ctl;
	int ret;

	list_for_each_entry(ctl, &adsp->ctl_list, list) {
		if (!ctl->enabled)
			continue;
		if (ctl->set) {
			ret = wm_coeff_write_control(ctl->kcontrol,
						     ctl->cache,
						     ctl->len);
			if (ret < 0)
				return ret;
		}
	}

	return 0;
}

static void wm_adsp_ctl_work(struct work_struct *work)
{
	struct wmfw_ctl_work *ctl_work = container_of(work,
						      struct wmfw_ctl_work,
						      work);

	wmfw_add_ctl(ctl_work->adsp, ctl_work->ctl);
	kfree(ctl_work);
}

static int wm_adsp_create_control(struct wm_adsp *dsp,
				  const struct wm_adsp_alg_region *region)
{
	struct wm_coeff_ctl *ctl;
	struct wmfw_ctl_work *ctl_work;
	char *name;
	char *region_name;
	int ret;

	name = kmalloc(PAGE_SIZE, GFP_KERNEL);
	if (!name)
		return -ENOMEM;

	switch (region->type) {
	case WMFW_ADSP1_PM:
		region_name = "PM";
		break;
	case WMFW_ADSP1_DM:
		region_name = "DM";
		break;
	case WMFW_ADSP2_XM:
		region_name = "XM";
		break;
	case WMFW_ADSP2_YM:
		region_name = "YM";
		break;
	case WMFW_ADSP1_ZM:
		region_name = "ZM";
		break;
	default:
		kfree(name);
		return -EINVAL;
	}

	snprintf(name, PAGE_SIZE, "DSP%d %s %x:%d",
		 dsp->num, region_name, region->alg, region->block);

	list_for_each_entry(ctl, &dsp->ctl_list,
			    list) {
		if (!strcmp(ctl->name, name)) {
			if (!ctl->enabled)
				ctl->enabled = 1;

			kfree(name);
			return 0;
		}
	}

	ctl = kzalloc(sizeof(*ctl), GFP_KERNEL);
	if (!ctl) {
		ret = -ENOMEM;
		goto err_name;
	}
	ctl->region = *region;
	ctl->name = kmemdup(name, strlen(name) + 1, GFP_KERNEL);
	if (!ctl->name) {
		ret = -ENOMEM;
		goto err_ctl;
	}
	ctl->enabled = 1;
	ctl->set = 0;
	ctl->ops.xget = wm_coeff_get;
	ctl->ops.xput = wm_coeff_put;
	ctl->adsp = dsp;

	ctl->len = region->len;
	ctl->cache = kzalloc(ctl->len, GFP_KERNEL);
	if (!ctl->cache) {
		ret = -ENOMEM;
		goto err_ctl_name;
	}

	ctl_work = kzalloc(sizeof(*ctl_work), GFP_KERNEL);
	if (!ctl_work) {
		ret = -ENOMEM;
		goto err_ctl_cache;
	}

	ctl_work->adsp = dsp;
	ctl_work->ctl = ctl;
	INIT_WORK(&ctl_work->work, wm_adsp_ctl_work);
	schedule_work(&ctl_work->work);

	kfree(name);

	return 0;

err_ctl_cache:
	kfree(ctl->cache);
err_ctl_name:
	kfree(ctl->name);
err_ctl:
	kfree(ctl);
err_name:
	kfree(name);
	return ret;
}

static int wm_adsp_create_grouped_control(struct wm_adsp *dsp,
					  struct wm_adsp_alg_region *region,
					  bool create)
{
	size_t len = region->len, offset = 0;
	struct wm_adsp_alg_region *r;
	int ret;

	/* This is the quick case for control groups of a single block */
	if (region->len <= 512)
		return wm_adsp_create_control(dsp, region);

	/* The passed `region' is already in the list
	 * of algorithm regions so just create the control for it and don't
	 * add it to the list */
	region->len = 512;
	ret = wm_adsp_create_control(dsp, region);
	if (ret < 0)
		return ret;
	offset += 512;

	/* Carve up the entire region into 512-byte chunks */
	do {
		r = kzalloc(sizeof(*r), GFP_KERNEL);
		if (!r)
			return -ENOMEM;
		r->block = offset / 512;
		r->type = region->type;
		r->alg = region->alg;
		r->base = region->base + offset / 4;
		if (len - offset > 512)
			r->len = 512;
		else
			r->len = len - offset;
		offset += r->len;

		list_add_tail(&r->list, &dsp->alg_regions);
		if (create) {
			ret = wm_adsp_create_control(dsp, r);
			if (ret < 0)
				return ret;
		}
	} while (offset < len);

	return 0;
}

static int wm_adsp1_fixup_region_base(struct wm_adsp *dsp,
				      struct wmfw_adsp1_alg_hdr *hdr)
{
	int adsp1_region_types[] = { WMFW_ADSP1_ZM, WMFW_ADSP1_DM };
	struct wm_adsp_alg_region *region;
	int i;

	for (i = 0; i < ARRAY_SIZE(adsp1_region_types); i++) {
		list_for_each_entry(region, &dsp->alg_regions, list) {
			if (region->alg == be32_to_cpu(hdr->alg.id)
			    && region->type == adsp1_region_types[i]) {
				switch (region->type) {
				case WMFW_ADSP1_ZM:
					region->base = be32_to_cpu(hdr->zm);
					break;
				case WMFW_ADSP1_DM:
					region->base = be32_to_cpu(hdr->dm);
					break;
				}
				break;
			}
		}
	}

	return 0;
}

static int wm_adsp2_fixup_region_base(struct wm_adsp *dsp,
				      struct wmfw_adsp2_alg_hdr *hdr)
{
	int adsp2_region_types[] = { WMFW_ADSP2_ZM, WMFW_ADSP2_YM, WMFW_ADSP2_XM };
	struct wm_adsp_alg_region *region;
	int i;

	for (i = 0; i < ARRAY_SIZE(adsp2_region_types); i++) {
		list_for_each_entry(region, &dsp->alg_regions, list) {
			if (region->alg == be32_to_cpu(hdr->alg.id)
			    && region->type == adsp2_region_types[i]) {
				switch (region->type) {
				case WMFW_ADSP2_ZM:
					region->base = be32_to_cpu(hdr->zm);
					break;
				case WMFW_ADSP2_YM:
					region->base = be32_to_cpu(hdr->ym);
					break;
				case WMFW_ADSP2_XM:
					region->base = be32_to_cpu(hdr->xm);
					break;
				}
				break;
			}
		}
	}

	return 0;
}

static int wm_adsp_setup_algs(struct wm_adsp *dsp)
{
	struct regmap *regmap = dsp->regmap;
	struct wmfw_adsp1_id_hdr adsp1_id;
	struct wmfw_adsp2_id_hdr adsp2_id;
	struct wmfw_adsp1_alg_hdr *adsp1_alg, adsp1_alg_tmp;
	struct wmfw_adsp2_alg_hdr *adsp2_alg, adsp2_alg_tmp;
	void *alg, *buf;
	struct wm_adsp_alg_region *region;
	const struct wm_adsp_region *mem;
	unsigned int pos, term;
	size_t algs, buf_size;
	__be32 val;
	int i, ret;

	switch (dsp->type) {
	case WMFW_ADSP1:
		mem = wm_adsp_find_region(dsp, WMFW_ADSP1_DM);
		break;
	case WMFW_ADSP2:
		mem = wm_adsp_find_region(dsp, WMFW_ADSP2_XM);
		break;
	default:
		mem = NULL;
		break;
	}

	if (mem == NULL) {
		BUG_ON(mem != NULL);
		return -EINVAL;
	}

	switch (dsp->type) {
	case WMFW_ADSP1:
		ret = regmap_raw_read(regmap, mem->base, &adsp1_id,
				      sizeof(adsp1_id));
		if (ret != 0) {
			adsp_err(dsp, "Failed to read algorithm info: %d\n",
				 ret);
			return ret;
		}

		buf = &adsp1_id;
		buf_size = sizeof(adsp1_id);

		algs = be32_to_cpu(adsp1_id.algs);
		dsp->fw_id = be32_to_cpu(adsp1_id.fw.id);
		adsp_info(dsp, "Firmware: %x v%d.%d.%d, %zu algorithms\n",
			  dsp->fw_id,
			  (be32_to_cpu(adsp1_id.fw.ver) & 0xff0000) >> 16,
			  (be32_to_cpu(adsp1_id.fw.ver) & 0xff00) >> 8,
			  be32_to_cpu(adsp1_id.fw.ver) & 0xff,
			  algs);

		if (dsp->fw_ver > 0) {
			/* Translate `wmfw_adsp1_id_hdr' to `wmfw_adsp1_alg_hdr' */
			adsp1_alg_tmp.alg.id = adsp1_id.fw.id;
			adsp1_alg_tmp.alg.ver = adsp1_id.fw.ver;
			adsp1_alg_tmp.zm = adsp1_id.zm;
			adsp1_alg_tmp.dm = adsp1_id.dm;
			wm_adsp1_fixup_region_base(dsp, &adsp1_alg_tmp);
			list_for_each_entry(region, &dsp->alg_regions, list) {
				if (region->alg == be32_to_cpu(adsp1_alg_tmp.alg.id))
					wm_adsp_create_grouped_control(dsp, region, false);
			}
		} else {
			region = kzalloc(sizeof(*region), GFP_KERNEL);
			if (!region)
				return -ENOMEM;
			region->type = WMFW_ADSP1_ZM;
			region->alg = be32_to_cpu(adsp1_id.fw.id);
			region->base = be32_to_cpu(adsp1_id.zm);
			list_add_tail(&region->list, &dsp->alg_regions);

			region = kzalloc(sizeof(*region), GFP_KERNEL);
			if (!region)
				return -ENOMEM;
			region->type = WMFW_ADSP1_DM;
			region->alg = be32_to_cpu(adsp1_id.fw.id);
			region->base = be32_to_cpu(adsp1_id.dm);
			list_add_tail(&region->list, &dsp->alg_regions);
		}

		pos = sizeof(adsp1_id) / 2;
		term = pos + ((sizeof(*adsp1_alg) * algs) / 2);
		break;

	case WMFW_ADSP2:
		ret = regmap_raw_read(regmap, mem->base, &adsp2_id,
				      sizeof(adsp2_id));
		if (ret != 0) {
			adsp_err(dsp, "Failed to read algorithm info: %d\n",
				 ret);
			return ret;
		}

		buf = &adsp2_id;
		buf_size = sizeof(adsp2_id);

		algs = be32_to_cpu(adsp2_id.algs);
		dsp->fw_id = be32_to_cpu(adsp2_id.fw.id);
		adsp_info(dsp, "Firmware: %x v%d.%d.%d, %zu algorithms\n",
			  dsp->fw_id,
			  (be32_to_cpu(adsp2_id.fw.ver) & 0xff0000) >> 16,
			  (be32_to_cpu(adsp2_id.fw.ver) & 0xff00) >> 8,
			  be32_to_cpu(adsp2_id.fw.ver) & 0xff,
			  algs);

		if (dsp->fw_ver > 0) {
			/* Translate `wmfw_adsp2_id_hdr' to `wmfw_adsp2_alg_hdr' */
			adsp2_alg_tmp.alg.id = adsp2_id.fw.id;
			adsp2_alg_tmp.alg.ver = adsp2_id.fw.ver;
			adsp2_alg_tmp.zm = adsp2_id.zm;
			adsp2_alg_tmp.ym = adsp2_id.ym;
			adsp2_alg_tmp.xm = adsp2_id.xm;
			wm_adsp2_fixup_region_base(dsp, &adsp2_alg_tmp);
			list_for_each_entry(region, &dsp->alg_regions, list) {
				if (region->alg == be32_to_cpu(adsp2_alg_tmp.alg.id))
					wm_adsp_create_grouped_control(dsp, region, false);
			}
		} else {
			region = kzalloc(sizeof(*region), GFP_KERNEL);
			if (!region)
				return -ENOMEM;
			region->type = WMFW_ADSP2_XM;
			region->alg = be32_to_cpu(adsp2_id.fw.id);
			region->base = be32_to_cpu(adsp2_id.xm);
			list_add_tail(&region->list, &dsp->alg_regions);

			region = kzalloc(sizeof(*region), GFP_KERNEL);
			if (!region)
				return -ENOMEM;
			region->type = WMFW_ADSP2_YM;
			region->alg = be32_to_cpu(adsp2_id.fw.id);
			region->base = be32_to_cpu(adsp2_id.ym);
			list_add_tail(&region->list, &dsp->alg_regions);

			region = kzalloc(sizeof(*region), GFP_KERNEL);
			if (!region)
				return -ENOMEM;
			region->type = WMFW_ADSP2_ZM;
			region->alg = be32_to_cpu(adsp2_id.fw.id);
			region->base = be32_to_cpu(adsp2_id.zm);
			list_add_tail(&region->list, &dsp->alg_regions);
		}

		pos = sizeof(adsp2_id) / 2;
		term = pos + ((sizeof(*adsp2_alg) * algs) / 2);
		break;

	default:
		BUG_ON(NULL == "Unknown DSP type");
		return -EINVAL;
	}

	if (algs == 0) {
		adsp_err(dsp, "No algorithms\n");
		return -EINVAL;
	}

	if (algs > 1024) {
		adsp_err(dsp, "Algorithm count %zx excessive\n", algs);
		print_hex_dump_bytes(dev_name(dsp->dev), DUMP_PREFIX_OFFSET,
				     buf, buf_size);
		return -EINVAL;
	}

	/* Read the terminator first to validate the length */
	ret = regmap_raw_read(regmap, mem->base + term, &val, sizeof(val));
	if (ret != 0) {
		adsp_err(dsp, "Failed to read algorithm list end: %d\n",
			ret);
		return ret;
	}

	if (be32_to_cpu(val) != 0xbedead)
		adsp_warn(dsp, "Algorithm list end %x 0x%x != 0xbeadead\n",
			  term, be32_to_cpu(val));

	alg = kzalloc((term - pos) * 2, GFP_KERNEL | GFP_DMA);
	if (!alg)
		return -ENOMEM;

	ret = regmap_raw_read(regmap, mem->base + pos, alg, (term - pos) * 2);
	if (ret != 0) {
		adsp_err(dsp, "Failed to read algorithm list: %d\n",
			ret);
		goto out;
	}

	adsp1_alg = alg;
	adsp2_alg = alg;

	for (i = 0; i < algs; i++) {
		switch (dsp->type) {
		case WMFW_ADSP1:
			adsp_info(dsp, "%d: ID %x v%d.%d.%d DM@%x ZM@%x\n",
				  i, be32_to_cpu(adsp1_alg[i].alg.id),
				  (be32_to_cpu(adsp1_alg[i].alg.ver) & 0xff0000) >> 16,
				  (be32_to_cpu(adsp1_alg[i].alg.ver) & 0xff00) >> 8,
				  be32_to_cpu(adsp1_alg[i].alg.ver) & 0xff,
				  be32_to_cpu(adsp1_alg[i].dm),
				  be32_to_cpu(adsp1_alg[i].zm));

			if (dsp->fw_ver > 0) {
				wm_adsp1_fixup_region_base(dsp, &adsp1_alg[i]);
				list_for_each_entry(region, &dsp->alg_regions, list) {
					if (region->alg == be32_to_cpu(adsp1_alg[i].alg.id))
						wm_adsp_create_grouped_control(dsp, region, false);
				}
			} else {
				region = kzalloc(sizeof(*region), GFP_KERNEL);
				if (!region) {
					ret = -ENOMEM;
					goto out;
				}
				region->type = WMFW_ADSP1_DM;
				region->alg = be32_to_cpu(adsp1_alg[i].alg.id);
				region->base = be32_to_cpu(adsp1_alg[i].dm);
				region->len = 0;
				list_add_tail(&region->list, &dsp->alg_regions);
				if (i + 1 < algs) {
					region->len = be32_to_cpu(adsp1_alg[i + 1].dm);
					region->len -= be32_to_cpu(adsp1_alg[i].dm);
					region->len *= 4;
					wm_adsp_create_grouped_control(dsp, region, true);
				} else {
					adsp_warn(dsp, "Length info not specified for region DM with ID %x\n",
						  be32_to_cpu(adsp1_alg[i].alg.id));
				}

				region = kzalloc(sizeof(*region), GFP_KERNEL);
				if (!region) {
					ret = -ENOMEM;
					goto out;
				}
				region->type = WMFW_ADSP1_ZM;
				region->alg = be32_to_cpu(adsp1_alg[i].alg.id);
				region->base = be32_to_cpu(adsp1_alg[i].zm);
				region->len = 0;
				list_add_tail(&region->list, &dsp->alg_regions);
				if (i + 1 < algs) {
					region->len = be32_to_cpu(adsp1_alg[i + 1].zm);
					region->len -= be32_to_cpu(adsp1_alg[i].zm);
					region->len *= 4;
					wm_adsp_create_grouped_control(dsp, region, true);
				} else {
					adsp_warn(dsp, "Length info not specified for region ZM with ID %x\n",
						  be32_to_cpu(adsp1_alg[i].alg.id));
				}
			}
			break;

		case WMFW_ADSP2:
			adsp_info(dsp,
				  "%d: ID %x v%d.%d.%d XM@%x YM@%x ZM@%x\n",
				  i, be32_to_cpu(adsp2_alg[i].alg.id),
				  (be32_to_cpu(adsp2_alg[i].alg.ver) & 0xff0000) >> 16,
				  (be32_to_cpu(adsp2_alg[i].alg.ver) & 0xff00) >> 8,
				  be32_to_cpu(adsp2_alg[i].alg.ver) & 0xff,
				  be32_to_cpu(adsp2_alg[i].xm),
				  be32_to_cpu(adsp2_alg[i].ym),
				  be32_to_cpu(adsp2_alg[i].zm));

			if (dsp->fw_ver > 0) {
				wm_adsp2_fixup_region_base(dsp, &adsp2_alg[i]);
				list_for_each_entry(region, &dsp->alg_regions, list) {
					if (region->alg == be32_to_cpu(adsp2_alg[i].alg.id))
						wm_adsp_create_grouped_control(dsp, region, false);
				}
			} else {
				region = kzalloc(sizeof(*region), GFP_KERNEL);
				if (!region) {
					ret = -ENOMEM;
					goto out;
				}
				region->type = WMFW_ADSP2_XM;
				region->alg = be32_to_cpu(adsp2_alg[i].alg.id);
				region->base = be32_to_cpu(adsp2_alg[i].xm);
				region->len = 0;
				list_add_tail(&region->list, &dsp->alg_regions);
				if (i + 1 < algs) {
					region->len = be32_to_cpu(adsp2_alg[i + 1].xm);
					region->len -= be32_to_cpu(adsp2_alg[i].xm);
					region->len *= 4;
					wm_adsp_create_grouped_control(dsp, region, true);
				} else {
					adsp_warn(dsp, "Length info not specified for region XM with ID %x\n",
						  be32_to_cpu(adsp2_alg[i].alg.id));
				}

				region = kzalloc(sizeof(*region), GFP_KERNEL);
				if (!region) {
					ret = -ENOMEM;
					goto out;
				}
				region->type = WMFW_ADSP2_YM;
				region->alg = be32_to_cpu(adsp2_alg[i].alg.id);
				region->base = be32_to_cpu(adsp2_alg[i].ym);
				region->len = 0;
				list_add_tail(&region->list, &dsp->alg_regions);
				if (i + 1 < algs) {
					region->len = be32_to_cpu(adsp2_alg[i + 1].ym);
					region->len -= be32_to_cpu(adsp2_alg[i].ym);
					region->len *= 4;
					wm_adsp_create_grouped_control(dsp, region, true);
				} else {
					adsp_warn(dsp, "Length info not specified for region YM with ID %x\n",
						  be32_to_cpu(adsp2_alg[i].alg.id));
				}

				region = kzalloc(sizeof(*region), GFP_KERNEL);
				if (!region) {
					ret = -ENOMEM;
					goto out;
				}
				region->type = WMFW_ADSP2_ZM;
				region->alg = be32_to_cpu(adsp2_alg[i].alg.id);
				region->base = be32_to_cpu(adsp2_alg[i].zm);
				region->len = 0;
				list_add_tail(&region->list, &dsp->alg_regions);
				if (i + 1 < algs) {
					region->len = be32_to_cpu(adsp2_alg[i + 1].zm);
					region->len -= be32_to_cpu(adsp2_alg[i].zm);
					region->len *= 4;
					wm_adsp_create_grouped_control(dsp, region, true);
				} else {
					adsp_warn(dsp, "Length info not specified for region ZM with ID %x\n",
						  be32_to_cpu(adsp2_alg[i].alg.id));
				}
			}
			break;
		}
	}

out:
	kfree(alg);
	return ret;
}

static int wm_adsp_load_coeff(struct wm_adsp *dsp)
{
	LIST_HEAD(buf_list);
	struct regmap *regmap = dsp->regmap;
	struct wmfw_coeff_hdr *hdr;
	struct wmfw_coeff_item *blk;
	const struct firmware *firmware;
	const struct wm_adsp_region *mem;
	struct wm_adsp_alg_region *alg_region;
	const char *region_name;
	int ret = 0;
	int err, pos, blocks, type, offset, reg;
	char *file;
	struct wm_adsp_buf *buf;
	int tmp;

	file = kzalloc(PAGE_SIZE, GFP_KERNEL);
	if (file == NULL)
		return -ENOMEM;

	if (dsp->firmwares[dsp->fw].binfile)
		snprintf(file, PAGE_SIZE, "%s-dsp%d-%s.bin", dsp->part,
			 dsp->num, dsp->firmwares[dsp->fw].binfile);
	else
		snprintf(file, PAGE_SIZE, "%s-dsp%d-%s.bin", dsp->part,
			 dsp->num, dsp->firmwares[dsp->fw].file);
	file[PAGE_SIZE - 1] = '\0';

	ret = request_firmware(&firmware, file, dsp->dev);
	if (ret != 0) {
		adsp_warn(dsp, "Failed to request '%s'\n", file);
		ret = 0;
		goto out;
	}
	ret = -EINVAL;

	if (sizeof(*hdr) >= firmware->size) {
		adsp_err(dsp, "%s: file too short, %zu bytes\n",
			file, firmware->size);
		goto out_fw;
	}

	hdr = (void*)&firmware->data[0];
	if (memcmp(hdr->magic, "WMDR", 4) != 0) {
		adsp_err(dsp, "%s: invalid magic\n", file);
		goto out_fw;
	}

	switch (be32_to_cpu(hdr->rev) & 0xff) {
	case 1:
		break;
	default:
		adsp_err(dsp, "%s: Unsupported coefficient file format %d\n",
			 file, be32_to_cpu(hdr->rev) & 0xff);
		ret = -EINVAL;
		goto out_fw;
	}

	adsp_dbg(dsp, "%s: v%d.%d.%d\n", file,
		(le32_to_cpu(hdr->ver) >> 16) & 0xff,
		(le32_to_cpu(hdr->ver) >>  8) & 0xff,
		le32_to_cpu(hdr->ver) & 0xff);

	pos = le32_to_cpu(hdr->len);

	blocks = 0;
	while (pos < firmware->size &&
	       pos - firmware->size > sizeof(*blk)) {
		blk = (void*)(&firmware->data[pos]);

		type = le16_to_cpu(blk->type);
		offset = le16_to_cpu(blk->offset);

		adsp_dbg(dsp, "%s.%d: %x v%d.%d.%d\n",
			 file, blocks, le32_to_cpu(blk->id),
			 (le32_to_cpu(blk->ver) >> 16) & 0xff,
			 (le32_to_cpu(blk->ver) >>  8) & 0xff,
			 le32_to_cpu(blk->ver) & 0xff);
		adsp_dbg(dsp, "%s.%d: %d bytes at 0x%x in %x\n",
			 file, blocks, le32_to_cpu(blk->len), offset, type);

		reg = 0;
		region_name = "Unknown";
		switch (type) {
		case (WMFW_NAME_TEXT << 8):
		case (WMFW_INFO_TEXT << 8):
			break;
		case (WMFW_ABSOLUTE << 8):
			/*
			 * Old files may use this for global
			 * coefficients.
			 */
			if (le32_to_cpu(blk->id) == dsp->fw_id &&
			    offset == 0) {
				region_name = "global coefficients";
				mem = wm_adsp_find_region(dsp, type);
				if (!mem) {
					adsp_err(dsp, "No ZM\n");
					break;
				}
				reg = wm_adsp_region_to_reg(mem, 0);

			} else {
				region_name = "register";
				reg = offset;
			}
			break;

		case WMFW_ADSP1_DM:
		case WMFW_ADSP1_ZM:
		case WMFW_ADSP2_XM:
		case WMFW_ADSP2_YM:
			adsp_dbg(dsp, "%s.%d: %d bytes in %x for %x\n",
				 file, blocks, le32_to_cpu(blk->len),
				 type, le32_to_cpu(blk->id));

			mem = wm_adsp_find_region(dsp, type);
			if (!mem) {
				adsp_err(dsp, "No base for region %x\n", type);
				break;
			}

			reg = 0;
			list_for_each_entry(alg_region,
					    &dsp->alg_regions, list) {
				if (le32_to_cpu(blk->id) == alg_region->alg &&
				    type == alg_region->type) {
					reg = alg_region->base;
					reg = wm_adsp_region_to_reg(mem,
								    reg);
					reg += offset;
					break;
				}
			}

			if (reg == 0)
				adsp_err(dsp, "No %x for algorithm %x\n",
					 type, le32_to_cpu(blk->id));
			break;

		default:
			adsp_err(dsp, "%s.%d: Unknown region type %x at %d\n",
				 file, blocks, type, pos);
			break;
		}

		if (reg) {
			buf = wm_adsp_buf_alloc(blk->data,
						le32_to_cpu(blk->len),
						&buf_list);
			if (!buf) {
				adsp_err(dsp, "Out of memory\n");
				ret = -ENOMEM;
				goto out_async;
			}

			adsp_dbg(dsp, "%s.%d: Writing %d bytes at %x\n",
				 file, blocks, le32_to_cpu(blk->len),
				 reg);
			ret = regmap_raw_write_async(regmap, reg, buf->buf,
						     le32_to_cpu(blk->len));
			if (ret != 0) {
				adsp_err(dsp,
					"%s.%d: Failed to write to %x in %s: %d\n",
					file, blocks, reg, region_name, ret);
			}
		}

		tmp = le32_to_cpu(blk->len) % 4;
		if (tmp)
			pos += le32_to_cpu(blk->len) + (4 - tmp) + sizeof(*blk);
		else
			pos += le32_to_cpu(blk->len) + sizeof(*blk);

		blocks++;
	}

	if (pos > firmware->size)
		adsp_warn(dsp, "%s.%d: %zu bytes at end of file\n",
			  file, blocks, pos - firmware->size);

out_async:
	err = regmap_async_complete(regmap);
	if (err != 0) {
		adsp_err(dsp, "Failed to complete async write: %d\n", err);
		if (!ret)
			ret = err;
	}

out_fw:
	regmap_async_complete(regmap);
	release_firmware(firmware);
	wm_adsp_buf_free(&buf_list);
out:
	kfree(file);
	return ret;
}

int wm_adsp1_init(struct wm_adsp *adsp)
{
	INIT_LIST_HEAD(&adsp->alg_regions);

	return 0;
}
EXPORT_SYMBOL_GPL(wm_adsp1_init);

int wm_adsp1_event(struct snd_soc_dapm_widget *w,
		   struct snd_kcontrol *kcontrol,
		   int event)
{
	struct snd_soc_codec *codec = w->codec;
	struct wm_adsp *dsps = snd_soc_codec_get_drvdata(codec);
	struct wm_adsp *dsp = &dsps[w->shift];
	struct wm_coeff_ctl *ctl;
	int ret;
	int val;

	dsp->card = codec->card;

	switch (event) {
	case SND_SOC_DAPM_POST_PMU:
		regmap_update_bits(dsp->regmap, dsp->base + ADSP1_CONTROL_30,
				   ADSP1_SYS_ENA, ADSP1_SYS_ENA);

		/*
		 * For simplicity set the DSP clock rate to be the
		 * SYSCLK rate rather than making it configurable.
		 */
		if(dsp->sysclk_reg) {
			ret = regmap_read(dsp->regmap, dsp->sysclk_reg, &val);
			if (ret != 0) {
				adsp_err(dsp, "Failed to read SYSCLK state: %d\n",
				ret);
				return ret;
			}

			val = (val & dsp->sysclk_mask)
				>> dsp->sysclk_shift;

			ret = regmap_update_bits(dsp->regmap,
						 dsp->base + ADSP1_CONTROL_31,
						 ADSP1_CLK_SEL_MASK, val);
			if (ret != 0) {
				adsp_err(dsp, "Failed to set clock rate: %d\n",
					 ret);
				return ret;
			}
		}

		ret = wm_adsp_load(dsp);
		if (ret != 0)
			goto err;

		ret = wm_adsp_setup_algs(dsp);
		if (ret != 0)
			goto err;

		ret = wm_adsp_load_coeff(dsp);
		if (ret != 0)
			goto err;

		/* Initialize caches for enabled and unset controls */
		ret = wm_coeff_init_control_caches(dsp);
		if (ret != 0)
			goto err;

		/* Sync set controls */
		ret = wm_coeff_sync_controls(dsp);
		if (ret != 0)
			goto err;

		/* Start the core running */
		regmap_update_bits(dsp->regmap, dsp->base + ADSP1_CONTROL_30,
				   ADSP1_CORE_ENA | ADSP1_START,
				   ADSP1_CORE_ENA | ADSP1_START);
		break;

	case SND_SOC_DAPM_PRE_PMD:
		/* Halt the core */
		regmap_update_bits(dsp->regmap, dsp->base + ADSP1_CONTROL_30,
				   ADSP1_CORE_ENA | ADSP1_START, 0);

		regmap_update_bits(dsp->regmap, dsp->base + ADSP1_CONTROL_19,
				   ADSP1_WDMA_BUFFER_LENGTH_MASK, 0);

		regmap_update_bits(dsp->regmap, dsp->base + ADSP1_CONTROL_30,
				   ADSP1_SYS_ENA, 0);

		list_for_each_entry(ctl, &dsp->ctl_list, list)
			ctl->enabled = 0;

		break;

	default:
		break;
	}

	return 0;

err:
	regmap_update_bits(dsp->regmap, dsp->base + ADSP1_CONTROL_30,
			   ADSP1_SYS_ENA, 0);
	return ret;
}
EXPORT_SYMBOL_GPL(wm_adsp1_event);

static int wm_adsp2_ena(struct wm_adsp *dsp)
{
	unsigned int val;
	int ret, count;

	ret = regmap_update_bits(dsp->regmap, dsp->base + ADSP2_CONTROL,
				 ADSP2_SYS_ENA, ADSP2_SYS_ENA);
	if (ret != 0)
		return ret;

	/* Wait for the RAM to start, should be near instantaneous */
	for (count = 0; count < 10; ++count) {
		ret = regmap_read(dsp->regmap, dsp->base + ADSP2_STATUS1,
				  &val);
		if (ret != 0)
			return ret;

		if (val & ADSP2_RAM_RDY)
			break;

		msleep(1);
	}

	if (!(val & ADSP2_RAM_RDY)) {
		adsp_err(dsp, "Failed to start DSP RAM\n");
		return -EBUSY;
	}

	adsp_dbg(dsp, "RAM ready after %d polls\n", count);

	return 0;
}

static void wm_adsp2_boot_work(struct work_struct *work)
{
	struct wm_adsp *dsp = container_of(work,
					   struct wm_adsp,
					   boot_work);
	int ret;
	unsigned int val;

	/*
	 * For simplicity set the DSP clock rate to be the
	 * SYSCLK rate rather than making it configurable.
	 */
	ret = regmap_read(dsp->regmap, ARIZONA_SYSTEM_CLOCK_1, &val);
	if (ret != 0) {
		adsp_err(dsp, "Failed to read SYSCLK state: %d\n", ret);
		return;
	}
	val = (val & ARIZONA_SYSCLK_FREQ_MASK)
		>> ARIZONA_SYSCLK_FREQ_SHIFT;

	ret = regmap_update_bits(dsp->regmap,
				 dsp->base + ADSP2_CLOCKING,
				 ADSP2_CLK_SEL_MASK, val);
	if (ret != 0) {
		adsp_err(dsp, "Failed to set clock rate: %d\n", ret);
		return;
	}

	if (dsp->dvfs) {
		ret = regmap_read(dsp->regmap,
				  dsp->base + ADSP2_CLOCKING, &val);
		if (ret != 0) {
			dev_err(dsp->dev, "Failed to read clocking: %d\n", ret);
			return;
		}

		if ((val & ADSP2_CLK_SEL_MASK) >= 3) {
			ret = regulator_enable(dsp->dvfs);
			if (ret != 0) {
				dev_err(dsp->dev,
					"Failed to enable supply: %d\n",
					ret);
				return;
			}

			ret = regulator_set_voltage(dsp->dvfs,
						    1800000,
						    1800000);
			if (ret != 0) {
				dev_err(dsp->dev,
					"Failed to raise supply: %d\n",
					ret);
				return;
			}
		}
	}

	ret = wm_adsp2_ena(dsp);
	if (ret != 0)
		return;

	ret = wm_adsp_load(dsp);
	if (ret != 0)
		goto err;

	ret = wm_adsp_setup_algs(dsp);
	if (ret != 0)
		goto err;

	ret = wm_adsp_load_coeff(dsp);
	if (ret != 0)
		goto err;

	/* Initialize caches for enabled and unset controls */
	ret = wm_coeff_init_control_caches(dsp);
	if (ret != 0)
		goto err;

	/* Sync set controls */
	ret = wm_coeff_sync_controls(dsp);
	if (ret != 0)
		goto err;

	dsp->running = true;

	return;

err:
	regmap_update_bits(dsp->regmap, dsp->base + ADSP2_CONTROL,
			   ADSP2_SYS_ENA | ADSP2_CORE_ENA | ADSP2_START, 0);
}

int wm_adsp2_early_event(struct snd_soc_dapm_widget *w,
		   struct snd_kcontrol *kcontrol, int event)
{
	struct snd_soc_codec *codec = w->codec;
	struct wm_adsp *dsps = snd_soc_codec_get_drvdata(codec);
	struct wm_adsp *dsp = &dsps[w->shift];

	/* Always default to version 0 to ensure backwards
	 * compatibility with older firmware images */
	dsp->fw_ver = 0;
	dsp->card = codec->card;

	switch (event) {
	case SND_SOC_DAPM_PRE_PMU:
		queue_work(system_unbound_wq, &dsp->boot_work);
		break;
	default:
		break;
	}

	return 0;
}
EXPORT_SYMBOL_GPL(wm_adsp2_early_event);

static void wm_adsp_edac_shutdown(struct wm_adsp *dsp)
{
	int i, ret;
	unsigned int val = 1;
	const struct wm_adsp_region *mem;

	mem = wm_adsp_find_region(dsp, WMFW_ADSP2_YM);
	if (!mem) {
		adsp_err(dsp, "Failed to locate YM\n");
		return;
	}

	ret = regmap_write(dsp->regmap, mem->base + 0x1, val);
	if (ret != 0) {
		adsp_err(dsp,
			 "Failed to inform eDAC to shutdown: %d\n",
			 ret);
		return;
	}

	for (i = 0; i < 5; ++i) {
		ret = regmap_read(dsp->regmap, mem->base + 0x1, &val);
		if (ret != 0) {
			adsp_err(dsp,
				 "Failed to check for eDAC shutdown: %d\n",
				 ret);
			return;
		}

		if (!val)
			break;

		msleep(1);
	}

	if (val)
		adsp_err(dsp, "Failed to shutdown eDAC firmware\n");
}

int wm_adsp2_event(struct snd_soc_dapm_widget *w,
		   struct snd_kcontrol *kcontrol, int event)
{
	struct snd_soc_codec *codec = w->codec;
	struct wm_adsp *dsps = snd_soc_codec_get_drvdata(codec);
	struct wm_adsp *dsp = &dsps[w->shift];
	struct wm_adsp_alg_region *alg_region;
	struct wm_coeff_ctl *ctl;
	int ret;

	switch (event) {
	case SND_SOC_DAPM_POST_PMU:
		flush_work(&dsp->boot_work);

		if (!dsp->running)
			return -EIO;

		ret = regmap_update_bits(dsp->regmap,
					 dsp->base + ADSP2_CONTROL,
					 ADSP2_CORE_ENA | ADSP2_START,
					 ADSP2_CORE_ENA | ADSP2_START);
		if (ret != 0)
			goto err;
		break;

	case SND_SOC_DAPM_PRE_PMD:
		if (dsp->fw_id == 0x40019) {
			wm_adsp_edac_shutdown(dsp);
		}

		dsp->running = false;

		regmap_update_bits(dsp->regmap, dsp->base + ADSP2_CONTROL,
				   ADSP2_SYS_ENA | ADSP2_CORE_ENA |
				   ADSP2_START, 0);

		/* Make sure DMAs are quiesced */
		regmap_write(dsp->regmap, dsp->base + ADSP2_WDMA_CONFIG_1, 0);
		regmap_write(dsp->regmap, dsp->base + ADSP2_WDMA_CONFIG_2, 0);
		regmap_write(dsp->regmap, dsp->base + ADSP2_RDMA_CONFIG_1, 0);

		if (dsp->dvfs) {
			ret = regulator_set_voltage(dsp->dvfs, 1200000,
						    1800000);
			if (ret != 0)
				dev_warn(dsp->dev,
					 "Failed to lower supply: %d\n",
					 ret);

			ret = regulator_disable(dsp->dvfs);
			if (ret != 0)
				dev_err(dsp->dev,
					"Failed to enable supply: %d\n",
					ret);
		}

		list_for_each_entry(ctl, &dsp->ctl_list, list)
			ctl->enabled = 0;

		while (!list_empty(&dsp->alg_regions)) {
			alg_region = list_first_entry(&dsp->alg_regions,
						      struct wm_adsp_alg_region,
						      list);
			list_del(&alg_region->list);
			kfree(alg_region);
		}

		adsp_info(dsp, "Shutdown complete\n");
		break;

	default:
		break;
	}

	return 0;
err:
	regmap_update_bits(dsp->regmap, dsp->base + ADSP2_CONTROL,
			   ADSP2_SYS_ENA | ADSP2_CORE_ENA | ADSP2_START, 0);
	return ret;
}
EXPORT_SYMBOL_GPL(wm_adsp2_event);

#ifdef CONFIG_OF
static int wm_adsp_of_parse_caps(struct wm_adsp *adsp,
				 struct device_node *np,
				 struct wm_adsp_fw_defs *fw)
{
	const char *prop = "wlf,compr-caps";
	int i;
	int len_prop;
	u32 of_cap;

	if (!of_get_property(np, prop, &len_prop))
		return -EINVAL;

	len_prop /= sizeof(u32);

	if (len_prop < 5 || len_prop > 5 + MAX_NUM_SAMPLE_RATES)
		return -EOVERFLOW;

	fw->num_caps = 1;
	fw->caps = devm_kzalloc(adsp->dev,
				sizeof(struct wm_adsp_fw_caps),
				GFP_KERNEL);
	if (!fw->caps)
		return -ENOMEM;

	fw->caps->num_host_regions = ARRAY_SIZE(ez2control_regions);
	fw->caps->host_region_defs =
		devm_kzalloc(adsp->dev,
			     sizeof(ez2control_regions),
			     GFP_KERNEL);
	if (!fw->caps->host_region_defs)
		return -ENOMEM;

	memcpy(fw->caps->host_region_defs,
	       ez2control_regions,
	       sizeof(ez2control_regions));

	of_property_read_u32_index(np, prop, 0, &of_cap);
	fw->caps->id = of_cap;
	of_property_read_u32_index(np, prop, 1, &of_cap);
	fw->caps->desc.max_ch = of_cap;
	of_property_read_u32_index(np, prop, 2, &of_cap);
	fw->caps->desc.formats = of_cap;
	of_property_read_u32_index(np, prop, 3, &of_cap);
	fw->compr_direction = of_cap;

	for (i = 4; i < len_prop; ++i) {
		of_property_read_u32_index(np, prop, i, &of_cap);
		fw->caps->desc.sample_rates[i - 4] = of_cap;
	}
	fw->caps->desc.num_sample_rates = i - 4;

	return 0;
}

static int wm_adsp_of_parse_firmware(struct wm_adsp *adsp,
				     struct device_node *np)
{
	struct device_node *fws = of_get_child_by_name(np, "firmware");
	struct device_node *fw = NULL;
	const char **ctl_names;
	int ret;
	int i;

	if (!fws)
		return 0;

	i = 0;
	while ((fw = of_get_next_child(fws, fw)) != NULL)
		i++;

	if (i == 0)
		return 0;

	adsp->num_firmwares = i;

	adsp->firmwares = devm_kzalloc(adsp->dev,
				       i * sizeof(struct wm_adsp_fw_defs),
				       GFP_KERNEL);
	if (!adsp->firmwares)
		return -ENOMEM;

	ctl_names = devm_kzalloc(adsp->dev,
				 i * sizeof(const char *),
				 GFP_KERNEL);
	if (!ctl_names)
		return -ENOMEM;

	i = 0;
	while ((fw = of_get_next_child(fws, fw)) != NULL) {
		ctl_names[i] = fw->name;

		ret = of_property_read_string(fw, "wlf,wmfw-file",
					      &adsp->firmwares[i].file);
		if (ret < 0) {
			dev_err(adsp->dev,
				"Firmware filename missing/malformed: %d\n",
				ret);
			return ret;
		}

		ret = of_property_read_string(fw, "wlf,bin-file",
					      &adsp->firmwares[i].binfile);
		if (ret < 0)
			adsp->firmwares[i].binfile = NULL;

		wm_adsp_of_parse_caps(adsp, fw, &adsp->firmwares[i]);

		i++;
	}

	wm_adsp_fw_enum[adsp->num - 1].max = adsp->num_firmwares;
	wm_adsp_fw_enum[adsp->num - 1].texts = ctl_names;

	return adsp->num_firmwares;
}

static int wm_adsp_of_parse_adsp(struct wm_adsp *adsp)
{
	struct device_node *np = of_get_child_by_name(adsp->dev->of_node,
						      "adsps");
	struct device_node *core = NULL;
	unsigned int addr;
	int ret;

	if (!np)
		return 0;

	while ((core = of_get_next_child(np, core)) != NULL) {
		ret = of_property_read_u32(core, "reg", &addr);
		if (ret < 0) {
			dev_err(adsp->dev,
				"Failed to get ADSP base address: %d\n",
				ret);
			return ret;
		}

		if (addr == adsp->base)
			break;
	}

	if (!core)
		return 0;

	return wm_adsp_of_parse_firmware(adsp, core);
}
#else
static inline int wm_adsp_of_parse_adsp(struct wm_adsp *adsp)
{
	return 0;
}
#endif

int wm_adsp2_init(struct wm_adsp *adsp, bool dvfs)
{
	int ret;

	/*
	 * Disable the DSP memory by default when in reset for a small
	 * power saving.
	 */
	ret = regmap_update_bits(adsp->regmap, adsp->base + ADSP2_CONTROL,
				 ADSP2_MEM_ENA, 0);
	if (ret != 0) {
		adsp_err(adsp, "Failed to clear memory retention: %d\n", ret);
		return ret;
	}

	INIT_LIST_HEAD(&adsp->alg_regions);
	INIT_LIST_HEAD(&adsp->ctl_list);
	INIT_WORK(&adsp->boot_work, wm_adsp2_boot_work);
	mutex_init(&adsp->ctl_lock);

	if (dvfs) {
		adsp->dvfs = devm_regulator_get(adsp->dev, "DCVDD");
		if (IS_ERR(adsp->dvfs)) {
			ret = PTR_ERR(adsp->dvfs);
			dev_err(adsp->dev, "Failed to get DCVDD: %d\n", ret);
			return ret;
		}

		ret = regulator_enable(adsp->dvfs);
		if (ret != 0) {
			dev_err(adsp->dev, "Failed to enable DCVDD: %d\n",
				ret);
			return ret;
		}

		ret = regulator_set_voltage(adsp->dvfs, 1200000, 1800000);
		if (ret != 0) {
			dev_err(adsp->dev, "Failed to initialise DVFS: %d\n",
				ret);
			return ret;
		}

		ret = regulator_disable(adsp->dvfs);
		if (ret != 0) {
			dev_err(adsp->dev, "Failed to disable DCVDD: %d\n",
				ret);
			return ret;
		}
	}

	if (!adsp->dev->of_node || wm_adsp_of_parse_adsp(adsp) <= 0) {
		adsp->num_firmwares = WM_ADSP_NUM_FW;
		adsp->firmwares = wm_adsp_fw;
	}

	return 0;
}
EXPORT_SYMBOL_GPL(wm_adsp2_init);

<<<<<<< HEAD
bool wm_adsp_compress_supported(const struct wm_adsp *adsp,
				const struct snd_compr_stream *stream)
{
	if (adsp->fw >= 0 && adsp->fw < adsp->num_firmwares) {
		const struct wm_adsp_fw_defs *fw_defs =
				&adsp->firmwares[adsp->fw];

		if (fw_defs->num_caps == 0)
			return false;

		if (fw_defs->compr_direction == stream->direction)
			return true;
	}

	return false;
}
EXPORT_SYMBOL_GPL(wm_adsp_compress_supported);

bool wm_adsp_format_supported(const struct wm_adsp *adsp,
			      const struct snd_compr_stream *stream,
			      const struct snd_compr_params *params)
{
	const struct wm_adsp_fw_caps *caps;
	int i, j;

	for (i = 0; i < adsp->firmwares[adsp->fw].num_caps; i++) {
		caps = &adsp->firmwares[adsp->fw].caps[i];

		if (caps->id != params->codec.id)
			continue;

		if (stream->direction == SND_COMPRESS_PLAYBACK) {
			if (caps->desc.max_ch < params->codec.ch_out)
				continue;
		} else {
			if (caps->desc.max_ch < params->codec.ch_in)
				continue;
		}

		if (!(caps->desc.formats & (1 << params->codec.format)))
			continue;

		for (j = 0; j < caps->desc.num_sample_rates; ++j)
			if (caps->desc.sample_rates[j] ==
			    params->codec.sample_rate)
				return true;
	}

	return false;
}
EXPORT_SYMBOL_GPL(wm_adsp_format_supported);

void wm_adsp_get_caps(const struct wm_adsp *adsp,
		      const struct snd_compr_stream *stream,
		      struct snd_compr_caps *caps)
{
	int i;

	if (adsp->firmwares[adsp->fw].caps) {
		for (i = 0; i < adsp->firmwares[adsp->fw].num_caps; i++)
			caps->codecs[i] = adsp->firmwares[adsp->fw].caps[i].id;

		caps->num_codecs = i;
		caps->direction = adsp->firmwares[adsp->fw].compr_direction;
	}
}
EXPORT_SYMBOL_GPL(wm_adsp_get_caps);

static int wm_adsp_read_data_block(struct wm_adsp *adsp, int mem_type,
				   unsigned int mem_addr,
				   unsigned int num_words,
				   u32 *data)
{
	struct wm_adsp_region const *region = wm_adsp_find_region(adsp,
								  mem_type);
	unsigned int i, reg;
	int ret;

	if (!region)
		return -EINVAL;

	reg = wm_adsp_region_to_reg(region, mem_addr);

	ret = regmap_raw_read(adsp->regmap, reg, data,
			      sizeof(*data) * num_words);
	if (ret < 0)
		return ret;

	for (i = 0; i < num_words; ++i)
		data[i] = be32_to_cpu(data[i]) & 0x00ffffffu;

	return 0;
}

static int wm_adsp_read_data_word(struct wm_adsp *adsp, int mem_type,
				  unsigned int mem_addr, u32 *data)
{
	return wm_adsp_read_data_block(adsp, mem_type, mem_addr, 1, data);
}

static int wm_adsp_write_data_word(struct wm_adsp *adsp, int mem_type,
				   unsigned int mem_addr, u32 data)
{
	struct wm_adsp_region const *region = wm_adsp_find_region(adsp,
								  mem_type);
	unsigned int reg;

	if (!region)
		return -EINVAL;

	reg = wm_adsp_region_to_reg(region, mem_addr);

	data = cpu_to_be32(data & 0x00ffffffu);

	return regmap_raw_write(adsp->regmap, reg, &data, sizeof(data));
}

static inline int wm_adsp_host_buffer_read(struct wm_adsp *adsp,
					   unsigned int field_offset, u32 *data)
{
	return wm_adsp_read_data_word(adsp, WMFW_ADSP2_XM,
				      adsp->host_buf_ptr + field_offset, data);
}

static inline int wm_adsp_host_buffer_write(struct wm_adsp *adsp,
					    unsigned int field_offset, u32 data)
{
	return wm_adsp_write_data_word(adsp, WMFW_ADSP2_XM,
				       adsp->host_buf_ptr + field_offset,
				       data);
}

static int wm_adsp_populate_buffer_regions(struct wm_adsp *adsp)
{
	int i, ret;
	u32 offset = 0;
	struct wm_adsp_buffer_region_def *host_region_defs =
		adsp->firmwares[adsp->fw].caps->host_region_defs;
	struct wm_adsp_buffer_region *region;

	for (i = 0; i < adsp->firmwares[adsp->fw].caps->num_host_regions; ++i) {
		region = &adsp->host_regions[i];

		region->offset = offset;
		region->mem_type = host_region_defs[i].mem_type;

		ret = wm_adsp_host_buffer_read(adsp,
					       host_region_defs[i].base_offset,
					       &region->base_addr);
		if (ret < 0)
			return ret;

		ret = wm_adsp_host_buffer_read(adsp,
					       host_region_defs[i].size_offset,
					       &offset);
		if (ret < 0)
			return ret;

		region->cumulative_size = offset;

		adsp_dbg(adsp,
			 "Region %d type %d base %04x off %04x size %04x\n",
			 i, region->mem_type, region->base_addr,
			 region->offset, region->cumulative_size);
	}

	return 0;
}

static int wm_adsp_read_buffer(struct wm_adsp *adsp, int32_t read_index,
			       int avail)
{
	int circ_space_words = CIRC_SPACE(adsp->capt_buf.head,
					  adsp->capt_buf.tail,
					  adsp->capt_buf_size) /
			       WM_ADSP_DATA_WORD_SIZE;
	u8 *capt_buf = (u8 *)adsp->capt_buf.buf;
	int capt_buf_h = adsp->capt_buf.head;
	int capt_buf_mask = adsp->capt_buf_size - 1;
	int mem_type;
	unsigned int adsp_addr;
	int num_words;
	int i, ret;

	/* Calculate read parameters */
	for (i = 0; i < adsp->firmwares[adsp->fw].caps->num_host_regions; ++i) {
		if (read_index < adsp->host_regions[i].cumulative_size)
			break;
	}

	if (i == adsp->firmwares[adsp->fw].caps->num_host_regions)
		return -EINVAL;

	num_words = adsp->host_regions[i].cumulative_size - read_index;
	mem_type = adsp->host_regions[i].mem_type;
	adsp_addr = adsp->host_regions[i].base_addr +
		    (read_index - adsp->host_regions[i].offset);

	if (circ_space_words < num_words)
		num_words = circ_space_words;
	if (avail < num_words)
		num_words = avail;
	if (num_words >= WM_ADSP_MAX_READ_SIZE) {
		num_words = WM_ADSP_MAX_READ_SIZE;
	}
	if (!num_words)
		return 0;

	/* Read data from DSP */
	ret = wm_adsp_read_data_block(adsp, mem_type, adsp_addr,
				      num_words, adsp->raw_capt_buf);
	if (ret != 0)
		return ret;

	/* Copy to circular buffer */
	for (i = 0; i < num_words; ++i) {
		u32 x = adsp->raw_capt_buf[i];

		capt_buf[capt_buf_h++] = (u8)((x >> 0) & 0xff);
		capt_buf_h &= capt_buf_mask;
		capt_buf[capt_buf_h++] = (u8)((x >> 8) & 0xff);
		capt_buf_h &= capt_buf_mask;
		capt_buf[capt_buf_h++] = (u8)((x >> 16) & 0xff);
		capt_buf_h &= capt_buf_mask;
	}

	adsp->capt_buf.head = capt_buf_h;

	return num_words;
}

static int wm_adsp_capture_block(struct wm_adsp *adsp, int *avail)
{
	int last_region = adsp->firmwares[adsp->fw].caps->num_host_regions -1;
	int host_size = adsp->host_regions[last_region].cumulative_size;
	int num_words;
	u32 next_read_index, next_write_index;
	int32_t write_index, read_index;
	int ret;

	/* Get current host buffer status */
	ret = wm_adsp_host_buffer_read(adsp,
				       HOST_BUFFER_FIELD(next_read_index),
				       &next_read_index);
	if (ret < 0)
		return ret;
	ret = wm_adsp_host_buffer_read(adsp,
				       HOST_BUFFER_FIELD(next_write_index),
				       &next_write_index);
	if (ret < 0)
		return ret;

	read_index = sign_extend32(next_read_index, 23);
	write_index = sign_extend32(next_write_index, 23);

	/* Don't empty the buffer as it kills the firmware */
	write_index--;

	if (read_index < 0)
		return -EIO;	/* stream has not yet started */

	*avail = write_index - read_index;
	if (*avail < 0)
		*avail += host_size;

	/* Read data from DSP */
	num_words = wm_adsp_read_buffer(adsp, read_index, *avail);
	if (num_words <= 0)
		return num_words;

	/* update read index to account for words read */
	next_read_index += num_words;
	if (next_read_index == host_size)
		next_read_index = 0;

	ret = wm_adsp_host_buffer_write(adsp,
					HOST_BUFFER_FIELD(next_read_index),
					next_read_index);
	if (ret < 0)
		return ret;

	return num_words;
}

int wm_adsp_stream_alloc(struct wm_adsp *adsp,
			 const struct snd_compr_params *params)
{
	int ret;
	unsigned int size;

	adsp->dsp_error = 0;

	if (!adsp->capt_buf.buf) {
		adsp->capt_buf_size = WM_ADSP_CAPTURE_BUFFER_SIZE;
		adsp->capt_buf.buf = kzalloc(adsp->capt_buf_size, GFP_KERNEL);

		if (!adsp->capt_buf.buf)
			return -ENOMEM;
	}

	adsp->capt_buf.head = 0;
	adsp->capt_buf.tail = 0;

	if (!adsp->raw_capt_buf) {
		size = WM_ADSP_MAX_READ_SIZE * sizeof(*adsp->raw_capt_buf);
		adsp->raw_capt_buf = kzalloc(size, GFP_KERNEL);

		if (!adsp->raw_capt_buf) {
			ret = -ENOMEM;
			goto err_capt_buf;
		}
	}

	if (!adsp->host_regions) {
		size = adsp->firmwares[adsp->fw].caps->num_host_regions *
		       sizeof(*adsp->host_regions);
		adsp->host_regions = kzalloc(size, GFP_KERNEL);

		if (!adsp->host_regions) {
			ret = -ENOMEM;
			goto err_raw_capt_buf;
		}
	}

	return 0;

err_raw_capt_buf:
	kfree(adsp->raw_capt_buf);
err_capt_buf:
	kfree(adsp->capt_buf.buf);

	return ret;
}
EXPORT_SYMBOL_GPL(wm_adsp_stream_alloc);

int wm_adsp_stream_free(struct wm_adsp *adsp)
{
	if (adsp->host_regions) {
		kfree(adsp->host_regions);
		adsp->host_regions = NULL;
	}

	if (adsp->raw_capt_buf) {
		kfree(adsp->raw_capt_buf);
		adsp->raw_capt_buf = NULL;
	}

	if (adsp->capt_buf.buf) {
		kfree(adsp->capt_buf.buf);
		adsp->capt_buf.buf = NULL;
	}

	return 0;
}
EXPORT_SYMBOL_GPL(wm_adsp_stream_free);

int wm_adsp_stream_start(struct wm_adsp *adsp)
{
	u32 xm_base, magic;
	int i, ret;

	ret = wm_adsp_read_data_word(adsp, WMFW_ADSP2_XM,
				     ADSP2_SYSTEM_CONFIG_XM_PTR, &xm_base);
	if (ret < 0)
		return ret;

	ret = wm_adsp_read_data_word(adsp, WMFW_ADSP2_XM,
				     xm_base + WM_ADSP_ALG_XM_PTR +
				     ALG_XM_FIELD(magic),
				     &magic);
	if (ret < 0)
		return ret;

	if (magic != WM_ADSP_ALG_XM_STRUCT_MAGIC)
		return -EINVAL;

	for (i = 0; i < 5; ++i) {
		ret = wm_adsp_read_data_word(adsp, WMFW_ADSP2_XM,
					     xm_base + WM_ADSP_ALG_XM_PTR +
					     ALG_XM_FIELD(host_buf_ptr),
					     &adsp->host_buf_ptr);
		if (ret < 0)
			return ret;

		if (adsp->host_buf_ptr)
			break;

		msleep(1);
	}

	if (!adsp->host_buf_ptr)
		return -EIO;

	adsp->max_dsp_read_bytes = WM_ADSP_MAX_READ_SIZE * sizeof(u32);
	ret = wm_adsp_populate_buffer_regions(adsp);
	if (ret < 0)
		return ret;

	return 0;
}
EXPORT_SYMBOL_GPL(wm_adsp_stream_start);

static int wm_adsp_stream_capture(struct wm_adsp *adsp)
{
	int avail = 0;
	int amount_read;
	int total_read = 0;
	int ret = 0;

	adsp->buffer_drain_pending = false;

	do {
		amount_read = 0;
		do {
			ret = wm_adsp_capture_block(adsp, &avail);
			if (ret < 0)
				return ret;

			amount_read += ret;
		} while (ret > 0);

		total_read += amount_read;
	} while (amount_read > 0 && avail > WM_ADSP_MAX_READ_SIZE);

	if (avail > WM_ADSP_MAX_READ_SIZE)
		adsp->buffer_drain_pending = true;

	return total_read * WM_ADSP_DATA_WORD_SIZE;
}

static int wm_adsp_ack_buffer_interrupt(struct wm_adsp *adsp)
{
	u32 irq_ack;
	int ret;

	ret = wm_adsp_host_buffer_read(adsp,
				       HOST_BUFFER_FIELD(irq_count),
				       &irq_ack);
	if (ret < 0)
		return ret;

	if (!adsp->buffer_drain_pending)
		irq_ack |= 1;		/* enable further IRQs */

	ret = wm_adsp_host_buffer_write(adsp,
					HOST_BUFFER_FIELD(irq_ack),
					irq_ack);
	return ret;
}

int wm_adsp_stream_handle_irq(struct wm_adsp *adsp)
{
	int ret, bytes_captured;

	ret = wm_adsp_host_buffer_read(adsp,
				       HOST_BUFFER_FIELD(error),
				       &adsp->dsp_error);
	if (ret < 0)
		return ret;
	if (adsp->dsp_error != 0) {
		adsp_err(adsp, "DSP error occurred: %d\n", adsp->dsp_error);
		return -EIO;
	}

	bytes_captured = wm_adsp_stream_capture(adsp);
	if (bytes_captured < 0)
		return bytes_captured;

	ret = wm_adsp_ack_buffer_interrupt(adsp);
	if (ret < 0)
		return ret;

	return bytes_captured;
}
EXPORT_SYMBOL_GPL(wm_adsp_stream_handle_irq);

int wm_adsp_stream_read(struct wm_adsp *adsp, char __user *buf, size_t count)
{
	int avail, to_end;
	int ret;

	if (!adsp->running)
		return -EIO;

	avail = CIRC_CNT(adsp->capt_buf.head,
			 adsp->capt_buf.tail,
			 adsp->capt_buf_size);
	to_end = CIRC_CNT_TO_END(adsp->capt_buf.head,
				 adsp->capt_buf.tail,
				 adsp->capt_buf_size);

	if (avail < count)
		count = avail;

	adsp_dbg(adsp, "%s: avail=%d toend=%d count=%d\n",
		 __func__, avail, to_end, count);

	if (count > to_end) {
		if (copy_to_user(buf,
				 adsp->capt_buf.buf +
				 adsp->capt_buf.tail,
				 to_end))
			return -EFAULT;
		if (copy_to_user(buf + to_end, adsp->capt_buf.buf,
				 count - to_end))
			return -EFAULT;
	} else {
		if (copy_to_user(buf,
				 adsp->capt_buf.buf +
				 adsp->capt_buf.tail,
				 count))
			return -EFAULT;
	}

	adsp->capt_buf.tail += count;
	adsp->capt_buf.tail &= adsp->capt_buf_size - 1;

	if (adsp->buffer_drain_pending) {
		wm_adsp_stream_capture(adsp);

		ret = wm_adsp_ack_buffer_interrupt(adsp);
		if (ret < 0)
			return ret;
	}

	return count;
}
EXPORT_SYMBOL_GPL(wm_adsp_stream_read);

int wm_adsp_stream_avail(const struct wm_adsp *adsp)
{
	return CIRC_CNT(adsp->capt_buf.head,
			adsp->capt_buf.tail,
			adsp->capt_buf_size);
}
EXPORT_SYMBOL_GPL(wm_adsp_stream_avail);

=======
>>>>>>> 2527c3d5
MODULE_LICENSE("GPL v2");<|MERGE_RESOLUTION|>--- conflicted
+++ resolved
@@ -2395,7 +2395,6 @@
 }
 EXPORT_SYMBOL_GPL(wm_adsp2_init);
 
-<<<<<<< HEAD
 bool wm_adsp_compress_supported(const struct wm_adsp *adsp,
 				const struct snd_compr_stream *stream)
 {
@@ -2933,6 +2932,4 @@
 }
 EXPORT_SYMBOL_GPL(wm_adsp_stream_avail);
 
-=======
->>>>>>> 2527c3d5
 MODULE_LICENSE("GPL v2");