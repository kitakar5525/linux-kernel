/*
 * Copyright (C) Sistina Software, Inc.  1997-2003 All rights reserved.
 * Copyright (C) 2004-2006 Red Hat, Inc.  All rights reserved.
 *
 * This copyrighted material is made available to anyone wishing to use,
 * modify, copy, or redistribute it subject to the terms and conditions
 * of the GNU General Public License version 2.
 */

#include <linux/sched.h>
#include <linux/slab.h>
#include <linux/spinlock.h>
#include <linux/completion.h>
#include <linux/buffer_head.h>
#include <linux/xattr.h>
#include <linux/posix_acl.h>
#include <linux/posix_acl_xattr.h>
#include <linux/gfs2_ondisk.h>

#include "gfs2.h"
#include "incore.h"
#include "acl.h"
#include "xattr.h"
#include "glock.h"
#include "inode.h"
#include "meta_io.h"
#include "trans.h"
#include "util.h"

static const char *gfs2_acl_name(int type)
{
	switch (type) {
	case ACL_TYPE_ACCESS:
		return GFS2_POSIX_ACL_ACCESS;
	case ACL_TYPE_DEFAULT:
		return GFS2_POSIX_ACL_DEFAULT;
	}
	return NULL;
}

static struct posix_acl *gfs2_acl_get(struct gfs2_inode *ip, int type)
{
	struct posix_acl *acl;
	const char *name;
	char *data;
	int len;

	if (!ip->i_eattr)
		return NULL;

	acl = get_cached_acl(&ip->i_inode, type);
	if (acl != ACL_NOT_CACHED)
		return acl;

	name = gfs2_acl_name(type);
	if (name == NULL)
		return ERR_PTR(-EINVAL);

	len = gfs2_xattr_acl_get(ip, name, &data);
	if (len < 0)
		return ERR_PTR(len);
	if (len == 0)
		return NULL;

	acl = posix_acl_from_xattr(data, len);
	kfree(data);
	return acl;
}

/**
 * gfs2_check_acl - Check an ACL to see if we're allowed to do something
 * @inode: the file we want to do something to
 * @mask: what we want to do
 *
 * Returns: errno
 */

int gfs2_check_acl(struct inode *inode, int mask)
{
	struct posix_acl *acl;
	int error;

	acl = gfs2_acl_get(GFS2_I(inode), ACL_TYPE_ACCESS);
	if (IS_ERR(acl))
		return PTR_ERR(acl);

	if (acl) {
		error = posix_acl_permission(inode, acl, mask);
		posix_acl_release(acl);
		return error;
	}

	return -EAGAIN;
}

static int gfs2_set_mode(struct inode *inode, mode_t mode)
{
	int error = 0;

	if (mode != inode->i_mode) {
		struct iattr iattr;

		iattr.ia_valid = ATTR_MODE;
		iattr.ia_mode = mode;

		error = gfs2_setattr_simple(GFS2_I(inode), &iattr);
	}

	return error;
}

static int gfs2_acl_set(struct inode *inode, int type, struct posix_acl *acl)
{
	int error;
	int len;
	char *data;
	const char *name = gfs2_acl_name(type);

	BUG_ON(name == NULL);
	len = posix_acl_to_xattr(acl, NULL, 0);
	if (len == 0)
		return 0;
	data = kmalloc(len, GFP_NOFS);
	if (data == NULL)
		return -ENOMEM;
	error = posix_acl_to_xattr(acl, data, len);
	if (error < 0)
		goto out;
<<<<<<< HEAD
	error = gfs2_xattr_set(inode, GFS2_EATYPE_SYS, name, data, len, 0);
=======
	error = __gfs2_xattr_set(inode, name, data, len, 0, GFS2_EATYPE_SYS);
>>>>>>> 2fbe74b9
	if (!error)
		set_cached_acl(inode, type, acl);
out:
	kfree(data);
	return error;
}

int gfs2_acl_create(struct gfs2_inode *dip, struct inode *inode)
{
	struct gfs2_sbd *sdp = GFS2_SB(&dip->i_inode);
	struct posix_acl *acl, *clone;
	mode_t mode = inode->i_mode;
	int error = 0;

	if (!sdp->sd_args.ar_posix_acl)
		return 0;
	if (S_ISLNK(inode->i_mode))
		return 0;

	acl = gfs2_acl_get(dip, ACL_TYPE_DEFAULT);
	if (IS_ERR(acl))
		return PTR_ERR(acl);
	if (!acl) {
		mode &= ~current_umask();
		if (mode != inode->i_mode)
			error = gfs2_set_mode(inode, mode);
		return error;
	}

	if (S_ISDIR(inode->i_mode)) {
		error = gfs2_acl_set(inode, ACL_TYPE_DEFAULT, acl);
		if (error)
			goto out;
	}

	clone = posix_acl_clone(acl, GFP_NOFS);
	error = -ENOMEM;
	if (!clone)
		goto out;
	posix_acl_release(acl);
	acl = clone;

	error = posix_acl_create_masq(acl, &mode);
	if (error < 0)
		goto out;
	if (error == 0)
		goto munge;

	error = gfs2_acl_set(inode, ACL_TYPE_ACCESS, acl);
	if (error)
		goto out;
munge:
	error = gfs2_set_mode(inode, mode);
out:
	posix_acl_release(acl);
	return error;
}

int gfs2_acl_chmod(struct gfs2_inode *ip, struct iattr *attr)
{
	struct posix_acl *acl, *clone;
	char *data;
	unsigned int len;
	int error;

	acl = gfs2_acl_get(ip, ACL_TYPE_ACCESS);
	if (IS_ERR(acl))
		return PTR_ERR(acl);
	if (!acl)
		return gfs2_setattr_simple(ip, attr);

	clone = posix_acl_clone(acl, GFP_NOFS);
	error = -ENOMEM;
	if (!clone)
		goto out;
	posix_acl_release(acl);
	acl = clone;

	error = posix_acl_chmod_masq(acl, attr->ia_mode);
	if (!error) {
		len = posix_acl_to_xattr(acl, NULL, 0);
		data = kmalloc(len, GFP_NOFS);
		error = -ENOMEM;
		if (data == NULL)
			goto out;
		posix_acl_to_xattr(acl, data, len);
		error = gfs2_xattr_acl_chmod(ip, attr, data);
		kfree(data);
		set_cached_acl(&ip->i_inode, ACL_TYPE_ACCESS, acl);
	}

out:
	posix_acl_release(acl);
	return error;
}

static int gfs2_acl_type(const char *name)
{
	if (strcmp(name, GFS2_POSIX_ACL_ACCESS) == 0)
		return ACL_TYPE_ACCESS;
	if (strcmp(name, GFS2_POSIX_ACL_DEFAULT) == 0)
		return ACL_TYPE_DEFAULT;
	return -EINVAL;
}

<<<<<<< HEAD
static int gfs2_xattr_system_get(struct inode *inode, const char *name,
				 void *buffer, size_t size)
{
=======
static int gfs2_xattr_system_get(struct dentry *dentry, const char *name,
				 void *buffer, size_t size, int xtype)
{
	struct inode *inode = dentry->d_inode;
>>>>>>> 2fbe74b9
	struct posix_acl *acl;
	int type;
	int error;

	type = gfs2_acl_type(name);
	if (type < 0)
		return type;

	acl = gfs2_acl_get(GFS2_I(inode), type);
	if (IS_ERR(acl))
		return PTR_ERR(acl);
	if (acl == NULL)
		return -ENODATA;

	error = posix_acl_to_xattr(acl, buffer, size);
	posix_acl_release(acl);

	return error;
}

<<<<<<< HEAD
static int gfs2_xattr_system_set(struct inode *inode, const char *name,
				 const void *value, size_t size, int flags)
{
=======
static int gfs2_xattr_system_set(struct dentry *dentry, const char *name,
				 const void *value, size_t size, int flags,
				 int xtype)
{
	struct inode *inode = dentry->d_inode;
>>>>>>> 2fbe74b9
	struct gfs2_sbd *sdp = GFS2_SB(inode);
	struct posix_acl *acl = NULL;
	int error = 0, type;

	if (!sdp->sd_args.ar_posix_acl)
		return -EOPNOTSUPP;

	type = gfs2_acl_type(name);
	if (type < 0)
		return type;
	if (flags & XATTR_CREATE)
		return -EINVAL;
	if (type == ACL_TYPE_DEFAULT && !S_ISDIR(inode->i_mode))
		return value ? -EACCES : 0;
	if ((current_fsuid() != inode->i_uid) && !capable(CAP_FOWNER))
		return -EPERM;
	if (S_ISLNK(inode->i_mode))
		return -EOPNOTSUPP;

	if (!value)
		goto set_acl;

	acl = posix_acl_from_xattr(value, size);
	if (!acl) {
		/*
		 * acl_set_file(3) may request that we set default ACLs with
		 * zero length -- defend (gracefully) against that here.
		 */
		goto out;
	}
	if (IS_ERR(acl)) {
		error = PTR_ERR(acl);
		goto out;
	}

	error = posix_acl_valid(acl);
	if (error)
		goto out_release;

	error = -EINVAL;
	if (acl->a_count > GFS2_ACL_MAX_ENTRIES)
		goto out_release;

	if (type == ACL_TYPE_ACCESS) {
		mode_t mode = inode->i_mode;
		error = posix_acl_equiv_mode(acl, &mode);

		if (error <= 0) {
			posix_acl_release(acl);
			acl = NULL;

			if (error < 0)
				return error;
		}

		error = gfs2_set_mode(inode, mode);
		if (error)
			goto out_release;
	}

set_acl:
<<<<<<< HEAD
	error = gfs2_xattr_set(inode, GFS2_EATYPE_SYS, name, value, size, 0);
=======
	error = __gfs2_xattr_set(inode, name, value, size, 0, GFS2_EATYPE_SYS);
>>>>>>> 2fbe74b9
	if (!error) {
		if (acl)
			set_cached_acl(inode, type, acl);
		else
			forget_cached_acl(inode, type);
	}
out_release:
	posix_acl_release(acl);
out:
	return error;
}

struct xattr_handler gfs2_xattr_system_handler = {
	.prefix = XATTR_SYSTEM_PREFIX,
<<<<<<< HEAD
=======
	.flags  = GFS2_EATYPE_SYS,
>>>>>>> 2fbe74b9
	.get    = gfs2_xattr_system_get,
	.set    = gfs2_xattr_system_set,
};
<|MERGE_RESOLUTION|>--- conflicted
+++ resolved
@@ -126,11 +126,7 @@
 	error = posix_acl_to_xattr(acl, data, len);
 	if (error < 0)
 		goto out;
-<<<<<<< HEAD
-	error = gfs2_xattr_set(inode, GFS2_EATYPE_SYS, name, data, len, 0);
-=======
 	error = __gfs2_xattr_set(inode, name, data, len, 0, GFS2_EATYPE_SYS);
->>>>>>> 2fbe74b9
 	if (!error)
 		set_cached_acl(inode, type, acl);
 out:
@@ -236,16 +232,10 @@
 	return -EINVAL;
 }
 
-<<<<<<< HEAD
-static int gfs2_xattr_system_get(struct inode *inode, const char *name,
-				 void *buffer, size_t size)
-{
-=======
 static int gfs2_xattr_system_get(struct dentry *dentry, const char *name,
 				 void *buffer, size_t size, int xtype)
 {
 	struct inode *inode = dentry->d_inode;
->>>>>>> 2fbe74b9
 	struct posix_acl *acl;
 	int type;
 	int error;
@@ -266,17 +256,11 @@
 	return error;
 }
 
-<<<<<<< HEAD
-static int gfs2_xattr_system_set(struct inode *inode, const char *name,
-				 const void *value, size_t size, int flags)
-{
-=======
 static int gfs2_xattr_system_set(struct dentry *dentry, const char *name,
 				 const void *value, size_t size, int flags,
 				 int xtype)
 {
 	struct inode *inode = dentry->d_inode;
->>>>>>> 2fbe74b9
 	struct gfs2_sbd *sdp = GFS2_SB(inode);
 	struct posix_acl *acl = NULL;
 	int error = 0, type;
@@ -338,11 +322,7 @@
 	}
 
 set_acl:
-<<<<<<< HEAD
-	error = gfs2_xattr_set(inode, GFS2_EATYPE_SYS, name, value, size, 0);
-=======
 	error = __gfs2_xattr_set(inode, name, value, size, 0, GFS2_EATYPE_SYS);
->>>>>>> 2fbe74b9
 	if (!error) {
 		if (acl)
 			set_cached_acl(inode, type, acl);
@@ -357,10 +337,7 @@
 
 struct xattr_handler gfs2_xattr_system_handler = {
 	.prefix = XATTR_SYSTEM_PREFIX,
-<<<<<<< HEAD
-=======
 	.flags  = GFS2_EATYPE_SYS,
->>>>>>> 2fbe74b9
 	.get    = gfs2_xattr_system_get,
 	.set    = gfs2_xattr_system_set,
 };
