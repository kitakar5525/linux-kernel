/*
 * Copyright (c) 2012, Microsoft Corporation.
 *
 * Author:
 *   K. Y. Srinivasan <kys@microsoft.com>
 *
 * This program is free software; you can redistribute it and/or modify it
 * under the terms of the GNU General Public License version 2 as published
 * by the Free Software Foundation.
 *
 * This program is distributed in the hope that it will be useful, but
 * WITHOUT ANY WARRANTY; without even the implied warranty of
 * MERCHANTABILITY OR FITNESS FOR A PARTICULAR PURPOSE, GOOD TITLE or
 * NON INFRINGEMENT.  See the GNU General Public License for more
 * details.
 *
 */

#define pr_fmt(fmt) KBUILD_MODNAME ": " fmt

#include <linux/kernel.h>
#include <linux/jiffies.h>
#include <linux/mman.h>
#include <linux/delay.h>
#include <linux/init.h>
#include <linux/module.h>
#include <linux/slab.h>
#include <linux/kthread.h>
#include <linux/completion.h>
#include <linux/memory_hotplug.h>
#include <linux/memory.h>
#include <linux/notifier.h>
#include <linux/percpu_counter.h>

#include <linux/hyperv.h>

/*
 * We begin with definitions supporting the Dynamic Memory protocol
 * with the host.
 *
 * Begin protocol definitions.
 */



/*
 * Protocol versions. The low word is the minor version, the high word the major
 * version.
 *
 * History:
 * Initial version 1.0
 * Changed to 0.1 on 2009/03/25
 * Changes to 0.2 on 2009/05/14
 * Changes to 0.3 on 2009/12/03
 * Changed to 1.0 on 2011/04/05
 */

#define DYNMEM_MAKE_VERSION(Major, Minor) ((__u32)(((Major) << 16) | (Minor)))
#define DYNMEM_MAJOR_VERSION(Version) ((__u32)(Version) >> 16)
#define DYNMEM_MINOR_VERSION(Version) ((__u32)(Version) & 0xff)

enum {
	DYNMEM_PROTOCOL_VERSION_1 = DYNMEM_MAKE_VERSION(0, 3),
	DYNMEM_PROTOCOL_VERSION_2 = DYNMEM_MAKE_VERSION(1, 0),

	DYNMEM_PROTOCOL_VERSION_WIN7 = DYNMEM_PROTOCOL_VERSION_1,
	DYNMEM_PROTOCOL_VERSION_WIN8 = DYNMEM_PROTOCOL_VERSION_2,

	DYNMEM_PROTOCOL_VERSION_CURRENT = DYNMEM_PROTOCOL_VERSION_WIN8
};



/*
 * Message Types
 */

enum dm_message_type {
	/*
	 * Version 0.3
	 */
	DM_ERROR			= 0,
	DM_VERSION_REQUEST		= 1,
	DM_VERSION_RESPONSE		= 2,
	DM_CAPABILITIES_REPORT		= 3,
	DM_CAPABILITIES_RESPONSE	= 4,
	DM_STATUS_REPORT		= 5,
	DM_BALLOON_REQUEST		= 6,
	DM_BALLOON_RESPONSE		= 7,
	DM_UNBALLOON_REQUEST		= 8,
	DM_UNBALLOON_RESPONSE		= 9,
	DM_MEM_HOT_ADD_REQUEST		= 10,
	DM_MEM_HOT_ADD_RESPONSE		= 11,
	DM_VERSION_03_MAX		= 11,
	/*
	 * Version 1.0.
	 */
	DM_INFO_MESSAGE			= 12,
	DM_VERSION_1_MAX		= 12
};


/*
 * Structures defining the dynamic memory management
 * protocol.
 */

union dm_version {
	struct {
		__u16 minor_version;
		__u16 major_version;
	};
	__u32 version;
} __packed;


union dm_caps {
	struct {
		__u64 balloon:1;
		__u64 hot_add:1;
		/*
		 * To support guests that may have alignment
		 * limitations on hot-add, the guest can specify
		 * its alignment requirements; a value of n
		 * represents an alignment of 2^n in mega bytes.
		 */
		__u64 hot_add_alignment:4;
		__u64 reservedz:58;
	} cap_bits;
	__u64 caps;
} __packed;

union dm_mem_page_range {
	struct  {
		/*
		 * The PFN number of the first page in the range.
		 * 40 bits is the architectural limit of a PFN
		 * number for AMD64.
		 */
		__u64 start_page:40;
		/*
		 * The number of pages in the range.
		 */
		__u64 page_cnt:24;
	} finfo;
	__u64  page_range;
} __packed;



/*
 * The header for all dynamic memory messages:
 *
 * type: Type of the message.
 * size: Size of the message in bytes; including the header.
 * trans_id: The guest is responsible for manufacturing this ID.
 */

struct dm_header {
	__u16 type;
	__u16 size;
	__u32 trans_id;
} __packed;

/*
 * A generic message format for dynamic memory.
 * Specific message formats are defined later in the file.
 */

struct dm_message {
	struct dm_header hdr;
	__u8 data[]; /* enclosed message */
} __packed;


/*
 * Specific message types supporting the dynamic memory protocol.
 */

/*
 * Version negotiation message. Sent from the guest to the host.
 * The guest is free to try different versions until the host
 * accepts the version.
 *
 * dm_version: The protocol version requested.
 * is_last_attempt: If TRUE, this is the last version guest will request.
 * reservedz: Reserved field, set to zero.
 */

struct dm_version_request {
	struct dm_header hdr;
	union dm_version version;
	__u32 is_last_attempt:1;
	__u32 reservedz:31;
} __packed;

/*
 * Version response message; Host to Guest and indicates
 * if the host has accepted the version sent by the guest.
 *
 * is_accepted: If TRUE, host has accepted the version and the guest
 * should proceed to the next stage of the protocol. FALSE indicates that
 * guest should re-try with a different version.
 *
 * reservedz: Reserved field, set to zero.
 */

struct dm_version_response {
	struct dm_header hdr;
	__u64 is_accepted:1;
	__u64 reservedz:63;
} __packed;

/*
 * Message reporting capabilities. This is sent from the guest to the
 * host.
 */

struct dm_capabilities {
	struct dm_header hdr;
	union dm_caps caps;
	__u64 min_page_cnt;
	__u64 max_page_number;
} __packed;

/*
 * Response to the capabilities message. This is sent from the host to the
 * guest. This message notifies if the host has accepted the guest's
 * capabilities. If the host has not accepted, the guest must shutdown
 * the service.
 *
 * is_accepted: Indicates if the host has accepted guest's capabilities.
 * reservedz: Must be 0.
 */

struct dm_capabilities_resp_msg {
	struct dm_header hdr;
	__u64 is_accepted:1;
	__u64 reservedz:63;
} __packed;

/*
 * This message is used to report memory pressure from the guest.
 * This message is not part of any transaction and there is no
 * response to this message.
 *
 * num_avail: Available memory in pages.
 * num_committed: Committed memory in pages.
 * page_file_size: The accumulated size of all page files
 *		   in the system in pages.
 * zero_free: The nunber of zero and free pages.
 * page_file_writes: The writes to the page file in pages.
 * io_diff: An indicator of file cache efficiency or page file activity,
 *	    calculated as File Cache Page Fault Count - Page Read Count.
 *	    This value is in pages.
 *
 * Some of these metrics are Windows specific and fortunately
 * the algorithm on the host side that computes the guest memory
 * pressure only uses num_committed value.
 */

struct dm_status {
	struct dm_header hdr;
	__u64 num_avail;
	__u64 num_committed;
	__u64 page_file_size;
	__u64 zero_free;
	__u32 page_file_writes;
	__u32 io_diff;
} __packed;


/*
 * Message to ask the guest to allocate memory - balloon up message.
 * This message is sent from the host to the guest. The guest may not be
 * able to allocate as much memory as requested.
 *
 * num_pages: number of pages to allocate.
 */

struct dm_balloon {
	struct dm_header hdr;
	__u32 num_pages;
	__u32 reservedz;
} __packed;


/*
 * Balloon response message; this message is sent from the guest
 * to the host in response to the balloon message.
 *
 * reservedz: Reserved; must be set to zero.
 * more_pages: If FALSE, this is the last message of the transaction.
 * if TRUE there will atleast one more message from the guest.
 *
 * range_count: The number of ranges in the range array.
 *
 * range_array: An array of page ranges returned to the host.
 *
 */

struct dm_balloon_response {
	struct dm_header hdr;
	__u32 reservedz;
	__u32 more_pages:1;
	__u32 range_count:31;
	union dm_mem_page_range range_array[];
} __packed;

/*
 * Un-balloon message; this message is sent from the host
 * to the guest to give guest more memory.
 *
 * more_pages: If FALSE, this is the last message of the transaction.
 * if TRUE there will atleast one more message from the guest.
 *
 * reservedz: Reserved; must be set to zero.
 *
 * range_count: The number of ranges in the range array.
 *
 * range_array: An array of page ranges returned to the host.
 *
 */

struct dm_unballoon_request {
	struct dm_header hdr;
	__u32 more_pages:1;
	__u32 reservedz:31;
	__u32 range_count;
	union dm_mem_page_range range_array[];
} __packed;

/*
 * Un-balloon response message; this message is sent from the guest
 * to the host in response to an unballoon request.
 *
 */

struct dm_unballoon_response {
	struct dm_header hdr;
} __packed;


/*
 * Hot add request message. Message sent from the host to the guest.
 *
 * mem_range: Memory range to hot add.
 *
 * On Linux we currently don't support this since we cannot hot add
 * arbitrary granularity of memory.
 */

struct dm_hot_add {
	struct dm_header hdr;
	union dm_mem_page_range range;
} __packed;

/*
 * Hot add response message.
 * This message is sent by the guest to report the status of a hot add request.
 * If page_count is less than the requested page count, then the host should
 * assume all further hot add requests will fail, since this indicates that
 * the guest has hit an upper physical memory barrier.
 *
 * Hot adds may also fail due to low resources; in this case, the guest must
 * not complete this message until the hot add can succeed, and the host must
 * not send a new hot add request until the response is sent.
 * If VSC fails to hot add memory DYNMEM_NUMBER_OF_UNSUCCESSFUL_HOTADD_ATTEMPTS
 * times it fails the request.
 *
 *
 * page_count: number of pages that were successfully hot added.
 *
 * result: result of the operation 1: success, 0: failure.
 *
 */

struct dm_hot_add_response {
	struct dm_header hdr;
	__u32 page_count;
	__u32 result;
} __packed;

/*
 * Types of information sent from host to the guest.
 */

enum dm_info_type {
	INFO_TYPE_MAX_PAGE_CNT = 0,
	MAX_INFO_TYPE
};


/*
 * Header for the information message.
 */

struct dm_info_header {
	enum dm_info_type type;
	__u32 data_size;
} __packed;

/*
 * This message is sent from the host to the guest to pass
 * some relevant information (win8 addition).
 *
 * reserved: no used.
 * info_size: size of the information blob.
 * info: information blob.
 */

struct dm_info_msg {
	struct dm_header hdr;
	__u32 reserved;
	__u32 info_size;
	__u8  info[];
};

/*
 * End protocol definitions.
 */

/*
 * State to manage hot adding memory into the guest.
 * The range start_pfn : end_pfn specifies the range
 * that the host has asked us to hot add. The range
 * start_pfn : ha_end_pfn specifies the range that we have
 * currently hot added. We hot add in multiples of 128M
 * chunks; it is possible that we may not be able to bring
 * online all the pages in the region. The range
 * covered_start_pfn : covered_end_pfn defines the pages that can
 * be brough online.
 */

struct hv_hotadd_state {
	struct list_head list;
	unsigned long start_pfn;
	unsigned long covered_start_pfn;
	unsigned long covered_end_pfn;
	unsigned long ha_end_pfn;
	unsigned long end_pfn;
};

struct balloon_state {
	__u32 num_pages;
	struct work_struct wrk;
};

struct hot_add_wrk {
	union dm_mem_page_range ha_page_range;
	union dm_mem_page_range ha_region_range;
	struct work_struct wrk;
};

static bool hot_add = true;
static bool do_hot_add;
/*
 * Delay reporting memory pressure by
 * the specified number of seconds.
 */
static uint pressure_report_delay = 45;

/*
 * The last time we posted a pressure report to host.
 */
static unsigned long last_post_time;

module_param(hot_add, bool, (S_IRUGO | S_IWUSR));
MODULE_PARM_DESC(hot_add, "If set attempt memory hot_add");

module_param(pressure_report_delay, uint, (S_IRUGO | S_IWUSR));
MODULE_PARM_DESC(pressure_report_delay, "Delay in secs in reporting pressure");
static atomic_t trans_id = ATOMIC_INIT(0);

static int dm_ring_size = (5 * PAGE_SIZE);

/*
 * Driver specific state.
 */

enum hv_dm_state {
	DM_INITIALIZING = 0,
	DM_INITIALIZED,
	DM_BALLOON_UP,
	DM_BALLOON_DOWN,
	DM_HOT_ADD,
	DM_INIT_ERROR
};


static __u8 recv_buffer[PAGE_SIZE];
static __u8 *send_buffer;
#define PAGES_IN_2M	512
#define HA_CHUNK (32 * 1024)

struct hv_dynmem_device {
	struct hv_device *dev;
	enum hv_dm_state state;
	struct completion host_event;
	struct completion config_event;

	/*
	 * Number of pages we have currently ballooned out.
	 */
	unsigned int num_pages_ballooned;

	/*
	 * State to manage the ballooning (up) operation.
	 */
	struct balloon_state balloon_wrk;

	/*
	 * State to execute the "hot-add" operation.
	 */
	struct hot_add_wrk ha_wrk;

	/*
	 * This state tracks if the host has specified a hot-add
	 * region.
	 */
	bool host_specified_ha_region;

	/*
	 * State to synchronize hot-add.
	 */
	struct completion  ol_waitevent;
	bool ha_waiting;
	/*
	 * This thread handles hot-add
	 * requests from the host as well as notifying
	 * the host with regards to memory pressure in
	 * the guest.
	 */
	struct task_struct *thread;

	/*
	 * A list of hot-add regions.
	 */
	struct list_head ha_region_list;

	/*
	 * We start with the highest version we can support
	 * and downgrade based on the host; we save here the
	 * next version to try.
	 */
	__u32 next_version;
};

static struct hv_dynmem_device dm_device;

static void post_status(struct hv_dynmem_device *dm);
#ifdef CONFIG_MEMORY_HOTPLUG

static void hv_bring_pgs_online(unsigned long start_pfn, unsigned long size)
{
	int i;

	for (i = 0; i < size; i++) {
		struct page *pg;
		pg = pfn_to_page(start_pfn + i);
		__online_page_set_limits(pg);
		__online_page_increment_counters(pg);
		__online_page_free(pg);
	}
}

static void hv_mem_hot_add(unsigned long start, unsigned long size,
				unsigned long pfn_count,
				struct hv_hotadd_state *has)
{
	int ret = 0;
	int i, nid;
	unsigned long start_pfn;
	unsigned long processed_pfn;
	unsigned long total_pfn = pfn_count;

	for (i = 0; i < (size/HA_CHUNK); i++) {
		start_pfn = start + (i * HA_CHUNK);
		has->ha_end_pfn +=  HA_CHUNK;

		if (total_pfn > HA_CHUNK) {
			processed_pfn = HA_CHUNK;
			total_pfn -= HA_CHUNK;
		} else {
			processed_pfn = total_pfn;
			total_pfn = 0;
		}

		has->covered_end_pfn +=  processed_pfn;

		init_completion(&dm_device.ol_waitevent);
		dm_device.ha_waiting = true;

		nid = memory_add_physaddr_to_nid(PFN_PHYS(start_pfn));
		ret = add_memory(nid, PFN_PHYS((start_pfn)),
				(HA_CHUNK << PAGE_SHIFT));

		if (ret) {
			pr_info("hot_add memory failed error is %d\n", ret);
			if (ret == -EEXIST) {
				/*
				 * This error indicates that the error
				 * is not a transient failure. This is the
				 * case where the guest's physical address map
				 * precludes hot adding memory. Stop all further
				 * memory hot-add.
				 */
				do_hot_add = false;
			}
			has->ha_end_pfn -= HA_CHUNK;
			has->covered_end_pfn -=  processed_pfn;
			break;
		}

		/*
		 * Wait for the memory block to be onlined.
		 * Since the hot add has succeeded, it is ok to
		 * proceed even if the pages in the hot added region
		 * have not been "onlined" within the allowed time.
		 */
		wait_for_completion_timeout(&dm_device.ol_waitevent, 5*HZ);
<<<<<<< HEAD

=======
		post_status(&dm_device);
>>>>>>> 2527c3d5
	}

	return;
}

static void hv_online_page(struct page *pg)
{
	struct list_head *cur;
	struct hv_hotadd_state *has;
	unsigned long cur_start_pgp;
	unsigned long cur_end_pgp;

	if (dm_device.ha_waiting) {
		dm_device.ha_waiting = false;
		complete(&dm_device.ol_waitevent);
	}

	list_for_each(cur, &dm_device.ha_region_list) {
		has = list_entry(cur, struct hv_hotadd_state, list);
		cur_start_pgp = (unsigned long)
				pfn_to_page(has->covered_start_pfn);
		cur_end_pgp = (unsigned long)pfn_to_page(has->covered_end_pfn);

		if (((unsigned long)pg >= cur_start_pgp) &&
			((unsigned long)pg < cur_end_pgp)) {
			/*
			 * This frame is currently backed; online the
			 * page.
			 */
			__online_page_set_limits(pg);
			__online_page_increment_counters(pg);
			__online_page_free(pg);
			has->covered_start_pfn++;
		}
	}
}

static bool pfn_covered(unsigned long start_pfn, unsigned long pfn_cnt)
{
	struct list_head *cur;
	struct hv_hotadd_state *has;
	unsigned long residual, new_inc;

	if (list_empty(&dm_device.ha_region_list))
		return false;

	list_for_each(cur, &dm_device.ha_region_list) {
		has = list_entry(cur, struct hv_hotadd_state, list);

		/*
		 * If the pfn range we are dealing with is not in the current
		 * "hot add block", move on.
		 */
		if ((start_pfn >= has->end_pfn))
			continue;
		/*
		 * If the current hot add-request extends beyond
		 * our current limit; extend it.
		 */
		if ((start_pfn + pfn_cnt) > has->end_pfn) {
			residual = (start_pfn + pfn_cnt - has->end_pfn);
			/*
			 * Extend the region by multiples of HA_CHUNK.
			 */
			new_inc = (residual / HA_CHUNK) * HA_CHUNK;
			if (residual % HA_CHUNK)
				new_inc += HA_CHUNK;

			has->end_pfn += new_inc;
		}

		/*
		 * If the current start pfn is not where the covered_end
		 * is, update it.
		 */

		if (has->covered_end_pfn != start_pfn) {
			has->covered_end_pfn = start_pfn;
			has->covered_start_pfn = start_pfn;
		}
		return true;

	}

	return false;
}

static unsigned long handle_pg_range(unsigned long pg_start,
					unsigned long pg_count)
{
	unsigned long start_pfn = pg_start;
	unsigned long pfn_cnt = pg_count;
	unsigned long size;
	struct list_head *cur;
	struct hv_hotadd_state *has;
	unsigned long pgs_ol = 0;
	unsigned long old_covered_state;

	if (list_empty(&dm_device.ha_region_list))
		return 0;

	list_for_each(cur, &dm_device.ha_region_list) {
		has = list_entry(cur, struct hv_hotadd_state, list);

		/*
		 * If the pfn range we are dealing with is not in the current
		 * "hot add block", move on.
		 */
		if ((start_pfn >= has->end_pfn))
			continue;

		old_covered_state = has->covered_end_pfn;

		if (start_pfn < has->ha_end_pfn) {
			/*
			 * This is the case where we are backing pages
			 * in an already hot added region. Bring
			 * these pages online first.
			 */
			pgs_ol = has->ha_end_pfn - start_pfn;
			if (pgs_ol > pfn_cnt)
				pgs_ol = pfn_cnt;
			hv_bring_pgs_online(start_pfn, pgs_ol);
			has->covered_end_pfn +=  pgs_ol;
			has->covered_start_pfn +=  pgs_ol;
			pfn_cnt -= pgs_ol;
		}

		if ((has->ha_end_pfn < has->end_pfn) && (pfn_cnt > 0)) {
			/*
			 * We have some residual hot add range
			 * that needs to be hot added; hot add
			 * it now. Hot add a multiple of
			 * of HA_CHUNK that fully covers the pages
			 * we have.
			 */
			size = (has->end_pfn - has->ha_end_pfn);
			if (pfn_cnt <= size) {
				size = ((pfn_cnt / HA_CHUNK) * HA_CHUNK);
				if (pfn_cnt % HA_CHUNK)
					size += HA_CHUNK;
			} else {
				pfn_cnt = size;
			}
			hv_mem_hot_add(has->ha_end_pfn, size, pfn_cnt, has);
		}
		/*
		 * If we managed to online any pages that were given to us,
		 * we declare success.
		 */
		return has->covered_end_pfn - old_covered_state;

	}

	return 0;
}

static unsigned long process_hot_add(unsigned long pg_start,
					unsigned long pfn_cnt,
					unsigned long rg_start,
					unsigned long rg_size)
{
	struct hv_hotadd_state *ha_region = NULL;

	if (pfn_cnt == 0)
		return 0;

	if (!dm_device.host_specified_ha_region)
		if (pfn_covered(pg_start, pfn_cnt))
			goto do_pg_range;

	/*
	 * If the host has specified a hot-add range; deal with it first.
	 */

	if (rg_size != 0) {
		ha_region = kzalloc(sizeof(struct hv_hotadd_state), GFP_KERNEL);
		if (!ha_region)
			return 0;

		INIT_LIST_HEAD(&ha_region->list);

		list_add_tail(&ha_region->list, &dm_device.ha_region_list);
		ha_region->start_pfn = rg_start;
		ha_region->ha_end_pfn = rg_start;
		ha_region->covered_start_pfn = pg_start;
		ha_region->covered_end_pfn = pg_start;
		ha_region->end_pfn = rg_start + rg_size;
	}

do_pg_range:
	/*
	 * Process the page range specified; bringing them
	 * online if possible.
	 */
	return handle_pg_range(pg_start, pfn_cnt);
}

#endif

static void hot_add_req(struct work_struct *dummy)
{
	struct dm_hot_add_response resp;
#ifdef CONFIG_MEMORY_HOTPLUG
	unsigned long pg_start, pfn_cnt;
	unsigned long rg_start, rg_sz;
#endif
	struct hv_dynmem_device *dm = &dm_device;

	memset(&resp, 0, sizeof(struct dm_hot_add_response));
	resp.hdr.type = DM_MEM_HOT_ADD_RESPONSE;
	resp.hdr.size = sizeof(struct dm_hot_add_response);
	resp.hdr.trans_id = atomic_inc_return(&trans_id);

#ifdef CONFIG_MEMORY_HOTPLUG
	pg_start = dm->ha_wrk.ha_page_range.finfo.start_page;
	pfn_cnt = dm->ha_wrk.ha_page_range.finfo.page_cnt;

	rg_start = dm->ha_wrk.ha_region_range.finfo.start_page;
	rg_sz = dm->ha_wrk.ha_region_range.finfo.page_cnt;

	if ((rg_start == 0) && (!dm->host_specified_ha_region)) {
		unsigned long region_size;
		unsigned long region_start;

		/*
		 * The host has not specified the hot-add region.
		 * Based on the hot-add page range being specified,
		 * compute a hot-add region that can cover the pages
		 * that need to be hot-added while ensuring the alignment
		 * and size requirements of Linux as it relates to hot-add.
		 */
		region_start = pg_start;
		region_size = (pfn_cnt / HA_CHUNK) * HA_CHUNK;
		if (pfn_cnt % HA_CHUNK)
			region_size += HA_CHUNK;

		region_start = (pg_start / HA_CHUNK) * HA_CHUNK;

		rg_start = region_start;
		rg_sz = region_size;
	}

	if (do_hot_add)
		resp.page_count = process_hot_add(pg_start, pfn_cnt,
						rg_start, rg_sz);
#endif
	/*
	 * The result field of the response structure has the
	 * following semantics:
	 *
	 * 1. If all or some pages hot-added: Guest should return success.
	 *
	 * 2. If no pages could be hot-added:
	 *
	 * If the guest returns success, then the host
	 * will not attempt any further hot-add operations. This
	 * signifies a permanent failure.
	 *
	 * If the guest returns failure, then this failure will be
	 * treated as a transient failure and the host may retry the
	 * hot-add operation after some delay.
	 */
	if (resp.page_count > 0)
		resp.result = 1;
	else if (!do_hot_add)
		resp.result = 1;
	else
		resp.result = 0;

	if (!do_hot_add || (resp.page_count == 0))
		pr_info("Memory hot add failed\n");

	dm->state = DM_INITIALIZED;
	vmbus_sendpacket(dm->dev->channel, &resp,
			sizeof(struct dm_hot_add_response),
			(unsigned long)NULL,
			VM_PKT_DATA_INBAND, 0);
}

static void process_info(struct hv_dynmem_device *dm, struct dm_info_msg *msg)
{
	struct dm_info_header *info_hdr;

	info_hdr = (struct dm_info_header *)msg->info;

	switch (info_hdr->type) {
	case INFO_TYPE_MAX_PAGE_CNT:
		pr_info("Received INFO_TYPE_MAX_PAGE_CNT\n");
		pr_info("Data Size is %d\n", info_hdr->data_size);
		break;
	default:
		pr_info("Received Unknown type: %d\n", info_hdr->type);
	}
}

static unsigned long compute_balloon_floor(void)
{
	unsigned long min_pages;
#define MB2PAGES(mb) ((mb) << (20 - PAGE_SHIFT))
	/* Simple continuous piecewiese linear function:
	 *  max MiB -> min MiB  gradient
	 *       0         0
	 *      16        16
	 *      32        24
	 *     128        72    (1/2)
	 *     512       168    (1/4)
	 *    2048       360    (1/8)
	 *    8192       552    (1/32)
	 *   32768      1320
	 *  131072      4392
	 */
	if (totalram_pages < MB2PAGES(128))
		min_pages = MB2PAGES(8) + (totalram_pages >> 1);
	else if (totalram_pages < MB2PAGES(512))
		min_pages = MB2PAGES(40) + (totalram_pages >> 2);
	else if (totalram_pages < MB2PAGES(2048))
		min_pages = MB2PAGES(104) + (totalram_pages >> 3);
	else
		min_pages = MB2PAGES(296) + (totalram_pages >> 5);
#undef MB2PAGES
	return min_pages;
}

/*
 * Post our status as it relates memory pressure to the
 * host. Host expects the guests to post this status
 * periodically at 1 second intervals.
 *
 * The metrics specified in this protocol are very Windows
 * specific and so we cook up numbers here to convey our memory
 * pressure.
 */

static void post_status(struct hv_dynmem_device *dm)
{
	struct dm_status status;
	struct sysinfo val;
	unsigned long now = jiffies;
	unsigned long last_post = last_post_time;

	if (pressure_report_delay > 0) {
		--pressure_report_delay;
		return;
	}

	if (!time_after(now, (last_post_time + HZ)))
		return;

	si_meminfo(&val);
	memset(&status, 0, sizeof(struct dm_status));
	status.hdr.type = DM_STATUS_REPORT;
	status.hdr.size = sizeof(struct dm_status);
	status.hdr.trans_id = atomic_inc_return(&trans_id);

	/*
	 * The host expects the guest to report free memory.
	 * Further, the host expects the pressure information to
	 * include the ballooned out pages.
	 * For a given amount of memory that we are managing, we
	 * need to compute a floor below which we should not balloon.
	 * Compute this and add it to the pressure report.
	 */
	status.num_avail = val.freeram;
	status.num_committed = vm_memory_committed() +
				dm->num_pages_ballooned +
				compute_balloon_floor();

	/*
	 * If our transaction ID is no longer current, just don't
	 * send the status. This can happen if we were interrupted
	 * after we picked our transaction ID.
	 */
	if (status.hdr.trans_id != atomic_read(&trans_id))
		return;

<<<<<<< HEAD
=======
	/*
	 * If the last post time that we sampled has changed,
	 * we have raced, don't post the status.
	 */
	if (last_post != last_post_time)
		return;

	last_post_time = jiffies;
>>>>>>> 2527c3d5
	vmbus_sendpacket(dm->dev->channel, &status,
				sizeof(struct dm_status),
				(unsigned long)NULL,
				VM_PKT_DATA_INBAND, 0);

}

static void free_balloon_pages(struct hv_dynmem_device *dm,
			 union dm_mem_page_range *range_array)
{
	int num_pages = range_array->finfo.page_cnt;
	__u64 start_frame = range_array->finfo.start_page;
	struct page *pg;
	int i;

	for (i = 0; i < num_pages; i++) {
		pg = pfn_to_page(i + start_frame);
		__free_page(pg);
		dm->num_pages_ballooned--;
	}
}



static int  alloc_balloon_pages(struct hv_dynmem_device *dm, int num_pages,
			 struct dm_balloon_response *bl_resp, int alloc_unit,
			 bool *alloc_error)
{
	int i = 0;
	struct page *pg;

	if (num_pages < alloc_unit)
		return 0;

	for (i = 0; (i * alloc_unit) < num_pages; i++) {
		if (bl_resp->hdr.size + sizeof(union dm_mem_page_range) >
			PAGE_SIZE)
			return i * alloc_unit;

		/*
		 * We execute this code in a thread context. Furthermore,
		 * we don't want the kernel to try too hard.
		 */
		pg = alloc_pages(GFP_HIGHUSER | __GFP_NORETRY |
				__GFP_NOMEMALLOC | __GFP_NOWARN,
				get_order(alloc_unit << PAGE_SHIFT));

		if (!pg) {
			*alloc_error = true;
			return i * alloc_unit;
		}


		dm->num_pages_ballooned += alloc_unit;

		/*
		 * If we allocatted 2M pages; split them so we
		 * can free them in any order we get.
		 */

		if (alloc_unit != 1)
			split_page(pg, get_order(alloc_unit << PAGE_SHIFT));

		bl_resp->range_count++;
		bl_resp->range_array[i].finfo.start_page =
			page_to_pfn(pg);
		bl_resp->range_array[i].finfo.page_cnt = alloc_unit;
		bl_resp->hdr.size += sizeof(union dm_mem_page_range);

	}

	return num_pages;
}



static void balloon_up(struct work_struct *dummy)
{
	int num_pages = dm_device.balloon_wrk.num_pages;
	int num_ballooned = 0;
	struct dm_balloon_response *bl_resp;
	int alloc_unit;
	int ret;
	bool alloc_error = false;
	bool done = false;
	int i;


	/*
	 * We will attempt 2M allocations. However, if we fail to
	 * allocate 2M chunks, we will go back to 4k allocations.
	 */
	alloc_unit = 512;

	while (!done) {
		bl_resp = (struct dm_balloon_response *)send_buffer;
		memset(send_buffer, 0, PAGE_SIZE);
		bl_resp->hdr.type = DM_BALLOON_RESPONSE;
		bl_resp->hdr.trans_id = atomic_inc_return(&trans_id);
		bl_resp->hdr.size = sizeof(struct dm_balloon_response);
		bl_resp->more_pages = 1;


		num_pages -= num_ballooned;
		num_ballooned = alloc_balloon_pages(&dm_device, num_pages,
						bl_resp, alloc_unit,
						 &alloc_error);

		if ((alloc_error) && (alloc_unit != 1)) {
			alloc_unit = 1;
			continue;
		}

		if ((alloc_error) || (num_ballooned == num_pages)) {
			bl_resp->more_pages = 0;
			done = true;
			dm_device.state = DM_INITIALIZED;
		}

		/*
		 * We are pushing a lot of data through the channel;
		 * deal with transient failures caused because of the
		 * lack of space in the ring buffer.
		 */

		do {
			ret = vmbus_sendpacket(dm_device.dev->channel,
						bl_resp,
						bl_resp->hdr.size,
						(unsigned long)NULL,
						VM_PKT_DATA_INBAND, 0);

			if (ret == -EAGAIN)
				msleep(20);
			post_status(&dm_device);
		} while (ret == -EAGAIN);

		if (ret) {
			/*
			 * Free up the memory we allocatted.
			 */
			pr_info("Balloon response failed\n");

			for (i = 0; i < bl_resp->range_count; i++)
				free_balloon_pages(&dm_device,
						 &bl_resp->range_array[i]);

			done = true;
		}
	}

}

static void balloon_down(struct hv_dynmem_device *dm,
			struct dm_unballoon_request *req)
{
	union dm_mem_page_range *range_array = req->range_array;
	int range_count = req->range_count;
	struct dm_unballoon_response resp;
	int i;

	for (i = 0; i < range_count; i++) {
		free_balloon_pages(dm, &range_array[i]);
		post_status(&dm_device);
	}

	if (req->more_pages == 1)
		return;

	memset(&resp, 0, sizeof(struct dm_unballoon_response));
	resp.hdr.type = DM_UNBALLOON_RESPONSE;
	resp.hdr.trans_id = atomic_inc_return(&trans_id);
	resp.hdr.size = sizeof(struct dm_unballoon_response);

	vmbus_sendpacket(dm_device.dev->channel, &resp,
				sizeof(struct dm_unballoon_response),
				(unsigned long)NULL,
				VM_PKT_DATA_INBAND, 0);

	dm->state = DM_INITIALIZED;
}

static void balloon_onchannelcallback(void *context);

static int dm_thread_func(void *dm_dev)
{
	struct hv_dynmem_device *dm = dm_dev;
	int t;

	while (!kthread_should_stop()) {
		t = wait_for_completion_timeout(&dm_device.config_event, 1*HZ);
		/*
		 * The host expects us to post information on the memory
		 * pressure every second.
		 */

		if (t == 0)
			post_status(dm);

	}

	return 0;
}


static void version_resp(struct hv_dynmem_device *dm,
			struct dm_version_response *vresp)
{
	struct dm_version_request version_req;
	int ret;

	if (vresp->is_accepted) {
		/*
		 * We are done; wakeup the
		 * context waiting for version
		 * negotiation.
		 */
		complete(&dm->host_event);
		return;
	}
	/*
	 * If there are more versions to try, continue
	 * with negotiations; if not
	 * shutdown the service since we are not able
	 * to negotiate a suitable version number
	 * with the host.
	 */
	if (dm->next_version == 0)
		goto version_error;

	dm->next_version = 0;
	memset(&version_req, 0, sizeof(struct dm_version_request));
	version_req.hdr.type = DM_VERSION_REQUEST;
	version_req.hdr.size = sizeof(struct dm_version_request);
	version_req.hdr.trans_id = atomic_inc_return(&trans_id);
	version_req.version.version = DYNMEM_PROTOCOL_VERSION_WIN7;
	version_req.is_last_attempt = 1;

	ret = vmbus_sendpacket(dm->dev->channel, &version_req,
				sizeof(struct dm_version_request),
				(unsigned long)NULL,
				VM_PKT_DATA_INBAND, 0);

	if (ret)
		goto version_error;

	return;

version_error:
	dm->state = DM_INIT_ERROR;
	complete(&dm->host_event);
}

static void cap_resp(struct hv_dynmem_device *dm,
			struct dm_capabilities_resp_msg *cap_resp)
{
	if (!cap_resp->is_accepted) {
		pr_info("Capabilities not accepted by host\n");
		dm->state = DM_INIT_ERROR;
	}
	complete(&dm->host_event);
}

static void balloon_onchannelcallback(void *context)
{
	struct hv_device *dev = context;
	u32 recvlen;
	u64 requestid;
	struct dm_message *dm_msg;
	struct dm_header *dm_hdr;
	struct hv_dynmem_device *dm = hv_get_drvdata(dev);
	struct dm_balloon *bal_msg;
	struct dm_hot_add *ha_msg;
	union dm_mem_page_range *ha_pg_range;
	union dm_mem_page_range *ha_region;

	memset(recv_buffer, 0, sizeof(recv_buffer));
	vmbus_recvpacket(dev->channel, recv_buffer,
			 PAGE_SIZE, &recvlen, &requestid);

	if (recvlen > 0) {
		dm_msg = (struct dm_message *)recv_buffer;
		dm_hdr = &dm_msg->hdr;

		switch (dm_hdr->type) {
		case DM_VERSION_RESPONSE:
			version_resp(dm,
				 (struct dm_version_response *)dm_msg);
			break;

		case DM_CAPABILITIES_RESPONSE:
			cap_resp(dm,
				 (struct dm_capabilities_resp_msg *)dm_msg);
			break;

		case DM_BALLOON_REQUEST:
			if (dm->state == DM_BALLOON_UP)
				pr_warn("Currently ballooning\n");
			bal_msg = (struct dm_balloon *)recv_buffer;
			dm->state = DM_BALLOON_UP;
			dm_device.balloon_wrk.num_pages = bal_msg->num_pages;
			schedule_work(&dm_device.balloon_wrk.wrk);
			break;

		case DM_UNBALLOON_REQUEST:
			dm->state = DM_BALLOON_DOWN;
			balloon_down(dm,
				 (struct dm_unballoon_request *)recv_buffer);
			break;

		case DM_MEM_HOT_ADD_REQUEST:
			if (dm->state == DM_HOT_ADD)
				pr_warn("Currently hot-adding\n");
			dm->state = DM_HOT_ADD;
			ha_msg = (struct dm_hot_add *)recv_buffer;
			if (ha_msg->hdr.size == sizeof(struct dm_hot_add)) {
				/*
				 * This is a normal hot-add request specifying
				 * hot-add memory.
				 */
				ha_pg_range = &ha_msg->range;
				dm->ha_wrk.ha_page_range = *ha_pg_range;
				dm->ha_wrk.ha_region_range.page_range = 0;
			} else {
				/*
				 * Host is specifying that we first hot-add
				 * a region and then partially populate this
				 * region.
				 */
				dm->host_specified_ha_region = true;
				ha_pg_range = &ha_msg->range;
				ha_region = &ha_pg_range[1];
				dm->ha_wrk.ha_page_range = *ha_pg_range;
				dm->ha_wrk.ha_region_range = *ha_region;
			}
			schedule_work(&dm_device.ha_wrk.wrk);
			break;

		case DM_INFO_MESSAGE:
			process_info(dm, (struct dm_info_msg *)dm_msg);
			break;

		default:
			pr_err("Unhandled message: type: %d\n", dm_hdr->type);

		}
	}

}

static int balloon_probe(struct hv_device *dev,
			const struct hv_vmbus_device_id *dev_id)
{
	int ret, t;
	struct dm_version_request version_req;
	struct dm_capabilities cap_msg;

	do_hot_add = hot_add;

	/*
	 * First allocate a send buffer.
	 */

	send_buffer = kmalloc(PAGE_SIZE, GFP_KERNEL);
	if (!send_buffer)
		return -ENOMEM;

	ret = vmbus_open(dev->channel, dm_ring_size, dm_ring_size, NULL, 0,
			balloon_onchannelcallback, dev);

	if (ret)
		goto probe_error0;

	dm_device.dev = dev;
	dm_device.state = DM_INITIALIZING;
	dm_device.next_version = DYNMEM_PROTOCOL_VERSION_WIN7;
	init_completion(&dm_device.host_event);
	init_completion(&dm_device.config_event);
	INIT_LIST_HEAD(&dm_device.ha_region_list);
	INIT_WORK(&dm_device.balloon_wrk.wrk, balloon_up);
	INIT_WORK(&dm_device.ha_wrk.wrk, hot_add_req);
	dm_device.host_specified_ha_region = false;

	dm_device.thread =
		 kthread_run(dm_thread_func, &dm_device, "hv_balloon");
	if (IS_ERR(dm_device.thread)) {
		ret = PTR_ERR(dm_device.thread);
		goto probe_error1;
	}

#ifdef CONFIG_MEMORY_HOTPLUG
	set_online_page_callback(&hv_online_page);
#endif

	hv_set_drvdata(dev, &dm_device);
	/*
	 * Initiate the hand shake with the host and negotiate
	 * a version that the host can support. We start with the
	 * highest version number and go down if the host cannot
	 * support it.
	 */
	memset(&version_req, 0, sizeof(struct dm_version_request));
	version_req.hdr.type = DM_VERSION_REQUEST;
	version_req.hdr.size = sizeof(struct dm_version_request);
	version_req.hdr.trans_id = atomic_inc_return(&trans_id);
	version_req.version.version = DYNMEM_PROTOCOL_VERSION_WIN8;
	version_req.is_last_attempt = 0;

	ret = vmbus_sendpacket(dev->channel, &version_req,
				sizeof(struct dm_version_request),
				(unsigned long)NULL,
				VM_PKT_DATA_INBAND, 0);
	if (ret)
		goto probe_error2;

	t = wait_for_completion_timeout(&dm_device.host_event, 5*HZ);
	if (t == 0) {
		ret = -ETIMEDOUT;
		goto probe_error2;
	}

	/*
	 * If we could not negotiate a compatible version with the host
	 * fail the probe function.
	 */
	if (dm_device.state == DM_INIT_ERROR) {
		ret = -ETIMEDOUT;
		goto probe_error2;
	}
	/*
	 * Now submit our capabilities to the host.
	 */
	memset(&cap_msg, 0, sizeof(struct dm_capabilities));
	cap_msg.hdr.type = DM_CAPABILITIES_REPORT;
	cap_msg.hdr.size = sizeof(struct dm_capabilities);
	cap_msg.hdr.trans_id = atomic_inc_return(&trans_id);

	cap_msg.caps.cap_bits.balloon = 1;
	cap_msg.caps.cap_bits.hot_add = 1;

	/*
	 * Specify our alignment requirements as it relates
	 * memory hot-add. Specify 128MB alignment.
	 */
	cap_msg.caps.cap_bits.hot_add_alignment = 7;

	/*
	 * Currently the host does not use these
	 * values and we set them to what is done in the
	 * Windows driver.
	 */
	cap_msg.min_page_cnt = 0;
	cap_msg.max_page_number = -1;

	ret = vmbus_sendpacket(dev->channel, &cap_msg,
				sizeof(struct dm_capabilities),
				(unsigned long)NULL,
				VM_PKT_DATA_INBAND, 0);
	if (ret)
		goto probe_error2;

	t = wait_for_completion_timeout(&dm_device.host_event, 5*HZ);
	if (t == 0) {
		ret = -ETIMEDOUT;
		goto probe_error2;
	}

	/*
	 * If the host does not like our capabilities,
	 * fail the probe function.
	 */
	if (dm_device.state == DM_INIT_ERROR) {
		ret = -ETIMEDOUT;
		goto probe_error2;
	}

	dm_device.state = DM_INITIALIZED;

	return 0;

probe_error2:
#ifdef CONFIG_MEMORY_HOTPLUG
	restore_online_page_callback(&hv_online_page);
#endif
	kthread_stop(dm_device.thread);

probe_error1:
	vmbus_close(dev->channel);
probe_error0:
	kfree(send_buffer);
	return ret;
}

static int balloon_remove(struct hv_device *dev)
{
	struct hv_dynmem_device *dm = hv_get_drvdata(dev);
	struct list_head *cur, *tmp;
	struct hv_hotadd_state *has;

	if (dm->num_pages_ballooned != 0)
		pr_warn("Ballooned pages: %d\n", dm->num_pages_ballooned);

	cancel_work_sync(&dm->balloon_wrk.wrk);
	cancel_work_sync(&dm->ha_wrk.wrk);

	vmbus_close(dev->channel);
	kthread_stop(dm->thread);
	kfree(send_buffer);
#ifdef CONFIG_MEMORY_HOTPLUG
	restore_online_page_callback(&hv_online_page);
#endif
	list_for_each_safe(cur, tmp, &dm->ha_region_list) {
		has = list_entry(cur, struct hv_hotadd_state, list);
		list_del(&has->list);
		kfree(has);
	}

	return 0;
}

static const struct hv_vmbus_device_id id_table[] = {
	/* Dynamic Memory Class ID */
	/* 525074DC-8985-46e2-8057-A307DC18A502 */
	{ HV_DM_GUID, },
	{ },
};

MODULE_DEVICE_TABLE(vmbus, id_table);

static  struct hv_driver balloon_drv = {
	.name = "hv_balloon",
	.id_table = id_table,
	.probe =  balloon_probe,
	.remove =  balloon_remove,
};

static int __init init_balloon_drv(void)
{

	return vmbus_driver_register(&balloon_drv);
}

module_init(init_balloon_drv);

MODULE_DESCRIPTION("Hyper-V Balloon");
MODULE_VERSION(HV_DRV_VERSION);
MODULE_LICENSE("GPL");<|MERGE_RESOLUTION|>--- conflicted
+++ resolved
@@ -619,11 +619,7 @@
 		 * have not been "onlined" within the allowed time.
 		 */
 		wait_for_completion_timeout(&dm_device.ol_waitevent, 5*HZ);
-<<<<<<< HEAD
-
-=======
 		post_status(&dm_device);
->>>>>>> 2527c3d5
 	}
 
 	return;
@@ -1000,8 +996,6 @@
 	if (status.hdr.trans_id != atomic_read(&trans_id))
 		return;
 
-<<<<<<< HEAD
-=======
 	/*
 	 * If the last post time that we sampled has changed,
 	 * we have raced, don't post the status.
@@ -1010,7 +1004,6 @@
 		return;
 
 	last_post_time = jiffies;
->>>>>>> 2527c3d5
 	vmbus_sendpacket(dm->dev->channel, &status,
 				sizeof(struct dm_status),
 				(unsigned long)NULL,
