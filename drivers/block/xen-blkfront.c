/*
 * blkfront.c
 *
 * XenLinux virtual block device driver.
 *
 * Copyright (c) 2003-2004, Keir Fraser & Steve Hand
 * Modifications by Mark A. Williamson are (c) Intel Research Cambridge
 * Copyright (c) 2004, Christian Limpach
 * Copyright (c) 2004, Andrew Warfield
 * Copyright (c) 2005, Christopher Clark
 * Copyright (c) 2005, XenSource Ltd
 *
 * This program is free software; you can redistribute it and/or
 * modify it under the terms of the GNU General Public License version 2
 * as published by the Free Software Foundation; or, when distributed
 * separately from the Linux kernel or incorporated into other
 * software packages, subject to the following license:
 *
 * Permission is hereby granted, free of charge, to any person obtaining a copy
 * of this source file (the "Software"), to deal in the Software without
 * restriction, including without limitation the rights to use, copy, modify,
 * merge, publish, distribute, sublicense, and/or sell copies of the Software,
 * and to permit persons to whom the Software is furnished to do so, subject to
 * the following conditions:
 *
 * The above copyright notice and this permission notice shall be included in
 * all copies or substantial portions of the Software.
 *
 * THE SOFTWARE IS PROVIDED "AS IS", WITHOUT WARRANTY OF ANY KIND, EXPRESS OR
 * IMPLIED, INCLUDING BUT NOT LIMITED TO THE WARRANTIES OF MERCHANTABILITY,
 * FITNESS FOR A PARTICULAR PURPOSE AND NONINFRINGEMENT. IN NO EVENT SHALL THE
 * AUTHORS OR COPYRIGHT HOLDERS BE LIABLE FOR ANY CLAIM, DAMAGES OR OTHER
 * LIABILITY, WHETHER IN AN ACTION OF CONTRACT, TORT OR OTHERWISE, ARISING
 * FROM, OUT OF OR IN CONNECTION WITH THE SOFTWARE OR THE USE OR OTHER DEALINGS
 * IN THE SOFTWARE.
 */

#include <linux/interrupt.h>
#include <linux/blkdev.h>
#include <linux/hdreg.h>
#include <linux/cdrom.h>
#include <linux/module.h>
#include <linux/slab.h>
#include <linux/mutex.h>
#include <linux/scatterlist.h>
#include <linux/bitmap.h>
#include <linux/list.h>

#include <xen/xen.h>
#include <xen/xenbus.h>
#include <xen/grant_table.h>
#include <xen/events.h>
#include <xen/page.h>
#include <xen/platform_pci.h>

#include <xen/interface/grant_table.h>
#include <xen/interface/io/blkif.h>
#include <xen/interface/io/protocols.h>

#include <asm/xen/hypervisor.h>

enum blkif_state {
	BLKIF_STATE_DISCONNECTED,
	BLKIF_STATE_CONNECTED,
	BLKIF_STATE_SUSPENDED,
};

struct grant {
	grant_ref_t gref;
	unsigned long pfn;
	struct list_head node;
};

struct blk_shadow {
	struct blkif_request req;
	struct request *request;
	struct grant *grants_used[BLKIF_MAX_SEGMENTS_PER_REQUEST];
	struct scatterlist sg[BLKIF_MAX_SEGMENTS_PER_REQUEST];
};

static DEFINE_MUTEX(blkfront_mutex);
static const struct block_device_operations xlvbd_block_fops;

#define BLK_RING_SIZE __CONST_RING_SIZE(blkif, PAGE_SIZE)

/*
 * We have one of these per vbd, whether ide, scsi or 'other'.  They
 * hang in private_data off the gendisk structure. We may end up
 * putting all kinds of interesting stuff here :-)
 */
struct blkfront_info
{
	spinlock_t io_lock;
	struct mutex mutex;
	struct xenbus_device *xbdev;
	struct gendisk *gd;
	int vdevice;
	blkif_vdev_t handle;
	enum blkif_state connected;
	int ring_ref;
	struct blkif_front_ring ring;
	unsigned int evtchn, irq;
	struct request_queue *rq;
	struct work_struct work;
	struct gnttab_free_callback callback;
	struct blk_shadow shadow[BLK_RING_SIZE];
	struct list_head grants;
	unsigned int persistent_gnts_c;
	unsigned long shadow_free;
	unsigned int feature_flush;
	unsigned int flush_op;
	unsigned int feature_discard:1;
	unsigned int feature_secdiscard:1;
	unsigned int discard_granularity;
	unsigned int discard_alignment;
	unsigned int feature_persistent:1;
	int is_ready;
};

static unsigned int nr_minors;
static unsigned long *minors;
static DEFINE_SPINLOCK(minor_lock);

#define MAXIMUM_OUTSTANDING_BLOCK_REQS \
	(BLKIF_MAX_SEGMENTS_PER_REQUEST * BLK_RING_SIZE)
#define GRANT_INVALID_REF	0

#define PARTS_PER_DISK		16
#define PARTS_PER_EXT_DISK      256

#define BLKIF_MAJOR(dev) ((dev)>>8)
#define BLKIF_MINOR(dev) ((dev) & 0xff)

#define EXT_SHIFT 28
#define EXTENDED (1<<EXT_SHIFT)
#define VDEV_IS_EXTENDED(dev) ((dev)&(EXTENDED))
#define BLKIF_MINOR_EXT(dev) ((dev)&(~EXTENDED))
#define EMULATED_HD_DISK_MINOR_OFFSET (0)
#define EMULATED_HD_DISK_NAME_OFFSET (EMULATED_HD_DISK_MINOR_OFFSET / 256)
#define EMULATED_SD_DISK_MINOR_OFFSET (0)
#define EMULATED_SD_DISK_NAME_OFFSET (EMULATED_SD_DISK_MINOR_OFFSET / 256)

#define DEV_NAME	"xvd"	/* name in /dev */

static int get_id_from_freelist(struct blkfront_info *info)
{
	unsigned long free = info->shadow_free;
	BUG_ON(free >= BLK_RING_SIZE);
	info->shadow_free = info->shadow[free].req.u.rw.id;
	info->shadow[free].req.u.rw.id = 0x0fffffee; /* debug */
	return free;
}

static int add_id_to_freelist(struct blkfront_info *info,
			       unsigned long id)
{
	if (info->shadow[id].req.u.rw.id != id)
		return -EINVAL;
	if (info->shadow[id].request == NULL)
		return -EINVAL;
	info->shadow[id].req.u.rw.id  = info->shadow_free;
	info->shadow[id].request = NULL;
	info->shadow_free = id;
	return 0;
}

static int fill_grant_buffer(struct blkfront_info *info, int num)
{
	struct page *granted_page;
	struct grant *gnt_list_entry, *n;
	int i = 0;

	while(i < num) {
		gnt_list_entry = kzalloc(sizeof(struct grant), GFP_NOIO);
		if (!gnt_list_entry)
			goto out_of_memory;

		if (info->feature_persistent) {
			granted_page = alloc_page(GFP_NOIO);
			if (!granted_page) {
				kfree(gnt_list_entry);
				goto out_of_memory;
			}
			gnt_list_entry->pfn = page_to_pfn(granted_page);
		}

		gnt_list_entry->gref = GRANT_INVALID_REF;
		list_add(&gnt_list_entry->node, &info->grants);
		i++;
	}

	return 0;

out_of_memory:
	list_for_each_entry_safe(gnt_list_entry, n,
	                         &info->grants, node) {
		list_del(&gnt_list_entry->node);
		if (info->feature_persistent)
			__free_page(pfn_to_page(gnt_list_entry->pfn));
		kfree(gnt_list_entry);
		i--;
	}
	BUG_ON(i != 0);
	return -ENOMEM;
}

static struct grant *get_grant(grant_ref_t *gref_head,
                               unsigned long pfn,
                               struct blkfront_info *info)
{
	struct grant *gnt_list_entry;
	unsigned long buffer_mfn;

	BUG_ON(list_empty(&info->grants));
	gnt_list_entry = list_first_entry(&info->grants, struct grant, node);
	list_del(&gnt_list_entry->node);

	if (gnt_list_entry->gref != GRANT_INVALID_REF) {
		info->persistent_gnts_c--;
		return gnt_list_entry;
	}

	/* Assign a gref to this page */
	gnt_list_entry->gref = gnttab_claim_grant_reference(gref_head);
	BUG_ON(gnt_list_entry->gref == -ENOSPC);
	if (!info->feature_persistent) {
		BUG_ON(!pfn);
		gnt_list_entry->pfn = pfn;
	}
	buffer_mfn = pfn_to_mfn(gnt_list_entry->pfn);
	gnttab_grant_foreign_access_ref(gnt_list_entry->gref,
	                                info->xbdev->otherend_id,
	                                buffer_mfn, 0);
	return gnt_list_entry;
}

static const char *op_name(int op)
{
	static const char *const names[] = {
		[BLKIF_OP_READ] = "read",
		[BLKIF_OP_WRITE] = "write",
		[BLKIF_OP_WRITE_BARRIER] = "barrier",
		[BLKIF_OP_FLUSH_DISKCACHE] = "flush",
		[BLKIF_OP_DISCARD] = "discard" };

	if (op < 0 || op >= ARRAY_SIZE(names))
		return "unknown";

	if (!names[op])
		return "reserved";

	return names[op];
}
static int xlbd_reserve_minors(unsigned int minor, unsigned int nr)
{
	unsigned int end = minor + nr;
	int rc;

	if (end > nr_minors) {
		unsigned long *bitmap, *old;

		bitmap = kcalloc(BITS_TO_LONGS(end), sizeof(*bitmap),
				 GFP_KERNEL);
		if (bitmap == NULL)
			return -ENOMEM;

		spin_lock(&minor_lock);
		if (end > nr_minors) {
			old = minors;
			memcpy(bitmap, minors,
			       BITS_TO_LONGS(nr_minors) * sizeof(*bitmap));
			minors = bitmap;
			nr_minors = BITS_TO_LONGS(end) * BITS_PER_LONG;
		} else
			old = bitmap;
		spin_unlock(&minor_lock);
		kfree(old);
	}

	spin_lock(&minor_lock);
	if (find_next_bit(minors, end, minor) >= end) {
		bitmap_set(minors, minor, nr);
		rc = 0;
	} else
		rc = -EBUSY;
	spin_unlock(&minor_lock);

	return rc;
}

static void xlbd_release_minors(unsigned int minor, unsigned int nr)
{
	unsigned int end = minor + nr;

	BUG_ON(end > nr_minors);
	spin_lock(&minor_lock);
	bitmap_clear(minors,  minor, nr);
	spin_unlock(&minor_lock);
}

static void blkif_restart_queue_callback(void *arg)
{
	struct blkfront_info *info = (struct blkfront_info *)arg;
	schedule_work(&info->work);
}

static int blkif_getgeo(struct block_device *bd, struct hd_geometry *hg)
{
	/* We don't have real geometry info, but let's at least return
	   values consistent with the size of the device */
	sector_t nsect = get_capacity(bd->bd_disk);
	sector_t cylinders = nsect;

	hg->heads = 0xff;
	hg->sectors = 0x3f;
	sector_div(cylinders, hg->heads * hg->sectors);
	hg->cylinders = cylinders;
	if ((sector_t)(hg->cylinders + 1) * hg->heads * hg->sectors < nsect)
		hg->cylinders = 0xffff;
	return 0;
}

static int blkif_ioctl(struct block_device *bdev, fmode_t mode,
		       unsigned command, unsigned long argument)
{
	struct blkfront_info *info = bdev->bd_disk->private_data;
	int i;

	dev_dbg(&info->xbdev->dev, "command: 0x%x, argument: 0x%lx\n",
		command, (long)argument);

	switch (command) {
	case CDROMMULTISESSION:
		dev_dbg(&info->xbdev->dev, "FIXME: support multisession CDs later\n");
		for (i = 0; i < sizeof(struct cdrom_multisession); i++)
			if (put_user(0, (char __user *)(argument + i)))
				return -EFAULT;
		return 0;

	case CDROM_GET_CAPABILITY: {
		struct gendisk *gd = info->gd;
		if (gd->flags & GENHD_FL_CD)
			return 0;
		return -EINVAL;
	}

	default:
		/*printk(KERN_ALERT "ioctl %08x not supported by Xen blkdev\n",
		  command);*/
		return -EINVAL; /* same return as native Linux */
	}

	return 0;
}

/*
 * Generate a Xen blkfront IO request from a blk layer request.  Reads
 * and writes are handled as expected.
 *
 * @req: a request struct
 */
static int blkif_queue_request(struct request *req)
{
	struct blkfront_info *info = req->rq_disk->private_data;
	struct blkif_request *ring_req;
	unsigned long id;
	unsigned int fsect, lsect;
	int i, ref;

	/*
	 * Used to store if we are able to queue the request by just using
	 * existing persistent grants, or if we have to get new grants,
	 * as there are not sufficiently many free.
	 */
	bool new_persistent_gnts;
	grant_ref_t gref_head;
	struct grant *gnt_list_entry = NULL;
	struct scatterlist *sg;

	if (unlikely(info->connected != BLKIF_STATE_CONNECTED))
		return 1;

	/* Check if we have enought grants to allocate a requests */
	if (info->persistent_gnts_c < BLKIF_MAX_SEGMENTS_PER_REQUEST) {
		new_persistent_gnts = 1;
		if (gnttab_alloc_grant_references(
		    BLKIF_MAX_SEGMENTS_PER_REQUEST - info->persistent_gnts_c,
		    &gref_head) < 0) {
			gnttab_request_free_callback(
				&info->callback,
				blkif_restart_queue_callback,
				info,
				BLKIF_MAX_SEGMENTS_PER_REQUEST);
			return 1;
		}
	} else
		new_persistent_gnts = 0;

	/* Fill out a communications ring structure. */
	ring_req = RING_GET_REQUEST(&info->ring, info->ring.req_prod_pvt);
	id = get_id_from_freelist(info);
	info->shadow[id].request = req;

	ring_req->u.rw.id = id;
	ring_req->u.rw.sector_number = (blkif_sector_t)blk_rq_pos(req);
	ring_req->u.rw.handle = info->handle;

	ring_req->operation = rq_data_dir(req) ?
		BLKIF_OP_WRITE : BLKIF_OP_READ;

	if (req->cmd_flags & (REQ_FLUSH | REQ_FUA)) {
		/*
		 * Ideally we can do an unordered flush-to-disk. In case the
		 * backend onlysupports barriers, use that. A barrier request
		 * a superset of FUA, so we can implement it the same
		 * way.  (It's also a FLUSH+FUA, since it is
		 * guaranteed ordered WRT previous writes.)
		 */
		ring_req->operation = info->flush_op;
	}

	if (unlikely(req->cmd_flags & (REQ_DISCARD | REQ_SECURE))) {
		/* id, sector_number and handle are set above. */
		ring_req->operation = BLKIF_OP_DISCARD;
		ring_req->u.discard.nr_sectors = blk_rq_sectors(req);
		if ((req->cmd_flags & REQ_SECURE) && info->feature_secdiscard)
			ring_req->u.discard.flag = BLKIF_DISCARD_SECURE;
		else
			ring_req->u.discard.flag = 0;
	} else {
		ring_req->u.rw.nr_segments = blk_rq_map_sg(req->q, req,
							   info->shadow[id].sg);
		BUG_ON(ring_req->u.rw.nr_segments >
		       BLKIF_MAX_SEGMENTS_PER_REQUEST);

		for_each_sg(info->shadow[id].sg, sg, ring_req->u.rw.nr_segments, i) {
			fsect = sg->offset >> 9;
			lsect = fsect + (sg->length >> 9) - 1;

			gnt_list_entry = get_grant(&gref_head, page_to_pfn(sg_page(sg)), info);
			ref = gnt_list_entry->gref;

			info->shadow[id].grants_used[i] = gnt_list_entry;

			if (rq_data_dir(req) && info->feature_persistent) {
				char *bvec_data;
				void *shared_data;

				BUG_ON(sg->offset + sg->length > PAGE_SIZE);

				shared_data = kmap_atomic(
					pfn_to_page(gnt_list_entry->pfn));
				bvec_data = kmap_atomic(sg_page(sg));

				/*
				 * this does not wipe data stored outside the
				 * range sg->offset..sg->offset+sg->length.
				 * Therefore, blkback *could* see data from
				 * previous requests. This is OK as long as
				 * persistent grants are shared with just one
				 * domain. It may need refactoring if this
				 * changes
				 */
				memcpy(shared_data + sg->offset,
				       bvec_data   + sg->offset,
				       sg->length);

				kunmap_atomic(bvec_data);
				kunmap_atomic(shared_data);
			}

			ring_req->u.rw.seg[i] =
					(struct blkif_request_segment) {
						.gref       = ref,
						.first_sect = fsect,
						.last_sect  = lsect };
		}
	}

	info->ring.req_prod_pvt++;

	/* Keep a private copy so we can reissue requests when recovering. */
	info->shadow[id].req = *ring_req;

	if (new_persistent_gnts)
		gnttab_free_grant_references(gref_head);

	return 0;
}


static inline void flush_requests(struct blkfront_info *info)
{
	int notify;

	RING_PUSH_REQUESTS_AND_CHECK_NOTIFY(&info->ring, notify);

	if (notify)
		notify_remote_via_irq(info->irq);
}

/*
 * do_blkif_request
 *  read a block; request is in a request queue
 */
static void do_blkif_request(struct request_queue *rq)
{
	struct blkfront_info *info = NULL;
	struct request *req;
	int queued;

	pr_debug("Entered do_blkif_request\n");

	queued = 0;

	while ((req = blk_peek_request(rq)) != NULL) {
		info = req->rq_disk->private_data;

		if (RING_FULL(&info->ring))
			goto wait;

		blk_start_request(req);

		if ((req->cmd_type != REQ_TYPE_FS) ||
		    ((req->cmd_flags & (REQ_FLUSH | REQ_FUA)) &&
		    !info->flush_op)) {
			__blk_end_request_all(req, -EIO);
			continue;
		}

		pr_debug("do_blk_req %p: cmd %p, sec %lx, "
			 "(%u/%u) buffer:%p [%s]\n",
			 req, req->cmd, (unsigned long)blk_rq_pos(req),
			 blk_rq_cur_sectors(req), blk_rq_sectors(req),
			 req->buffer, rq_data_dir(req) ? "write" : "read");

		if (blkif_queue_request(req)) {
			blk_requeue_request(rq, req);
wait:
			/* Avoid pointless unplugs. */
			blk_stop_queue(rq);
			break;
		}

		queued++;
	}

	if (queued != 0)
		flush_requests(info);
}

static int xlvbd_init_blk_queue(struct gendisk *gd, u16 sector_size)
{
	struct request_queue *rq;
	struct blkfront_info *info = gd->private_data;

	rq = blk_init_queue(do_blkif_request, &info->io_lock);
	if (rq == NULL)
		return -1;

	queue_flag_set_unlocked(QUEUE_FLAG_VIRT, rq);

	if (info->feature_discard) {
		queue_flag_set_unlocked(QUEUE_FLAG_DISCARD, rq);
		blk_queue_max_discard_sectors(rq, get_capacity(gd));
		rq->limits.discard_granularity = info->discard_granularity;
		rq->limits.discard_alignment = info->discard_alignment;
		if (info->feature_secdiscard)
			queue_flag_set_unlocked(QUEUE_FLAG_SECDISCARD, rq);
	}

	/* Hard sector size and max sectors impersonate the equiv. hardware. */
	blk_queue_logical_block_size(rq, sector_size);
	blk_queue_max_hw_sectors(rq, 512);

	/* Each segment in a request is up to an aligned page in size. */
	blk_queue_segment_boundary(rq, PAGE_SIZE - 1);
	blk_queue_max_segment_size(rq, PAGE_SIZE);

	/* Ensure a merged request will fit in a single I/O ring slot. */
	blk_queue_max_segments(rq, BLKIF_MAX_SEGMENTS_PER_REQUEST);

	/* Make sure buffer addresses are sector-aligned. */
	blk_queue_dma_alignment(rq, 511);

	/* Make sure we don't use bounce buffers. */
	blk_queue_bounce_limit(rq, BLK_BOUNCE_ANY);

	gd->queue = rq;

	return 0;
}


static void xlvbd_flush(struct blkfront_info *info)
{
	blk_queue_flush(info->rq, info->feature_flush);
	printk(KERN_INFO "blkfront: %s: %s: %s %s\n",
	       info->gd->disk_name,
	       info->flush_op == BLKIF_OP_WRITE_BARRIER ?
		"barrier" : (info->flush_op == BLKIF_OP_FLUSH_DISKCACHE ?
		"flush diskcache" : "barrier or flush"),
	       info->feature_flush ? "enabled" : "disabled",
	       info->feature_persistent ? "using persistent grants" : "");
}

static int xen_translate_vdev(int vdevice, int *minor, unsigned int *offset)
{
	int major;
	major = BLKIF_MAJOR(vdevice);
	*minor = BLKIF_MINOR(vdevice);
	switch (major) {
		case XEN_IDE0_MAJOR:
			*offset = (*minor / 64) + EMULATED_HD_DISK_NAME_OFFSET;
			*minor = ((*minor / 64) * PARTS_PER_DISK) +
				EMULATED_HD_DISK_MINOR_OFFSET;
			break;
		case XEN_IDE1_MAJOR:
			*offset = (*minor / 64) + 2 + EMULATED_HD_DISK_NAME_OFFSET;
			*minor = (((*minor / 64) + 2) * PARTS_PER_DISK) +
				EMULATED_HD_DISK_MINOR_OFFSET;
			break;
		case XEN_SCSI_DISK0_MAJOR:
			*offset = (*minor / PARTS_PER_DISK) + EMULATED_SD_DISK_NAME_OFFSET;
			*minor = *minor + EMULATED_SD_DISK_MINOR_OFFSET;
			break;
		case XEN_SCSI_DISK1_MAJOR:
		case XEN_SCSI_DISK2_MAJOR:
		case XEN_SCSI_DISK3_MAJOR:
		case XEN_SCSI_DISK4_MAJOR:
		case XEN_SCSI_DISK5_MAJOR:
		case XEN_SCSI_DISK6_MAJOR:
		case XEN_SCSI_DISK7_MAJOR:
			*offset = (*minor / PARTS_PER_DISK) + 
				((major - XEN_SCSI_DISK1_MAJOR + 1) * 16) +
				EMULATED_SD_DISK_NAME_OFFSET;
			*minor = *minor +
				((major - XEN_SCSI_DISK1_MAJOR + 1) * 16 * PARTS_PER_DISK) +
				EMULATED_SD_DISK_MINOR_OFFSET;
			break;
		case XEN_SCSI_DISK8_MAJOR:
		case XEN_SCSI_DISK9_MAJOR:
		case XEN_SCSI_DISK10_MAJOR:
		case XEN_SCSI_DISK11_MAJOR:
		case XEN_SCSI_DISK12_MAJOR:
		case XEN_SCSI_DISK13_MAJOR:
		case XEN_SCSI_DISK14_MAJOR:
		case XEN_SCSI_DISK15_MAJOR:
			*offset = (*minor / PARTS_PER_DISK) + 
				((major - XEN_SCSI_DISK8_MAJOR + 8) * 16) +
				EMULATED_SD_DISK_NAME_OFFSET;
			*minor = *minor +
				((major - XEN_SCSI_DISK8_MAJOR + 8) * 16 * PARTS_PER_DISK) +
				EMULATED_SD_DISK_MINOR_OFFSET;
			break;
		case XENVBD_MAJOR:
			*offset = *minor / PARTS_PER_DISK;
			break;
		default:
			printk(KERN_WARNING "blkfront: your disk configuration is "
					"incorrect, please use an xvd device instead\n");
			return -ENODEV;
	}
	return 0;
}

static char *encode_disk_name(char *ptr, unsigned int n)
{
	if (n >= 26)
		ptr = encode_disk_name(ptr, n / 26 - 1);
	*ptr = 'a' + n % 26;
	return ptr + 1;
}

static int xlvbd_alloc_gendisk(blkif_sector_t capacity,
			       struct blkfront_info *info,
			       u16 vdisk_info, u16 sector_size)
{
	struct gendisk *gd;
	int nr_minors = 1;
	int err;
	unsigned int offset;
	int minor;
	int nr_parts;
	char *ptr;

	BUG_ON(info->gd != NULL);
	BUG_ON(info->rq != NULL);

	if ((info->vdevice>>EXT_SHIFT) > 1) {
		/* this is above the extended range; something is wrong */
		printk(KERN_WARNING "blkfront: vdevice 0x%x is above the extended range; ignoring\n", info->vdevice);
		return -ENODEV;
	}

	if (!VDEV_IS_EXTENDED(info->vdevice)) {
		err = xen_translate_vdev(info->vdevice, &minor, &offset);
		if (err)
			return err;		
 		nr_parts = PARTS_PER_DISK;
	} else {
		minor = BLKIF_MINOR_EXT(info->vdevice);
		nr_parts = PARTS_PER_EXT_DISK;
		offset = minor / nr_parts;
		if (xen_hvm_domain() && offset < EMULATED_HD_DISK_NAME_OFFSET + 4)
			printk(KERN_WARNING "blkfront: vdevice 0x%x might conflict with "
					"emulated IDE disks,\n\t choose an xvd device name"
					"from xvde on\n", info->vdevice);
	}
	if (minor >> MINORBITS) {
		pr_warn("blkfront: %#x's minor (%#x) out of range; ignoring\n",
			info->vdevice, minor);
		return -ENODEV;
	}

	if ((minor % nr_parts) == 0)
		nr_minors = nr_parts;

	err = xlbd_reserve_minors(minor, nr_minors);
	if (err)
		goto out;
	err = -ENODEV;

	gd = alloc_disk(nr_minors);
	if (gd == NULL)
		goto release;

	strcpy(gd->disk_name, DEV_NAME);
	ptr = encode_disk_name(gd->disk_name + sizeof(DEV_NAME) - 1, offset);
	BUG_ON(ptr >= gd->disk_name + DISK_NAME_LEN);
	if (nr_minors > 1)
		*ptr = 0;
	else
		snprintf(ptr, gd->disk_name + DISK_NAME_LEN - ptr,
			 "%d", minor & (nr_parts - 1));

	gd->major = XENVBD_MAJOR;
	gd->first_minor = minor;
	gd->fops = &xlvbd_block_fops;
	gd->private_data = info;
	gd->driverfs_dev = &(info->xbdev->dev);
	set_capacity(gd, capacity);

	if (xlvbd_init_blk_queue(gd, sector_size)) {
		del_gendisk(gd);
		goto release;
	}

	info->rq = gd->queue;
	info->gd = gd;

	xlvbd_flush(info);

	if (vdisk_info & VDISK_READONLY)
		set_disk_ro(gd, 1);

	if (vdisk_info & VDISK_REMOVABLE)
		gd->flags |= GENHD_FL_REMOVABLE;

	if (vdisk_info & VDISK_CDROM)
		gd->flags |= GENHD_FL_CD;

	return 0;

 release:
	xlbd_release_minors(minor, nr_minors);
 out:
	return err;
}

static void xlvbd_release_gendisk(struct blkfront_info *info)
{
	unsigned int minor, nr_minors;
	unsigned long flags;

	if (info->rq == NULL)
		return;

	spin_lock_irqsave(&info->io_lock, flags);

	/* No more blkif_request(). */
	blk_stop_queue(info->rq);

	/* No more gnttab callback work. */
	gnttab_cancel_free_callback(&info->callback);
	spin_unlock_irqrestore(&info->io_lock, flags);

	/* Flush gnttab callback work. Must be done with no locks held. */
	flush_work(&info->work);

	del_gendisk(info->gd);

	minor = info->gd->first_minor;
	nr_minors = info->gd->minors;
	xlbd_release_minors(minor, nr_minors);

	blk_cleanup_queue(info->rq);
	info->rq = NULL;

	put_disk(info->gd);
	info->gd = NULL;
}

static void kick_pending_request_queues(struct blkfront_info *info)
{
	if (!RING_FULL(&info->ring)) {
		/* Re-enable calldowns. */
		blk_start_queue(info->rq);
		/* Kick things off immediately. */
		do_blkif_request(info->rq);
	}
}

static void blkif_restart_queue(struct work_struct *work)
{
	struct blkfront_info *info = container_of(work, struct blkfront_info, work);

	spin_lock_irq(&info->io_lock);
	if (info->connected == BLKIF_STATE_CONNECTED)
		kick_pending_request_queues(info);
	spin_unlock_irq(&info->io_lock);
}

static void blkif_free(struct blkfront_info *info, int suspend)
{
	struct grant *persistent_gnt;
	struct grant *n;

	/* Prevent new requests being issued until we fix things up. */
	spin_lock_irq(&info->io_lock);
	info->connected = suspend ?
		BLKIF_STATE_SUSPENDED : BLKIF_STATE_DISCONNECTED;
	/* No more blkif_request(). */
	if (info->rq)
		blk_stop_queue(info->rq);

	/* Remove all persistent grants */
	if (!list_empty(&info->grants)) {
		list_for_each_entry_safe(persistent_gnt, n,
		                         &info->grants, node) {
			list_del(&persistent_gnt->node);
			if (persistent_gnt->gref != GRANT_INVALID_REF) {
				gnttab_end_foreign_access(persistent_gnt->gref,
				                          0, 0UL);
				info->persistent_gnts_c--;
			}
			if (info->feature_persistent)
				__free_page(pfn_to_page(persistent_gnt->pfn));
			kfree(persistent_gnt);
		}
	}
	BUG_ON(info->persistent_gnts_c != 0);

	/* No more gnttab callback work. */
	gnttab_cancel_free_callback(&info->callback);
	spin_unlock_irq(&info->io_lock);

	/* Flush gnttab callback work. Must be done with no locks held. */
	flush_work(&info->work);

	/* Free resources associated with old device channel. */
	if (info->ring_ref != GRANT_INVALID_REF) {
		gnttab_end_foreign_access(info->ring_ref, 0,
					  (unsigned long)info->ring.sring);
		info->ring_ref = GRANT_INVALID_REF;
		info->ring.sring = NULL;
	}
	if (info->irq)
		unbind_from_irqhandler(info->irq, info);
	info->evtchn = info->irq = 0;

}

static void blkif_completion(struct blk_shadow *s, struct blkfront_info *info,
			     struct blkif_response *bret)
{
	int i = 0;
	struct scatterlist *sg;
	char *bvec_data;
	void *shared_data;
	int nseg;

	nseg = s->req.u.rw.nr_segments;

	if (bret->operation == BLKIF_OP_READ && info->feature_persistent) {
		/*
		 * Copy the data received from the backend into the bvec.
		 * Since bv_offset can be different than 0, and bv_len different
		 * than PAGE_SIZE, we have to keep track of the current offset,
		 * to be sure we are copying the data from the right shared page.
		 */
		for_each_sg(s->sg, sg, nseg, i) {
			BUG_ON(sg->offset + sg->length > PAGE_SIZE);
			shared_data = kmap_atomic(
				pfn_to_page(s->grants_used[i]->pfn));
			bvec_data = kmap_atomic(sg_page(sg));
			memcpy(bvec_data   + sg->offset,
			       shared_data + sg->offset,
			       sg->length);
			kunmap_atomic(bvec_data);
			kunmap_atomic(shared_data);
		}
	}
	/* Add the persistent grant into the list of free grants */
	for (i = 0; i < nseg; i++) {
		if (gnttab_query_foreign_access(s->grants_used[i]->gref)) {
			/*
			 * If the grant is still mapped by the backend (the
			 * backend has chosen to make this grant persistent)
			 * we add it at the head of the list, so it will be
			 * reused first.
			 */
			if (!info->feature_persistent)
				pr_alert_ratelimited("backed has not unmapped grant: %u\n",
						     s->grants_used[i]->gref);
			list_add(&s->grants_used[i]->node, &info->grants);
			info->persistent_gnts_c++;
		} else {
			/*
			 * If the grant is not mapped by the backend we end the
			 * foreign access and add it to the tail of the list,
			 * so it will not be picked again unless we run out of
			 * persistent grants.
			 */
			gnttab_end_foreign_access(s->grants_used[i]->gref, 0, 0UL);
			s->grants_used[i]->gref = GRANT_INVALID_REF;
			list_add_tail(&s->grants_used[i]->node, &info->grants);
		}
	}
}

static irqreturn_t blkif_interrupt(int irq, void *dev_id)
{
	struct request *req;
	struct blkif_response *bret;
	RING_IDX i, rp;
	unsigned long flags;
	struct blkfront_info *info = (struct blkfront_info *)dev_id;
	int error;

	spin_lock_irqsave(&info->io_lock, flags);

	if (unlikely(info->connected != BLKIF_STATE_CONNECTED)) {
		spin_unlock_irqrestore(&info->io_lock, flags);
		return IRQ_HANDLED;
	}

 again:
	rp = info->ring.sring->rsp_prod;
	rmb(); /* Ensure we see queued responses up to 'rp'. */

	for (i = info->ring.rsp_cons; i != rp; i++) {
		unsigned long id;

		bret = RING_GET_RESPONSE(&info->ring, i);
		id   = bret->id;
		/*
		 * The backend has messed up and given us an id that we would
		 * never have given to it (we stamp it up to BLK_RING_SIZE -
		 * look in get_id_from_freelist.
		 */
		if (id >= BLK_RING_SIZE) {
			WARN(1, "%s: response to %s has incorrect id (%ld)\n",
			     info->gd->disk_name, op_name(bret->operation), id);
			/* We can't safely get the 'struct request' as
			 * the id is busted. */
			continue;
		}
		req  = info->shadow[id].request;

		if (bret->operation != BLKIF_OP_DISCARD)
			blkif_completion(&info->shadow[id], info, bret);

		if (add_id_to_freelist(info, id)) {
			WARN(1, "%s: response to %s (id %ld) couldn't be recycled!\n",
			     info->gd->disk_name, op_name(bret->operation), id);
			continue;
		}

		error = (bret->status == BLKIF_RSP_OKAY) ? 0 : -EIO;
		switch (bret->operation) {
		case BLKIF_OP_DISCARD:
			if (unlikely(bret->status == BLKIF_RSP_EOPNOTSUPP)) {
				struct request_queue *rq = info->rq;
				printk(KERN_WARNING "blkfront: %s: %s op failed\n",
					   info->gd->disk_name, op_name(bret->operation));
				error = -EOPNOTSUPP;
				info->feature_discard = 0;
				info->feature_secdiscard = 0;
				queue_flag_clear(QUEUE_FLAG_DISCARD, rq);
				queue_flag_clear(QUEUE_FLAG_SECDISCARD, rq);
			}
			__blk_end_request_all(req, error);
			break;
		case BLKIF_OP_FLUSH_DISKCACHE:
		case BLKIF_OP_WRITE_BARRIER:
			if (unlikely(bret->status == BLKIF_RSP_EOPNOTSUPP)) {
				printk(KERN_WARNING "blkfront: %s: %s op failed\n",
				       info->gd->disk_name, op_name(bret->operation));
				error = -EOPNOTSUPP;
			}
			if (unlikely(bret->status == BLKIF_RSP_ERROR &&
				     info->shadow[id].req.u.rw.nr_segments == 0)) {
				printk(KERN_WARNING "blkfront: %s: empty %s op failed\n",
				       info->gd->disk_name, op_name(bret->operation));
				error = -EOPNOTSUPP;
			}
			if (unlikely(error)) {
				if (error == -EOPNOTSUPP)
					error = 0;
				info->feature_flush = 0;
				info->flush_op = 0;
				xlvbd_flush(info);
			}
			/* fall through */
		case BLKIF_OP_READ:
		case BLKIF_OP_WRITE:
			if (unlikely(bret->status != BLKIF_RSP_OKAY))
				dev_dbg(&info->xbdev->dev, "Bad return from blkdev data "
					"request: %x\n", bret->status);

			__blk_end_request_all(req, error);
			break;
		default:
			BUG();
		}
	}

	info->ring.rsp_cons = i;

	if (i != info->ring.req_prod_pvt) {
		int more_to_do;
		RING_FINAL_CHECK_FOR_RESPONSES(&info->ring, more_to_do);
		if (more_to_do)
			goto again;
	} else
		info->ring.sring->rsp_event = i + 1;

	kick_pending_request_queues(info);

	spin_unlock_irqrestore(&info->io_lock, flags);

	return IRQ_HANDLED;
}


static int setup_blkring(struct xenbus_device *dev,
			 struct blkfront_info *info)
{
	struct blkif_sring *sring;
	int err, i;

	info->ring_ref = GRANT_INVALID_REF;

	sring = (struct blkif_sring *)__get_free_page(GFP_NOIO | __GFP_HIGH);
	if (!sring) {
		xenbus_dev_fatal(dev, -ENOMEM, "allocating shared ring");
		return -ENOMEM;
	}
	SHARED_RING_INIT(sring);
	FRONT_RING_INIT(&info->ring, sring, PAGE_SIZE);

	for (i = 0; i < BLK_RING_SIZE; i++)
		sg_init_table(info->shadow[i].sg, BLKIF_MAX_SEGMENTS_PER_REQUEST);
<<<<<<< HEAD

	/* Allocate memory for grants */
	err = fill_grant_buffer(info, BLK_RING_SIZE *
	                              BLKIF_MAX_SEGMENTS_PER_REQUEST);
	if (err)
		goto fail;
=======
>>>>>>> 2527c3d5

	err = xenbus_grant_ring(dev, virt_to_mfn(info->ring.sring));
	if (err < 0) {
		free_page((unsigned long)sring);
		info->ring.sring = NULL;
		goto fail;
	}
	info->ring_ref = err;

	err = xenbus_alloc_evtchn(dev, &info->evtchn);
	if (err)
		goto fail;

	err = bind_evtchn_to_irqhandler(info->evtchn, blkif_interrupt, 0,
					"blkif", info);
	if (err <= 0) {
		xenbus_dev_fatal(dev, err,
				 "bind_evtchn_to_irqhandler failed");
		goto fail;
	}
	info->irq = err;

	return 0;
fail:
	blkif_free(info, 0);
	return err;
}


/* Common code used when first setting up, and when resuming. */
static int talk_to_blkback(struct xenbus_device *dev,
			   struct blkfront_info *info)
{
	const char *message = NULL;
	struct xenbus_transaction xbt;
	int err;

	/* Create shared ring, alloc event channel. */
	err = setup_blkring(dev, info);
	if (err)
		goto out;

again:
	err = xenbus_transaction_start(&xbt);
	if (err) {
		xenbus_dev_fatal(dev, err, "starting transaction");
		goto destroy_blkring;
	}

	err = xenbus_printf(xbt, dev->nodename,
			    "ring-ref", "%u", info->ring_ref);
	if (err) {
		message = "writing ring-ref";
		goto abort_transaction;
	}
	err = xenbus_printf(xbt, dev->nodename,
			    "event-channel", "%u", info->evtchn);
	if (err) {
		message = "writing event-channel";
		goto abort_transaction;
	}
	err = xenbus_printf(xbt, dev->nodename, "protocol", "%s",
			    XEN_IO_PROTO_ABI_NATIVE);
	if (err) {
		message = "writing protocol";
		goto abort_transaction;
	}
	err = xenbus_printf(xbt, dev->nodename,
			    "feature-persistent", "%u", 1);
	if (err)
		dev_warn(&dev->dev,
			 "writing persistent grants feature to xenbus");

	err = xenbus_transaction_end(xbt, 0);
	if (err) {
		if (err == -EAGAIN)
			goto again;
		xenbus_dev_fatal(dev, err, "completing transaction");
		goto destroy_blkring;
	}

	xenbus_switch_state(dev, XenbusStateInitialised);

	return 0;

 abort_transaction:
	xenbus_transaction_end(xbt, 1);
	if (message)
		xenbus_dev_fatal(dev, err, "%s", message);
 destroy_blkring:
	blkif_free(info, 0);
 out:
	return err;
}

/**
 * Entry point to this code when a new device is created.  Allocate the basic
 * structures and the ring buffer for communication with the backend, and
 * inform the backend of the appropriate details for those.  Switch to
 * Initialised state.
 */
static int blkfront_probe(struct xenbus_device *dev,
			  const struct xenbus_device_id *id)
{
	int err, vdevice, i;
	struct blkfront_info *info;

	/* FIXME: Use dynamic device id if this is not set. */
	err = xenbus_scanf(XBT_NIL, dev->nodename,
			   "virtual-device", "%i", &vdevice);
	if (err != 1) {
		/* go looking in the extended area instead */
		err = xenbus_scanf(XBT_NIL, dev->nodename, "virtual-device-ext",
				   "%i", &vdevice);
		if (err != 1) {
			xenbus_dev_fatal(dev, err, "reading virtual-device");
			return err;
		}
	}

	if (xen_hvm_domain()) {
		char *type;
		int len;
		/* no unplug has been done: do not hook devices != xen vbds */
		if (xen_platform_pci_unplug & XEN_UNPLUG_UNNECESSARY) {
			int major;

			if (!VDEV_IS_EXTENDED(vdevice))
				major = BLKIF_MAJOR(vdevice);
			else
				major = XENVBD_MAJOR;

			if (major != XENVBD_MAJOR) {
				printk(KERN_INFO
						"%s: HVM does not support vbd %d as xen block device\n",
						__FUNCTION__, vdevice);
				return -ENODEV;
			}
		}
		/* do not create a PV cdrom device if we are an HVM guest */
		type = xenbus_read(XBT_NIL, dev->nodename, "device-type", &len);
		if (IS_ERR(type))
			return -ENODEV;
		if (strncmp(type, "cdrom", 5) == 0) {
			kfree(type);
			return -ENODEV;
		}
		kfree(type);
	}
	info = kzalloc(sizeof(*info), GFP_KERNEL);
	if (!info) {
		xenbus_dev_fatal(dev, -ENOMEM, "allocating info structure");
		return -ENOMEM;
	}

	mutex_init(&info->mutex);
	spin_lock_init(&info->io_lock);
	info->xbdev = dev;
	info->vdevice = vdevice;
	INIT_LIST_HEAD(&info->grants);
	info->persistent_gnts_c = 0;
	info->connected = BLKIF_STATE_DISCONNECTED;
	INIT_WORK(&info->work, blkif_restart_queue);

	for (i = 0; i < BLK_RING_SIZE; i++)
		info->shadow[i].req.u.rw.id = i+1;
	info->shadow[BLK_RING_SIZE-1].req.u.rw.id = 0x0fffffff;

	/* Front end dir is a number, which is used as the id. */
	info->handle = simple_strtoul(strrchr(dev->nodename, '/')+1, NULL, 0);
	dev_set_drvdata(&dev->dev, info);

	err = talk_to_blkback(dev, info);
	if (err) {
		kfree(info);
		dev_set_drvdata(&dev->dev, NULL);
		return err;
	}

	return 0;
}


static int blkif_recover(struct blkfront_info *info)
{
	int i;
	struct blkif_request *req;
	struct blk_shadow *copy;
	unsigned int persistent;
	int j, rc;

	/* Stage 1: Make a safe copy of the shadow state. */
	copy = kmemdup(info->shadow, sizeof(info->shadow),
		       GFP_NOIO | __GFP_REPEAT | __GFP_HIGH);
	if (!copy)
		return -ENOMEM;

	/* Stage 2: Set up free list. */
	memset(&info->shadow, 0, sizeof(info->shadow));
	for (i = 0; i < BLK_RING_SIZE; i++)
		info->shadow[i].req.u.rw.id = i+1;
	info->shadow_free = info->ring.req_prod_pvt;
	info->shadow[BLK_RING_SIZE-1].req.u.rw.id = 0x0fffffff;

	/* Check if the backend supports persistent grants */
	rc = xenbus_gather(XBT_NIL, info->xbdev->otherend,
			   "feature-persistent", "%u", &persistent,
			   NULL);
	if (rc)
		info->feature_persistent = 0;
	else
		info->feature_persistent = persistent;

	/* Allocate memory for grants */
	rc = fill_grant_buffer(info, BLK_RING_SIZE *
	                             BLKIF_MAX_SEGMENTS_PER_REQUEST);
	if (rc) {
		xenbus_dev_fatal(info->xbdev, rc, "setting grant buffer failed");
		kfree(copy);
		return rc;
	}

	/* Stage 3: Find pending requests and requeue them. */
	for (i = 0; i < BLK_RING_SIZE; i++) {
		/* Not in use? */
		if (!copy[i].request)
			continue;

		/* Grab a request slot and copy shadow state into it. */
		req = RING_GET_REQUEST(&info->ring, info->ring.req_prod_pvt);
		*req = copy[i].req;

		/* We get a new request id, and must reset the shadow state. */
		req->u.rw.id = get_id_from_freelist(info);
		memcpy(&info->shadow[req->u.rw.id], &copy[i], sizeof(copy[i]));

		if (req->operation != BLKIF_OP_DISCARD) {
		/* Rewrite any grant references invalidated by susp/resume. */
			for (j = 0; j < req->u.rw.nr_segments; j++)
				gnttab_grant_foreign_access_ref(
					req->u.rw.seg[j].gref,
					info->xbdev->otherend_id,
					pfn_to_mfn(copy[i].grants_used[j]->pfn),
					0);
		}
		info->shadow[req->u.rw.id].req = *req;

		info->ring.req_prod_pvt++;
	}

	kfree(copy);

	xenbus_switch_state(info->xbdev, XenbusStateConnected);

	spin_lock_irq(&info->io_lock);

	/* Now safe for us to use the shared ring */
	info->connected = BLKIF_STATE_CONNECTED;

	/* Send off requeued requests */
	flush_requests(info);

	/* Kick any other new requests queued since we resumed */
	kick_pending_request_queues(info);

	spin_unlock_irq(&info->io_lock);

	return 0;
}

/**
 * We are reconnecting to the backend, due to a suspend/resume, or a backend
 * driver restart.  We tear down our blkif structure and recreate it, but
 * leave the device-layer structures intact so that this is transparent to the
 * rest of the kernel.
 */
static int blkfront_resume(struct xenbus_device *dev)
{
	struct blkfront_info *info = dev_get_drvdata(&dev->dev);
	int err;

	dev_dbg(&dev->dev, "blkfront_resume: %s\n", dev->nodename);

	blkif_free(info, info->connected == BLKIF_STATE_CONNECTED);

	err = talk_to_blkback(dev, info);

	/*
	 * We have to wait for the backend to switch to
	 * connected state, since we want to read which
	 * features it supports.
	 */

	return err;
}

static void
blkfront_closing(struct blkfront_info *info)
{
	struct xenbus_device *xbdev = info->xbdev;
	struct block_device *bdev = NULL;

	mutex_lock(&info->mutex);

	if (xbdev->state == XenbusStateClosing) {
		mutex_unlock(&info->mutex);
		return;
	}

	if (info->gd)
		bdev = bdget_disk(info->gd, 0);

	mutex_unlock(&info->mutex);

	if (!bdev) {
		xenbus_frontend_closed(xbdev);
		return;
	}

	mutex_lock(&bdev->bd_mutex);

	if (bdev->bd_openers) {
		xenbus_dev_error(xbdev, -EBUSY,
				 "Device in use; refusing to close");
		xenbus_switch_state(xbdev, XenbusStateClosing);
	} else {
		xlvbd_release_gendisk(info);
		xenbus_frontend_closed(xbdev);
	}

	mutex_unlock(&bdev->bd_mutex);
	bdput(bdev);
}

static void blkfront_setup_discard(struct blkfront_info *info)
{
	int err;
	char *type;
	unsigned int discard_granularity;
	unsigned int discard_alignment;
	unsigned int discard_secure;

	type = xenbus_read(XBT_NIL, info->xbdev->otherend, "type", NULL);
	if (IS_ERR(type))
		return;

	info->feature_secdiscard = 0;
	if (strncmp(type, "phy", 3) == 0) {
		err = xenbus_gather(XBT_NIL, info->xbdev->otherend,
			"discard-granularity", "%u", &discard_granularity,
			"discard-alignment", "%u", &discard_alignment,
			NULL);
		if (!err) {
			info->feature_discard = 1;
			info->discard_granularity = discard_granularity;
			info->discard_alignment = discard_alignment;
		}
		err = xenbus_gather(XBT_NIL, info->xbdev->otherend,
			    "discard-secure", "%d", &discard_secure,
			    NULL);
		if (!err)
			info->feature_secdiscard = discard_secure;

	} else if (strncmp(type, "file", 4) == 0)
		info->feature_discard = 1;

	kfree(type);
}

/*
 * Invoked when the backend is finally 'ready' (and has told produced
 * the details about the physical device - #sectors, size, etc).
 */
static void blkfront_connect(struct blkfront_info *info)
{
	unsigned long long sectors;
	unsigned long sector_size;
	unsigned int binfo;
	int err;
	int barrier, flush, discard, persistent;

	switch (info->connected) {
	case BLKIF_STATE_CONNECTED:
		/*
		 * Potentially, the back-end may be signalling
		 * a capacity change; update the capacity.
		 */
		err = xenbus_scanf(XBT_NIL, info->xbdev->otherend,
				   "sectors", "%Lu", &sectors);
		if (XENBUS_EXIST_ERR(err))
			return;
		printk(KERN_INFO "Setting capacity to %Lu\n",
		       sectors);
		set_capacity(info->gd, sectors);
		revalidate_disk(info->gd);
		return;

	case BLKIF_STATE_SUSPENDED:
		/*
		 * If we are recovering from suspension, we need to wait
		 * for the backend to announce it's features before
		 * reconnecting, we need to know if the backend supports
		 * persistent grants.
		 */
		blkif_recover(info);
		return;

	default:
		break;
	}

	dev_dbg(&info->xbdev->dev, "%s:%s.\n",
		__func__, info->xbdev->otherend);

	err = xenbus_gather(XBT_NIL, info->xbdev->otherend,
			    "sectors", "%llu", &sectors,
			    "info", "%u", &binfo,
			    "sector-size", "%lu", &sector_size,
			    NULL);
	if (err) {
		xenbus_dev_fatal(info->xbdev, err,
				 "reading backend fields at %s",
				 info->xbdev->otherend);
		return;
	}

	info->feature_flush = 0;
	info->flush_op = 0;

	err = xenbus_gather(XBT_NIL, info->xbdev->otherend,
			    "feature-barrier", "%d", &barrier,
			    NULL);

	/*
	 * If there's no "feature-barrier" defined, then it means
	 * we're dealing with a very old backend which writes
	 * synchronously; nothing to do.
	 *
	 * If there are barriers, then we use flush.
	 */
	if (!err && barrier) {
		info->feature_flush = REQ_FLUSH | REQ_FUA;
		info->flush_op = BLKIF_OP_WRITE_BARRIER;
	}
	/*
	 * And if there is "feature-flush-cache" use that above
	 * barriers.
	 */
	err = xenbus_gather(XBT_NIL, info->xbdev->otherend,
			    "feature-flush-cache", "%d", &flush,
			    NULL);

	if (!err && flush) {
		info->feature_flush = REQ_FLUSH;
		info->flush_op = BLKIF_OP_FLUSH_DISKCACHE;
	}

	err = xenbus_gather(XBT_NIL, info->xbdev->otherend,
			    "feature-discard", "%d", &discard,
			    NULL);

	if (!err && discard)
		blkfront_setup_discard(info);

	err = xenbus_gather(XBT_NIL, info->xbdev->otherend,
			    "feature-persistent", "%u", &persistent,
			    NULL);
	if (err)
		info->feature_persistent = 0;
	else
		info->feature_persistent = persistent;

	/* Allocate memory for grants */
	err = fill_grant_buffer(info, BLK_RING_SIZE *
	                              BLKIF_MAX_SEGMENTS_PER_REQUEST);
	if (err) {
		xenbus_dev_fatal(info->xbdev, err, "setting grant buffer failed");
		return;
	}

	err = xlvbd_alloc_gendisk(sectors, info, binfo, sector_size);
	if (err) {
		xenbus_dev_fatal(info->xbdev, err, "xlvbd_add at %s",
				 info->xbdev->otherend);
		return;
	}

	xenbus_switch_state(info->xbdev, XenbusStateConnected);

	/* Kick pending requests. */
	spin_lock_irq(&info->io_lock);
	info->connected = BLKIF_STATE_CONNECTED;
	kick_pending_request_queues(info);
	spin_unlock_irq(&info->io_lock);

	add_disk(info->gd);

	info->is_ready = 1;
}

/**
 * Callback received when the backend's state changes.
 */
static void blkback_changed(struct xenbus_device *dev,
			    enum xenbus_state backend_state)
{
	struct blkfront_info *info = dev_get_drvdata(&dev->dev);

	dev_dbg(&dev->dev, "blkfront:blkback_changed to state %d.\n", backend_state);

	switch (backend_state) {
	case XenbusStateInitialising:
	case XenbusStateInitWait:
	case XenbusStateInitialised:
	case XenbusStateReconfiguring:
	case XenbusStateReconfigured:
	case XenbusStateUnknown:
		break;

	case XenbusStateConnected:
		blkfront_connect(info);
		break;

	case XenbusStateClosed:
		if (dev->state == XenbusStateClosed)
			break;
		/* Missed the backend's Closing state -- fallthrough */
	case XenbusStateClosing:
		blkfront_closing(info);
		break;
	}
}

static int blkfront_remove(struct xenbus_device *xbdev)
{
	struct blkfront_info *info = dev_get_drvdata(&xbdev->dev);
	struct block_device *bdev = NULL;
	struct gendisk *disk;

	dev_dbg(&xbdev->dev, "%s removed", xbdev->nodename);

	blkif_free(info, 0);

	mutex_lock(&info->mutex);

	disk = info->gd;
	if (disk)
		bdev = bdget_disk(disk, 0);

	info->xbdev = NULL;
	mutex_unlock(&info->mutex);

	if (!bdev) {
		kfree(info);
		return 0;
	}

	/*
	 * The xbdev was removed before we reached the Closed
	 * state. See if it's safe to remove the disk. If the bdev
	 * isn't closed yet, we let release take care of it.
	 */

	mutex_lock(&bdev->bd_mutex);
	info = disk->private_data;

	dev_warn(disk_to_dev(disk),
		 "%s was hot-unplugged, %d stale handles\n",
		 xbdev->nodename, bdev->bd_openers);

	if (info && !bdev->bd_openers) {
		xlvbd_release_gendisk(info);
		disk->private_data = NULL;
		kfree(info);
	}

	mutex_unlock(&bdev->bd_mutex);
	bdput(bdev);

	return 0;
}

static int blkfront_is_ready(struct xenbus_device *dev)
{
	struct blkfront_info *info = dev_get_drvdata(&dev->dev);

	return info->is_ready && info->xbdev;
}

static int blkif_open(struct block_device *bdev, fmode_t mode)
{
	struct gendisk *disk = bdev->bd_disk;
	struct blkfront_info *info;
	int err = 0;

	mutex_lock(&blkfront_mutex);

	info = disk->private_data;
	if (!info) {
		/* xbdev gone */
		err = -ERESTARTSYS;
		goto out;
	}

	mutex_lock(&info->mutex);

	if (!info->gd)
		/* xbdev is closed */
		err = -ERESTARTSYS;

	mutex_unlock(&info->mutex);

out:
	mutex_unlock(&blkfront_mutex);
	return err;
}

static void blkif_release(struct gendisk *disk, fmode_t mode)
{
	struct blkfront_info *info = disk->private_data;
	struct block_device *bdev;
	struct xenbus_device *xbdev;

	mutex_lock(&blkfront_mutex);

	bdev = bdget_disk(disk, 0);

	if (bdev->bd_openers)
		goto out;

	/*
	 * Check if we have been instructed to close. We will have
	 * deferred this request, because the bdev was still open.
	 */

	mutex_lock(&info->mutex);
	xbdev = info->xbdev;

	if (xbdev && xbdev->state == XenbusStateClosing) {
		/* pending switch to state closed */
		dev_info(disk_to_dev(bdev->bd_disk), "releasing disk\n");
		xlvbd_release_gendisk(info);
		xenbus_frontend_closed(info->xbdev);
 	}

	mutex_unlock(&info->mutex);

	if (!xbdev) {
		/* sudden device removal */
		dev_info(disk_to_dev(bdev->bd_disk), "releasing disk\n");
		xlvbd_release_gendisk(info);
		disk->private_data = NULL;
		kfree(info);
	}

out:
	bdput(bdev);
	mutex_unlock(&blkfront_mutex);
}

static const struct block_device_operations xlvbd_block_fops =
{
	.owner = THIS_MODULE,
	.open = blkif_open,
	.release = blkif_release,
	.getgeo = blkif_getgeo,
	.ioctl = blkif_ioctl,
};


static const struct xenbus_device_id blkfront_ids[] = {
	{ "vbd" },
	{ "" }
};

static DEFINE_XENBUS_DRIVER(blkfront, ,
	.probe = blkfront_probe,
	.remove = blkfront_remove,
	.resume = blkfront_resume,
	.otherend_changed = blkback_changed,
	.is_ready = blkfront_is_ready,
);

static int __init xlblk_init(void)
{
	int ret;

	if (!xen_domain())
		return -ENODEV;

	if (xen_hvm_domain() && !xen_platform_pci_unplug)
		return -ENODEV;

	if (register_blkdev(XENVBD_MAJOR, DEV_NAME)) {
		printk(KERN_WARNING "xen_blk: can't get major %d with name %s\n",
		       XENVBD_MAJOR, DEV_NAME);
		return -ENODEV;
	}

	ret = xenbus_register_frontend(&blkfront_driver);
	if (ret) {
		unregister_blkdev(XENVBD_MAJOR, DEV_NAME);
		return ret;
	}

	return 0;
}
module_init(xlblk_init);


static void __exit xlblk_exit(void)
{
	xenbus_unregister_driver(&blkfront_driver);
	unregister_blkdev(XENVBD_MAJOR, DEV_NAME);
	kfree(minors);
}
module_exit(xlblk_exit);

MODULE_DESCRIPTION("Xen virtual block device frontend");
MODULE_LICENSE("GPL");
MODULE_ALIAS_BLOCKDEV_MAJOR(XENVBD_MAJOR);
MODULE_ALIAS("xen:vbd");
MODULE_ALIAS("xenblk");<|MERGE_RESOLUTION|>--- conflicted
+++ resolved
@@ -1062,15 +1062,6 @@
 
 	for (i = 0; i < BLK_RING_SIZE; i++)
 		sg_init_table(info->shadow[i].sg, BLKIF_MAX_SEGMENTS_PER_REQUEST);
-<<<<<<< HEAD
-
-	/* Allocate memory for grants */
-	err = fill_grant_buffer(info, BLK_RING_SIZE *
-	                              BLKIF_MAX_SEGMENTS_PER_REQUEST);
-	if (err)
-		goto fail;
-=======
->>>>>>> 2527c3d5
 
 	err = xenbus_grant_ring(dev, virt_to_mfn(info->ring.sring));
 	if (err < 0) {
