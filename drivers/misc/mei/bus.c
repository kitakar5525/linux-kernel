--- conflicted
+++ resolved
@@ -70,11 +70,7 @@
 
 	dev_dbg(dev, "Device probe\n");
 
-<<<<<<< HEAD
-	strncpy(id.name, dev_name(dev), sizeof(id.name));
-=======
 	strlcpy(id.name, dev_name(dev), sizeof(id.name));
->>>>>>> 2527c3d5
 
 	return driver->probe(device, &id);
 }
