/*
 * Special handling for DW core on Intel MID platform
 *
 * Copyright (c) 2009, Intel Corporation.
 *
 * This program is free software; you can redistribute it and/or modify it
 * under the terms and conditions of the GNU General Public License,
 * version 2, as published by the Free Software Foundation.
 *
 * This program is distributed in the hope it will be useful, but WITHOUT
 * ANY WARRANTY; without even the implied warranty of MERCHANTABILITY or
 * FITNESS FOR A PARTICULAR PURPOSE.  See the GNU General Public License for
 * more details.
 *
 * You should have received a copy of the GNU General Public License along
 * with this program; if not, write to the Free Software Foundation,
 * Inc., 51 Franklin St - Fifth Floor, Boston, MA 02110-1301 USA.
 */

#include <linux/dma-mapping.h>
#include <linux/dmaengine.h>
#include <linux/interrupt.h>
#include <linux/slab.h>
#include <linux/spi/spi.h>

#include "spi-dw.h"

#ifdef CONFIG_SPI_DW_MID_DMA
#include <linux/intel_mid_dma.h>
#include <linux/pci.h>

struct mid_dma {
	struct intel_mid_dma_slave	dmas_tx;
	struct intel_mid_dma_slave	dmas_rx;
};

static bool mid_spi_dma_chan_filter(struct dma_chan *chan, void *param)
{
	struct dw_spi *dws = param;

	return dws->dmac && (&dws->dmac->dev == chan->device->dev);
}

static int mid_spi_dma_init(struct dw_spi *dws)
{
	struct mid_dma *dw_dma = dws->dma_priv;
	struct intel_mid_dma_slave *rxs, *txs;
	dma_cap_mask_t mask;

	/*
	 * Get pci device for DMA controller, currently it could only
	 * be the DMA controller of either Moorestown or Medfield
	 */
	dws->dmac = pci_get_device(PCI_VENDOR_ID_INTEL, 0x0813, NULL);
	if (!dws->dmac)
		dws->dmac = pci_get_device(PCI_VENDOR_ID_INTEL, 0x0827, NULL);
	if (!dws->dmac)
		dws->dmac = pci_get_device(PCI_VENDOR_ID_INTEL, 0x08EF, NULL);

	dma_cap_zero(mask);
	dma_cap_set(DMA_SLAVE, mask);

	/* 1. Init rx channel */
	dws->rxchan = dma_request_channel(mask, mid_spi_dma_chan_filter, dws);
	if (!dws->rxchan)
		goto err_exit;
	rxs = &dw_dma->dmas_rx;
	rxs->hs_mode = LNW_DMA_HW_HS;
	rxs->cfg_mode = LNW_DMA_PER_TO_MEM;
	dws->rxchan->private = rxs;

	/* 2. Init tx channel */
	dws->txchan = dma_request_channel(mask, mid_spi_dma_chan_filter, dws);
	if (!dws->txchan)
		goto free_rxchan;
	txs = &dw_dma->dmas_tx;
	txs->hs_mode = LNW_DMA_HW_HS;
	txs->cfg_mode = LNW_DMA_MEM_TO_PER;
	dws->txchan->private = txs;

	dws->dma_inited = 1;
	return 0;

free_rxchan:
	dma_release_channel(dws->rxchan);
err_exit:
	return -1;

}

static void mid_spi_dma_exit(struct dw_spi *dws)
{
	if (!dws->dma_inited)
		return;

	dmaengine_terminate_all(dws->txchan);
	dma_release_channel(dws->txchan);

	dmaengine_terminate_all(dws->rxchan);
	dma_release_channel(dws->rxchan);
}

/*
 * dws->dma_chan_done is cleared before the dma transfer starts,
 * callback for rx/tx channel will each increment it by 1.
 * Reaching 2 means the whole spi transaction is done.
 */
static void dw_spi_dma_done(void *arg)
{
	struct dw_spi *dws = arg;

	if (++dws->dma_chan_done != 2)
		return;
	dw_spi_xfer_done(dws);
}

static int mid_spi_dma_transfer(struct dw_spi *dws, int cs_change)
{
	struct dma_async_tx_descriptor *txdesc = NULL, *rxdesc = NULL;
	struct dma_chan *txchan, *rxchan;
	struct dma_slave_config *txconf, *rxconf;
	u16 dma_ctrl = 0;
	enum dma_ctrl_flags flag;
	struct device *dev = &dws->master->dev;
	struct intel_mid_dma_slave *rxs, *txs;

	/* 1. setup DMA related registers */
	if (cs_change) {
		spi_enable_chip(dws, 0);
		dw_writew(dws, DW_SPI_DMARDLR, 0xf);
		dw_writew(dws, DW_SPI_DMATDLR, 0x10);
		if (dws->tx_dma)
			dma_ctrl |= 0x2;
		if (dws->rx_dma)
			dma_ctrl |= 0x1;
		dw_writew(dws, DW_SPI_DMACR, dma_ctrl);
		spi_enable_chip(dws, 1);
	}

	dws->dma_chan_done = 0;
	txchan = dws->txchan;
	rxchan = dws->rxchan;

<<<<<<< HEAD
	txs = txchan->private;
	rxs = rxchan->private;
=======
	/* 2. Prepare the TX dma transfer */
	txconf.direction = DMA_MEM_TO_DEV;
	txconf.dst_addr = dws->dma_addr;
	txconf.dst_maxburst = LNW_DMA_MSIZE_16;
	txconf.src_addr_width = DMA_SLAVE_BUSWIDTH_4_BYTES;
	txconf.dst_addr_width = dws->dma_width;
	txconf.device_fc = false;
>>>>>>> 2527c3d5

	txconf = &txs->dma_slave;
	rxconf = &rxs->dma_slave;

	flag = DMA_PREP_INTERRUPT | DMA_COMPL_SKIP_DEST_UNMAP | DMA_CTRL_ACK;

	/* 2. Prepare the TX dma transfer */
	txconf->direction = DMA_MEM_TO_DEV;
	txconf->dst_addr = dws->dma_addr;
	txconf->src_maxburst = LNW_DMA_MSIZE_16;
	txconf->dst_maxburst = LNW_DMA_MSIZE_16;
	txconf->src_addr_width = dws->dma_width;
	txconf->dst_addr_width = dws->dma_width;
	txconf->device_fc = false;

	txchan->device->device_control(txchan, DMA_SLAVE_CONFIG,
				       (unsigned long) txconf);

	txdesc = txchan->device->device_prep_dma_memcpy
		(txchan,			/* DMA Channel */
		dws->dma_addr,			/* DAR */
		dws->tx_dma,			/* SAR */
		dws->len,			/* Data Length */
		flag);
	if (txdesc) {
		txdesc->callback = dw_spi_dma_done;
		txdesc->callback_param = dws;
	} else {
		dev_err(dev, "ERROR: prepare txdesc failed\n");
		return -EINVAL;
	}

	/* 3. Prepare the RX dma transfer */
<<<<<<< HEAD
	rxconf->direction = DMA_DEV_TO_MEM;
	rxconf->src_addr = dws->dma_addr;
	rxconf->src_maxburst = LNW_DMA_MSIZE_16;
	rxconf->dst_maxburst = LNW_DMA_MSIZE_16;
	rxconf->dst_addr_width = dws->dma_width;
	rxconf->src_addr_width = dws->dma_width;
	rxconf->device_fc = false;
=======
	rxconf.direction = DMA_DEV_TO_MEM;
	rxconf.src_addr = dws->dma_addr;
	rxconf.src_maxburst = LNW_DMA_MSIZE_16;
	rxconf.dst_addr_width = DMA_SLAVE_BUSWIDTH_4_BYTES;
	rxconf.src_addr_width = dws->dma_width;
	rxconf.device_fc = false;
>>>>>>> 2527c3d5

	rxchan->device->device_control(rxchan, DMA_SLAVE_CONFIG,
				       (unsigned long) rxconf);

	rxdesc = rxchan->device->device_prep_dma_memcpy
		(rxchan,			/* DMA Channel */
		dws->rx_dma,			/* DAR */
		dws->dma_addr,			/* SAR */
		dws->len,			/* Data Length */
		flag);
	if (rxdesc) {
		rxdesc->callback = dw_spi_dma_done;
		rxdesc->callback_param = dws;
	} else {
		dev_err(dev, "ERROR: prepare rxdesc failed\n");
		return -EINVAL;
	}

	/* rx must be started before tx due to spi instinct */
	rxdesc->tx_submit(rxdesc);
	txdesc->tx_submit(txdesc);
	return 0;
}

static int mid_spi_dma_suspend(struct dw_spi *dws)
{
	struct dma_chan *txchan, *rxchan;

	txchan = dws->txchan;
	rxchan = dws->rxchan;

	txchan->device->device_control(txchan, DMA_TERMINATE_ALL, 0);
	rxchan->device->device_control(rxchan, DMA_TERMINATE_ALL, 0);

	txchan->device->device_control(txchan, DMA_PAUSE, 0);
	rxchan->device->device_control(rxchan, DMA_PAUSE, 0);

	return 0;
}

static int mid_spi_dma_resume(struct dw_spi *dws)
{
	struct dma_chan *txchan, *rxchan;

	txchan = dws->txchan;
	rxchan = dws->rxchan;

	txchan->device->device_control(txchan, DMA_RESUME, 0);
	rxchan->device->device_control(rxchan, DMA_RESUME, 0);

	return 0;
}

static struct dw_spi_dma_ops mid_dma_ops = {
	.dma_init	= mid_spi_dma_init,
	.dma_exit	= mid_spi_dma_exit,
	.dma_transfer	= mid_spi_dma_transfer,
	.dma_suspend	= mid_spi_dma_suspend,
	.dma_resume	= mid_spi_dma_resume,
};
#endif

/* Some specific info for SPI0 controller on Moorestown */

/* HW info for MRST CLk Control Unit, one 32b reg */
#define MRST_SPI_CLK_BASE	100000000	/* 100m */
#define MRST_CLK_SPI0_REG	0xff11d86c
#define CLK_SPI_BDIV_OFFSET	0
#define CLK_SPI_BDIV_MASK	0x00000007
#define CLK_SPI_CDIV_OFFSET	9
#define CLK_SPI_CDIV_MASK	0x00000e00
#define CLK_SPI_DISABLE_OFFSET	8

int dw_spi_mid_init(struct dw_spi *dws, int bus_num)
{
	void __iomem *clk_reg;
	u32 clk_cdiv;

	clk_reg = ioremap_nocache(MRST_CLK_SPI0_REG + bus_num * 4, 16);
	if (!clk_reg)
		return -ENOMEM;

	/* get SPI controller operating freq info */
	clk_cdiv  = (readl(clk_reg) & CLK_SPI_CDIV_MASK) >> CLK_SPI_CDIV_OFFSET;
	dws->max_freq = MRST_SPI_CLK_BASE / (clk_cdiv + 1);
	iounmap(clk_reg);

	dws->num_cs = 16;
	dws->fifo_len = 40;	/* FIFO has 40 words buffer */

#ifdef CONFIG_SPI_DW_MID_DMA
	dws->dma_priv = kzalloc(sizeof(struct mid_dma), GFP_KERNEL);
	if (!dws->dma_priv)
		return -ENOMEM;
	dws->dma_ops = &mid_dma_ops;
#endif
	return 0;
}<|MERGE_RESOLUTION|>--- conflicted
+++ resolved
@@ -141,18 +141,8 @@
 	txchan = dws->txchan;
 	rxchan = dws->rxchan;
 
-<<<<<<< HEAD
 	txs = txchan->private;
 	rxs = rxchan->private;
-=======
-	/* 2. Prepare the TX dma transfer */
-	txconf.direction = DMA_MEM_TO_DEV;
-	txconf.dst_addr = dws->dma_addr;
-	txconf.dst_maxburst = LNW_DMA_MSIZE_16;
-	txconf.src_addr_width = DMA_SLAVE_BUSWIDTH_4_BYTES;
-	txconf.dst_addr_width = dws->dma_width;
-	txconf.device_fc = false;
->>>>>>> 2527c3d5
 
 	txconf = &txs->dma_slave;
 	rxconf = &rxs->dma_slave;
@@ -186,7 +176,6 @@
 	}
 
 	/* 3. Prepare the RX dma transfer */
-<<<<<<< HEAD
 	rxconf->direction = DMA_DEV_TO_MEM;
 	rxconf->src_addr = dws->dma_addr;
 	rxconf->src_maxburst = LNW_DMA_MSIZE_16;
@@ -194,14 +183,6 @@
 	rxconf->dst_addr_width = dws->dma_width;
 	rxconf->src_addr_width = dws->dma_width;
 	rxconf->device_fc = false;
-=======
-	rxconf.direction = DMA_DEV_TO_MEM;
-	rxconf.src_addr = dws->dma_addr;
-	rxconf.src_maxburst = LNW_DMA_MSIZE_16;
-	rxconf.dst_addr_width = DMA_SLAVE_BUSWIDTH_4_BYTES;
-	rxconf.src_addr_width = dws->dma_width;
-	rxconf.device_fc = false;
->>>>>>> 2527c3d5
 
 	rxchan->device->device_control(rxchan, DMA_SLAVE_CONFIG,
 				       (unsigned long) rxconf);
