--- conflicted
+++ resolved
@@ -378,12 +378,9 @@
 	[NL80211_ATTR_MDID] = { .type = NLA_U16 },
 	[NL80211_ATTR_IE_RIC] = { .type = NLA_BINARY,
 				  .len = IEEE80211_MAX_DATA_LEN },
-<<<<<<< HEAD
-=======
 	[NL80211_ATTR_PEER_AID] = { .type = NLA_U16 },
 	[NL80211_ATTR_STA_SUPPORTED_CHANNELS] = { .type = NLA_BINARY },
 	[NL80211_ATTR_STA_SUPPORTED_OPER_CLASSES] = { .type = NLA_BINARY },
->>>>>>> 2527c3d5
 	[NL80211_ATTR_VENDOR_ID] = { .type = NLA_U32 },
 	[NL80211_ATTR_VENDOR_SUBCMD] = { .type = NLA_U32 },
 	[NL80211_ATTR_VENDOR_DATA] = { .type = NLA_BINARY },
@@ -6481,8 +6478,6 @@
 	struct sk_buff *skb;
 	void *hdr;
 	struct nlattr *data;
-<<<<<<< HEAD
-=======
 
 	skb = nlmsg_new(approxlen + 100, gfp);
 	if (!skb)
@@ -6518,51 +6513,134 @@
 	kfree_skb(skb);
 	return NULL;
 }
->>>>>>> 2527c3d5
-
-	skb = nlmsg_new(approxlen + 100, gfp);
-	if (!skb)
-		return NULL;
-
-	hdr = nl80211hdr_put(skb, portid, seq, 0, cmd);
-	if (!hdr) {
-		kfree_skb(skb);
-		return NULL;
-	}
-
-	if (nla_put_u32(skb, NL80211_ATTR_WIPHY, rdev->wiphy_idx))
-		goto nla_put_failure;
-
-	if (info) {
-		if (nla_put_u32(skb, NL80211_ATTR_VENDOR_ID,
-				info->vendor_id))
-			goto nla_put_failure;
-		if (nla_put_u32(skb, NL80211_ATTR_VENDOR_SUBCMD,
-				info->subcmd))
-			goto nla_put_failure;
-	}
-
-	data = nla_nest_start(skb, attr);
-
-	((void **)skb->cb)[0] = rdev;
-	((void **)skb->cb)[1] = hdr;
-	((void **)skb->cb)[2] = data;
-
-	return skb;
-
- nla_put_failure:
-	kfree_skb(skb);
-	return NULL;
-}
+
+#ifdef CONFIG_NL80211_TESTMODE
+static struct genl_multicast_group nl80211_testmode_mcgrp = {
+	.name = "testmode",
+};
 
 static struct genl_multicast_group nl80211_vendor_mcgrp = {
 	.name = "vendor",
 };
-static struct genl_multicast_group nl80211_testmode_mcgrp = {
-	.name = "testmode",
-};
-
-<<<<<<< HEAD
+
+static int nl80211_testmode_do(struct sk_buff *skb, struct genl_info *info)
+{
+	struct cfg80211_registered_device *rdev = info->user_ptr[0];
+	int err;
+
+	if (!info->attrs[NL80211_ATTR_TESTDATA])
+		return -EINVAL;
+
+	err = -EOPNOTSUPP;
+	if (rdev->ops->testmode_cmd) {
+		rdev->cur_cmd_info = info;
+		err = rdev_testmode_cmd(rdev,
+				nla_data(info->attrs[NL80211_ATTR_TESTDATA]),
+				nla_len(info->attrs[NL80211_ATTR_TESTDATA]));
+		rdev->cur_cmd_info = NULL;
+	}
+
+	return err;
+}
+
+static int nl80211_testmode_dump(struct sk_buff *skb,
+				 struct netlink_callback *cb)
+{
+	struct cfg80211_registered_device *rdev;
+	int err;
+	long phy_idx;
+	void *data = NULL;
+	int data_len = 0;
+
+	if (cb->args[0]) {
+		/*
+		 * 0 is a valid index, but not valid for args[0],
+		 * so we need to offset by 1.
+		 */
+		phy_idx = cb->args[0] - 1;
+	} else {
+		err = nlmsg_parse(cb->nlh, GENL_HDRLEN + nl80211_fam.hdrsize,
+				  nl80211_fam.attrbuf, nl80211_fam.maxattr,
+				  nl80211_policy);
+		if (err)
+			return err;
+
+		mutex_lock(&cfg80211_mutex);
+		rdev = __cfg80211_rdev_from_attrs(sock_net(skb->sk),
+						  nl80211_fam.attrbuf);
+		if (IS_ERR(rdev)) {
+			mutex_unlock(&cfg80211_mutex);
+			return PTR_ERR(rdev);
+		}
+		phy_idx = rdev->wiphy_idx;
+		rdev = NULL;
+		mutex_unlock(&cfg80211_mutex);
+
+		if (nl80211_fam.attrbuf[NL80211_ATTR_TESTDATA])
+			cb->args[1] =
+				(long)nl80211_fam.attrbuf[NL80211_ATTR_TESTDATA];
+	}
+
+	if (cb->args[1]) {
+		data = nla_data((void *)cb->args[1]);
+		data_len = nla_len((void *)cb->args[1]);
+	}
+
+	mutex_lock(&cfg80211_mutex);
+	rdev = cfg80211_rdev_by_wiphy_idx(phy_idx);
+	if (!rdev) {
+		mutex_unlock(&cfg80211_mutex);
+		return -ENOENT;
+	}
+	cfg80211_lock_rdev(rdev);
+	mutex_unlock(&cfg80211_mutex);
+
+	if (!rdev->ops->testmode_dump) {
+		err = -EOPNOTSUPP;
+		goto out_err;
+	}
+
+	while (1) {
+		void *hdr = nl80211hdr_put(skb, NETLINK_CB(cb->skb).portid,
+					   cb->nlh->nlmsg_seq, NLM_F_MULTI,
+					   NL80211_CMD_TESTMODE);
+		struct nlattr *tmdata;
+
+		if (!hdr)
+			break;
+
+		if (nla_put_u32(skb, NL80211_ATTR_WIPHY, phy_idx)) {
+			genlmsg_cancel(skb, hdr);
+			break;
+		}
+
+		tmdata = nla_nest_start(skb, NL80211_ATTR_TESTDATA);
+		if (!tmdata) {
+			genlmsg_cancel(skb, hdr);
+			break;
+		}
+		err = rdev_testmode_dump(rdev, skb, cb, data, data_len);
+		nla_nest_end(skb, tmdata);
+
+		if (err == -ENOBUFS || err == -ENOENT) {
+			genlmsg_cancel(skb, hdr);
+			break;
+		} else if (err) {
+			genlmsg_cancel(skb, hdr);
+			goto out_err;
+		}
+
+		genlmsg_end(skb, hdr);
+	}
+
+	err = skb->len;
+	/* see above */
+	cb->args[0] = phy_idx + 1;
+ out_err:
+	cfg80211_unlock_rdev(rdev);
+	return err;
+}
+
 struct sk_buff *__cfg80211_alloc_event_skb(struct wiphy *wiphy,
 					   enum nl80211_commands cmd,
 					   enum nl80211_attrs attr,
@@ -6588,186 +6666,6 @@
 		WARN_ON(1);
 		return NULL;
 	}
-
-	return __cfg80211_alloc_vendor_skb(rdev, approxlen, 0, 0,
-					   cmd, attr, info, gfp);
-}
-EXPORT_SYMBOL(__cfg80211_alloc_event_skb);
-
-void __cfg80211_send_event_skb(struct sk_buff *skb, gfp_t gfp)
-{
-	struct cfg80211_registered_device *rdev = ((void **)skb->cb)[0];
-	void *hdr = ((void **)skb->cb)[1];
-	struct nlattr *data = ((void **)skb->cb)[2];
-
-	nla_nest_end(skb, data);
-	genlmsg_end(skb, hdr);
-
-	if (data->nla_type == NL80211_ATTR_VENDOR_DATA)
-		genlmsg_multicast_netns(wiphy_net(&rdev->wiphy), skb, 0,
-				nl80211_vendor_mcgrp.id, gfp);
-	else
-		genlmsg_multicast_netns(wiphy_net(&rdev->wiphy), skb, 0,
-				nl80211_testmode_mcgrp.id, gfp);
-}
-EXPORT_SYMBOL(__cfg80211_send_event_skb);
-
-#ifdef CONFIG_NL80211_TESTMODE
-=======
-static struct genl_multicast_group nl80211_vendor_mcgrp = {
-	.name = "vendor",
-};
-
->>>>>>> 2527c3d5
-static int nl80211_testmode_do(struct sk_buff *skb, struct genl_info *info)
-{
-	struct cfg80211_registered_device *rdev = info->user_ptr[0];
-	int err;
-
-	if (!info->attrs[NL80211_ATTR_TESTDATA])
-		return -EINVAL;
-
-	err = -EOPNOTSUPP;
-	if (rdev->ops->testmode_cmd) {
-<<<<<<< HEAD
-		rdev->cur_cmd_info = info
-=======
-		rdev->cur_cmd_info = info;
->>>>>>> 2527c3d5
-		err = rdev_testmode_cmd(rdev,
-				nla_data(info->attrs[NL80211_ATTR_TESTDATA]),
-				nla_len(info->attrs[NL80211_ATTR_TESTDATA]));
-		rdev->cur_cmd_info = NULL;
-	}
-
-	return err;
-}
-
-static int nl80211_testmode_dump(struct sk_buff *skb,
-				 struct netlink_callback *cb)
-{
-	struct cfg80211_registered_device *rdev;
-	int err;
-	long phy_idx;
-	void *data = NULL;
-	int data_len = 0;
-
-	if (cb->args[0]) {
-		/*
-		 * 0 is a valid index, but not valid for args[0],
-		 * so we need to offset by 1.
-		 */
-		phy_idx = cb->args[0] - 1;
-	} else {
-		err = nlmsg_parse(cb->nlh, GENL_HDRLEN + nl80211_fam.hdrsize,
-				  nl80211_fam.attrbuf, nl80211_fam.maxattr,
-				  nl80211_policy);
-		if (err)
-			return err;
-
-		mutex_lock(&cfg80211_mutex);
-		rdev = __cfg80211_rdev_from_attrs(sock_net(skb->sk),
-						  nl80211_fam.attrbuf);
-		if (IS_ERR(rdev)) {
-			mutex_unlock(&cfg80211_mutex);
-			return PTR_ERR(rdev);
-		}
-		phy_idx = rdev->wiphy_idx;
-		rdev = NULL;
-		mutex_unlock(&cfg80211_mutex);
-
-		if (nl80211_fam.attrbuf[NL80211_ATTR_TESTDATA])
-			cb->args[1] =
-				(long)nl80211_fam.attrbuf[NL80211_ATTR_TESTDATA];
-	}
-
-	if (cb->args[1]) {
-		data = nla_data((void *)cb->args[1]);
-		data_len = nla_len((void *)cb->args[1]);
-	}
-
-	mutex_lock(&cfg80211_mutex);
-	rdev = cfg80211_rdev_by_wiphy_idx(phy_idx);
-	if (!rdev) {
-		mutex_unlock(&cfg80211_mutex);
-		return -ENOENT;
-	}
-	cfg80211_lock_rdev(rdev);
-	mutex_unlock(&cfg80211_mutex);
-
-	if (!rdev->ops->testmode_dump) {
-		err = -EOPNOTSUPP;
-		goto out_err;
-	}
-
-	while (1) {
-		void *hdr = nl80211hdr_put(skb, NETLINK_CB(cb->skb).portid,
-					   cb->nlh->nlmsg_seq, NLM_F_MULTI,
-					   NL80211_CMD_TESTMODE);
-		struct nlattr *tmdata;
-
-		if (!hdr)
-			break;
-
-		if (nla_put_u32(skb, NL80211_ATTR_WIPHY, phy_idx)) {
-			genlmsg_cancel(skb, hdr);
-			break;
-		}
-
-		tmdata = nla_nest_start(skb, NL80211_ATTR_TESTDATA);
-		if (!tmdata) {
-			genlmsg_cancel(skb, hdr);
-			break;
-		}
-		err = rdev_testmode_dump(rdev, skb, cb, data, data_len);
-		nla_nest_end(skb, tmdata);
-
-		if (err == -ENOBUFS || err == -ENOENT) {
-			genlmsg_cancel(skb, hdr);
-			break;
-		} else if (err) {
-			genlmsg_cancel(skb, hdr);
-			goto out_err;
-		}
-
-		genlmsg_end(skb, hdr);
-	}
-
-	err = skb->len;
-	/* see above */
-	cb->args[0] = phy_idx + 1;
- out_err:
-	cfg80211_unlock_rdev(rdev);
-	return err;
-}
-<<<<<<< HEAD
-=======
-
-struct sk_buff *__cfg80211_alloc_event_skb(struct wiphy *wiphy,
-					   enum nl80211_commands cmd,
-					   enum nl80211_attrs attr,
-					   int vendor_event_idx,
-					   int approxlen, gfp_t gfp)
-{
-	struct cfg80211_registered_device *rdev = wiphy_to_dev(wiphy);
-	const struct nl80211_vendor_cmd_info *info;
-
-	switch (cmd) {
-	case NL80211_CMD_TESTMODE:
-		if (WARN_ON(vendor_event_idx != -1))
-			return NULL;
-		info = NULL;
-		break;
-	case NL80211_CMD_VENDOR:
-		if (WARN_ON(vendor_event_idx < 0 ||
-			    vendor_event_idx >= wiphy->n_vendor_events))
-			return NULL;
-		info = &wiphy->vendor_events[vendor_event_idx];
-		break;
-	default:
-		WARN_ON(1);
-		return NULL;
-	}
 	return __cfg80211_alloc_vendor_skb(rdev, approxlen, 0, 0,
 					   cmd, attr, info, gfp);
 }
@@ -6793,7 +6691,6 @@
 			nl80211_testmode_mcgrp.id, gfp);
 }
 EXPORT_SYMBOL(__cfg80211_send_event_skb);
->>>>>>> 2527c3d5
 #endif
 
 static int nl80211_connect(struct sk_buff *skb, struct genl_info *info)
@@ -8490,11 +8387,7 @@
 	int i, err;
 	u32 vid, subcmd;
 
-<<<<<<< HEAD
-	if (!rdev->wiphy.vendor_commands)
-=======
 	if (!rdev || !rdev->wiphy.vendor_commands)
->>>>>>> 2527c3d5
 		return -EOPNOTSUPP;
 
 	if (IS_ERR(wdev)) {
@@ -8531,17 +8424,11 @@
 				return -EINVAL;
 
 			if (vcmd->flags & WIPHY_VENDOR_CMD_NEED_RUNNING) {
-<<<<<<< HEAD
 				if (wdev->netdev &&
 				    !netif_running(wdev->netdev))
 					return -ENETDOWN;
 				if (!wdev->netdev && !wdev->p2p_started)
 					return -ENETDOWN;
-=======
-				if (!wdev->netdev ||
-				    !netif_running(wdev->netdev))
-					return -ENETDOWN;
->>>>>>> 2527c3d5
 			}
 		} else {
 			wdev = NULL;
@@ -8554,11 +8441,7 @@
 
 		rdev->cur_cmd_info = info;
 		err = rdev->wiphy.vendor_commands[i].doit(&rdev->wiphy, wdev,
-<<<<<<< HEAD
 							  data, len);
-=======
-								data, len);
->>>>>>> 2527c3d5
 		rdev->cur_cmd_info = NULL;
 		return err;
 	}
@@ -8577,13 +8460,8 @@
 		return NULL;
 
 	return __cfg80211_alloc_vendor_skb(rdev, approxlen,
-<<<<<<< HEAD
 					   rdev->cur_cmd_info->snd_portid,
 					   rdev->cur_cmd_info->snd_seq,
-=======
-					   0,
-					   0,
->>>>>>> 2527c3d5
 					   cmd, attr, NULL, GFP_KERNEL);
 }
 EXPORT_SYMBOL(__cfg80211_alloc_reply_skb);
@@ -8594,12 +8472,9 @@
 	void *hdr = ((void **)skb->cb)[1];
 	struct nlattr *data = ((void **)skb->cb)[2];
 
-<<<<<<< HEAD
-=======
 	/* clear CB data for netlink core to own from now on */
 	memset(skb->cb, 0, sizeof(skb->cb));
 
->>>>>>> 2527c3d5
 	if (WARN_ON(!rdev->cur_cmd_info)) {
 		kfree_skb(skb);
 		return -EINVAL;
@@ -8609,12 +8484,7 @@
 	genlmsg_end(skb, hdr);
 	return genlmsg_reply(skb, rdev->cur_cmd_info);
 }
-<<<<<<< HEAD
-EXPORT_SYMBOL_GPL(cfg80211_vendor_cmd_reply);
-
-=======
 EXPORT_SYMBOL(cfg80211_vendor_cmd_reply);
->>>>>>> 2527c3d5
 
 #define NL80211_FLAG_NEED_WIPHY		0x01
 #define NL80211_FLAG_NEED_NETDEV	0x02
@@ -11145,10 +11015,6 @@
 	if (err)
 		goto err_out;
 
-	err = genl_register_mc_group(&nl80211_fam, &nl80211_vendor_mcgrp);
-	if (err)
-		goto err_out;
-
 #ifdef CONFIG_NL80211_TESTMODE
 	err = genl_register_mc_group(&nl80211_fam, &nl80211_testmode_mcgrp);
 	if (err)
