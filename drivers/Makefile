#
# Makefile for the Linux kernel device drivers.
#
# 15 Sep 2000, Christoph Hellwig <hch@infradead.org>
# Rewritten to use lists instead of if-statements.
#

obj-y				+= irqchip/
obj-y				+= bus/

# GPIO must come after pinctrl as gpios may need to mux pins etc
obj-y				+= pinctrl/
obj-y				+= gpio/
obj-y				+= pwm/
obj-$(CONFIG_PCI)		+= pci/
obj-$(CONFIG_PARISC)		+= parisc/
obj-$(CONFIG_RAPIDIO)		+= rapidio/
obj-$(CONFIG_ME372CG_BATTERY_SMB345)   += power/battery/
obj-y				+= video/
obj-y				+= idle/

# IPMI must come before ACPI in order to provide IPMI opregion support
obj-$(CONFIG_IPMI_HANDLER)	+= char/ipmi/

obj-$(CONFIG_ACPI)		+= acpi/
obj-$(CONFIG_SFI)		+= sfi/
# PnP must come after ACPI since it will eventually need to check if acpi
# was used and do nothing if so
obj-$(CONFIG_PNP)		+= pnp/
obj-y				+= amba/
# Many drivers will want to use DMA so this has to be made available
# really early.
obj-$(CONFIG_DMADEVICES)	+= dma/

obj-$(CONFIG_VIRTIO)		+= virtio/
obj-$(CONFIG_XEN)		+= xen/

# regulators early, since some subsystems rely on them to initialize
obj-$(CONFIG_REGULATOR)		+= regulator/

# reset controllers early, since gpu drivers might rely on them to initialize
obj-$(CONFIG_RESET_CONTROLLER)	+= reset/

# tty/ comes before char/ so that the VT console is the boot-time
# default.
obj-y				+= tty/
obj-y				+= char/

# gpu/ comes after char for AGP vs DRM startup
obj-y				+= gpu/

obj-$(CONFIG_CONNECTOR)		+= connector/

# i810fb and intelfb depend on char/agp/
obj-$(CONFIG_FB_I810)           += video/i810/
obj-$(CONFIG_FB_INTEL)          += video/intelfb/

obj-$(CONFIG_PARPORT)		+= parport/
obj-y				+= base/ block/ misc/ mfd/ nfc/
obj-$(CONFIG_NUBUS)		+= nubus/
obj-y				+= macintosh/
obj-$(CONFIG_IDE)		+= ide/
obj-$(CONFIG_SCSI)		+= scsi/
obj-$(CONFIG_ATA)		+= ata/
obj-$(CONFIG_TARGET_CORE)	+= target/
obj-$(CONFIG_MTD)		+= mtd/
obj-$(CONFIG_SPI)		+= spi/
obj-y				+= hsi/
obj-y				+= net/
obj-$(CONFIG_ATM)		+= atm/
obj-$(CONFIG_FUSION)		+= message/
obj-y				+= firewire/
obj-$(CONFIG_UIO)		+= uio/
obj-$(CONFIG_VFIO)		+= vfio/
obj-y				+= cdrom/
obj-y				+= auxdisplay/
obj-$(CONFIG_PCCARD)		+= pcmcia/
obj-$(CONFIG_DIO)		+= dio/
obj-$(CONFIG_SBUS)		+= sbus/
obj-$(CONFIG_ZORRO)		+= zorro/
obj-$(CONFIG_MAC)		+= macintosh/
obj-$(CONFIG_ATA_OVER_ETH)	+= block/aoe/
obj-$(CONFIG_PARIDE) 		+= block/paride/
obj-$(CONFIG_TC)		+= tc/
obj-$(CONFIG_UWB)		+= uwb/
obj-$(CONFIG_USB_PHY)		+= usb/
obj-$(CONFIG_USB)		+= usb/
obj-$(CONFIG_PCI)		+= usb/
obj-$(CONFIG_USB_GADGET)	+= usb/
obj-$(CONFIG_SERIO)		+= input/serio/
obj-$(CONFIG_GAMEPORT)		+= input/gameport/
obj-$(CONFIG_INPUT)		+= input/
obj-$(CONFIG_I2O)		+= message/
obj-$(CONFIG_RTC_LIB)		+= rtc/
obj-y				+= i2c/ media/
obj-$(CONFIG_PPS)		+= pps/
obj-$(CONFIG_PTP_1588_CLOCK)	+= ptp/
obj-$(CONFIG_W1)		+= w1/
obj-$(CONFIG_POWER_SUPPLY)	+= power/
obj-$(CONFIG_POWERCAP)		+= powercap/
obj-$(CONFIG_HWMON)		+= hwmon/
obj-$(CONFIG_THERMAL)		+= thermal/
obj-$(CONFIG_WATCHDOG)		+= watchdog/
obj-$(CONFIG_MD)		+= md/
obj-$(CONFIG_BT)		+= bluetooth/
obj-$(CONFIG_ACCESSIBILITY)	+= accessibility/
obj-$(CONFIG_ISDN)		+= isdn/
obj-$(CONFIG_EDAC)		+= edac/
obj-$(CONFIG_EISA)		+= eisa/
obj-y				+= lguest/
obj-$(CONFIG_CPU_FREQ)		+= cpufreq/
obj-$(CONFIG_CPU_IDLE)		+= cpuidle/
obj-y				+= mmc/
obj-$(CONFIG_MEMSTICK)		+= memstick/
obj-y				+= leds/
obj-$(CONFIG_SWITCH)		+= switch/
obj-$(CONFIG_INFINIBAND)	+= infiniband/
obj-$(CONFIG_SGI_SN)		+= sn/
obj-y				+= firmware/
obj-$(CONFIG_CRYPTO)		+= crypto/
obj-$(CONFIG_SUPERH)		+= sh/
obj-$(CONFIG_ARCH_SHMOBILE)	+= sh/
obj-$(CONFIG_SSBI)		+= ssbi/
ifndef CONFIG_ARCH_USES_GETTIMEOFFSET
obj-y				+= clocksource/
endif
obj-$(CONFIG_DCA)		+= dca/
obj-$(CONFIG_HID)		+= hid/
obj-$(CONFIG_PPC_PS3)		+= ps3/
obj-$(CONFIG_OF)		+= of/
obj-$(CONFIG_SSB)		+= ssb/
obj-$(CONFIG_BCMA)		+= bcma/
obj-$(CONFIG_VHOST_RING)	+= vhost/
obj-$(CONFIG_VLYNQ)		+= vlynq/
obj-$(CONFIG_STAGING)		+= staging/
obj-y				+= platform/
#common clk code
obj-y				+= clk/

obj-$(CONFIG_MAILBOX)		+= mailbox/
obj-$(CONFIG_HWSPINLOCK)	+= hwspinlock/
obj-$(CONFIG_NFC)		+= nfc/
obj-$(CONFIG_IOMMU_SUPPORT)	+= iommu/
obj-$(CONFIG_REMOTEPROC)	+= remoteproc/
obj-$(CONFIG_RPMSG)		+= rpmsg/

# Virtualization drivers
obj-$(CONFIG_VIRT_DRIVERS)	+= virt/
obj-$(CONFIG_HYPERV)		+= hv/

obj-$(CONFIG_PM_DEVFREQ)	+= devfreq/
obj-$(CONFIG_EXTCON)		+= extcon/
obj-$(CONFIG_MEMORY)		+= memory/
obj-$(CONFIG_IIO)		+= iio/
obj-$(CONFIG_VME_BUS)		+= vme/
obj-$(CONFIG_IPACK_BUS)		+= ipack/
obj-$(CONFIG_NTB)		+= ntb/
<<<<<<< HEAD
obj-$(CONFIG_EXTERNAL_DRIVERS)	+= external_drivers/
=======
obj-$(CONFIG_ANDROID)		+= android/
>>>>>>> c5c0aff6
<|MERGE_RESOLUTION|>--- conflicted
+++ resolved
@@ -155,8 +155,5 @@
 obj-$(CONFIG_VME_BUS)		+= vme/
 obj-$(CONFIG_IPACK_BUS)		+= ipack/
 obj-$(CONFIG_NTB)		+= ntb/
-<<<<<<< HEAD
 obj-$(CONFIG_EXTERNAL_DRIVERS)	+= external_drivers/
-=======
-obj-$(CONFIG_ANDROID)		+= android/
->>>>>>> c5c0aff6
+obj-$(CONFIG_ANDROID)		+= android/