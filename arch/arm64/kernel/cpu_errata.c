/*
 * Contains CPU specific errata definitions
 *
 * Copyright (C) 2014 ARM Ltd.
 *
 * This program is free software; you can redistribute it and/or modify
 * it under the terms of the GNU General Public License version 2 as
 * published by the Free Software Foundation.
 *
 * This program is distributed in the hope that it will be useful,
 * but WITHOUT ANY WARRANTY; without even the implied warranty of
 * MERCHANTABILITY or FITNESS FOR A PARTICULAR PURPOSE.  See the
 * GNU General Public License for more details.
 *
 * You should have received a copy of the GNU General Public License
 * along with this program.  If not, see <http://www.gnu.org/licenses/>.
 */

#include <linux/types.h>
#include <asm/cpu.h>
#include <asm/cputype.h>
#include <asm/cpufeature.h>

static bool __maybe_unused
is_affected_midr_range(const struct arm64_cpu_capabilities *entry, int scope)
{
	const struct arm64_midr_revidr *fix;
	u32 midr = read_cpuid_id(), revidr;

	WARN_ON(scope != SCOPE_LOCAL_CPU || preemptible());
	if (!is_midr_in_range(midr, &entry->midr_range))
		return false;

	midr &= MIDR_REVISION_MASK | MIDR_VARIANT_MASK;
	revidr = read_cpuid(REVIDR_EL1);
	for (fix = entry->fixed_revs; fix && fix->revidr_mask; fix++)
		if (midr == fix->midr_rv && (revidr & fix->revidr_mask))
			return false;

	return true;
}

static bool __maybe_unused
is_affected_midr_range_list(const struct arm64_cpu_capabilities *entry,
			    int scope)
{
	WARN_ON(scope != SCOPE_LOCAL_CPU || preemptible());
	return is_midr_in_range_list(read_cpuid_id(), entry->midr_range_list);
}

static bool __maybe_unused
is_kryo_midr(const struct arm64_cpu_capabilities *entry, int scope)
{
	u32 model;

	WARN_ON(scope != SCOPE_LOCAL_CPU || preemptible());

	model = read_cpuid_id();
	model &= MIDR_IMPLEMENTOR_MASK | (0xf00 << MIDR_PARTNUM_SHIFT) |
		 MIDR_ARCHITECTURE_MASK;

	return model == entry->midr_range.model;
}

static bool
has_mismatched_cache_line_size(const struct arm64_cpu_capabilities *entry,
				int scope)
{
	WARN_ON(scope != SCOPE_LOCAL_CPU || preemptible());
	return (read_cpuid_cachetype() & arm64_ftr_reg_ctrel0.strict_mask) !=
		(arm64_ftr_reg_ctrel0.sys_val & arm64_ftr_reg_ctrel0.strict_mask);
}

static void
cpu_enable_trap_ctr_access(const struct arm64_cpu_capabilities *__unused)
{
	/* Clear SCTLR_EL1.UCT */
	config_sctlr_el1(SCTLR_EL1_UCT, 0);
}

atomic_t arm64_el2_vector_last_slot = ATOMIC_INIT(-1);

#ifdef CONFIG_HARDEN_BRANCH_PREDICTOR
#include <asm/mmu_context.h>
#include <asm/cacheflush.h>

DEFINE_PER_CPU_READ_MOSTLY(struct bp_hardening_data, bp_hardening_data);

#ifdef CONFIG_KVM
extern char __qcom_hyp_sanitize_link_stack_start[];
extern char __qcom_hyp_sanitize_link_stack_end[];
extern char __smccc_workaround_1_smc_start[];
extern char __smccc_workaround_1_smc_end[];
extern char __smccc_workaround_1_hvc_start[];
extern char __smccc_workaround_1_hvc_end[];

static void __copy_hyp_vect_bpi(int slot, const char *hyp_vecs_start,
				const char *hyp_vecs_end)
{
	void *dst = lm_alias(__bp_harden_hyp_vecs_start + slot * SZ_2K);
	int i;

	for (i = 0; i < SZ_2K; i += 0x80)
		memcpy(dst + i, hyp_vecs_start, hyp_vecs_end - hyp_vecs_start);

	flush_icache_range((uintptr_t)dst, (uintptr_t)dst + SZ_2K);
}

static void __install_bp_hardening_cb(bp_hardening_cb_t fn,
				      const char *hyp_vecs_start,
				      const char *hyp_vecs_end)
{
	static DEFINE_SPINLOCK(bp_lock);
	int cpu, slot = -1;

	spin_lock(&bp_lock);
	for_each_possible_cpu(cpu) {
		if (per_cpu(bp_hardening_data.fn, cpu) == fn) {
			slot = per_cpu(bp_hardening_data.hyp_vectors_slot, cpu);
			break;
		}
	}

	if (slot == -1) {
		slot = atomic_inc_return(&arm64_el2_vector_last_slot);
		BUG_ON(slot >= BP_HARDEN_EL2_SLOTS);
		__copy_hyp_vect_bpi(slot, hyp_vecs_start, hyp_vecs_end);
	}

	__this_cpu_write(bp_hardening_data.hyp_vectors_slot, slot);
	__this_cpu_write(bp_hardening_data.fn, fn);
	spin_unlock(&bp_lock);
}
#else
#define __qcom_hyp_sanitize_link_stack_start	NULL
#define __qcom_hyp_sanitize_link_stack_end	NULL
#define __smccc_workaround_1_smc_start		NULL
#define __smccc_workaround_1_smc_end		NULL
#define __smccc_workaround_1_hvc_start		NULL
#define __smccc_workaround_1_hvc_end		NULL

static void __install_bp_hardening_cb(bp_hardening_cb_t fn,
				      const char *hyp_vecs_start,
				      const char *hyp_vecs_end)
{
	__this_cpu_write(bp_hardening_data.fn, fn);
}
#endif	/* CONFIG_KVM */

static void  install_bp_hardening_cb(const struct arm64_cpu_capabilities *entry,
				     bp_hardening_cb_t fn,
				     const char *hyp_vecs_start,
				     const char *hyp_vecs_end)
{
	u64 pfr0;

	if (!entry->matches(entry, SCOPE_LOCAL_CPU))
		return;

	pfr0 = read_cpuid(ID_AA64PFR0_EL1);
	if (cpuid_feature_extract_unsigned_field(pfr0, ID_AA64PFR0_CSV2_SHIFT))
		return;

	__install_bp_hardening_cb(fn, hyp_vecs_start, hyp_vecs_end);
}

#include <uapi/linux/psci.h>
#include <linux/arm-smccc.h>
#include <linux/psci.h>

static void call_smc_arch_workaround_1(void)
{
	arm_smccc_1_1_smc(ARM_SMCCC_ARCH_WORKAROUND_1, NULL);
}

static void call_hvc_arch_workaround_1(void)
{
	arm_smccc_1_1_hvc(ARM_SMCCC_ARCH_WORKAROUND_1, NULL);
}

static void
enable_smccc_arch_workaround_1(const struct arm64_cpu_capabilities *entry)
{
	bp_hardening_cb_t cb;
	void *smccc_start, *smccc_end;
	struct arm_smccc_res res;

	if (!entry->matches(entry, SCOPE_LOCAL_CPU))
		return;

	if (psci_ops.smccc_version == SMCCC_VERSION_1_0)
		return;

	switch (psci_ops.conduit) {
	case PSCI_CONDUIT_HVC:
		arm_smccc_1_1_hvc(ARM_SMCCC_ARCH_FEATURES_FUNC_ID,
				  ARM_SMCCC_ARCH_WORKAROUND_1, &res);
		if ((int)res.a0 < 0)
			return;
		cb = call_hvc_arch_workaround_1;
		smccc_start = __smccc_workaround_1_hvc_start;
		smccc_end = __smccc_workaround_1_hvc_end;
		break;

	case PSCI_CONDUIT_SMC:
		arm_smccc_1_1_smc(ARM_SMCCC_ARCH_FEATURES_FUNC_ID,
				  ARM_SMCCC_ARCH_WORKAROUND_1, &res);
		if ((int)res.a0 < 0)
			return;
		cb = call_smc_arch_workaround_1;
		smccc_start = __smccc_workaround_1_smc_start;
		smccc_end = __smccc_workaround_1_smc_end;
		break;

	default:
		return;
	}

	install_bp_hardening_cb(entry, cb, smccc_start, smccc_end);

	return;
}

static void qcom_link_stack_sanitization(void)
{
	u64 tmp;

	asm volatile("mov	%0, x30		\n"
		     ".rept	16		\n"
		     "bl	. + 4		\n"
		     ".endr			\n"
		     "mov	x30, %0		\n"
		     : "=&r" (tmp));
}

static void
qcom_enable_link_stack_sanitization(const struct arm64_cpu_capabilities *entry)
{
	install_bp_hardening_cb(entry, qcom_link_stack_sanitization,
				__qcom_hyp_sanitize_link_stack_start,
				__qcom_hyp_sanitize_link_stack_end);
}
#endif	/* CONFIG_HARDEN_BRANCH_PREDICTOR */

#define CAP_MIDR_RANGE(model, v_min, r_min, v_max, r_max)	\
	.matches = is_affected_midr_range,			\
	.midr_range = MIDR_RANGE(model, v_min, r_min, v_max, r_max)

#define CAP_MIDR_ALL_VERSIONS(model)					\
	.matches = is_affected_midr_range,				\
	.midr_range = MIDR_ALL_VERSIONS(model)

#define MIDR_FIXED(rev, revidr_mask) \
	.fixed_revs = (struct arm64_midr_revidr[]){{ (rev), (revidr_mask) }, {}}

#define ERRATA_MIDR_RANGE(model, v_min, r_min, v_max, r_max)		\
	.type = ARM64_CPUCAP_LOCAL_CPU_ERRATUM,				\
	CAP_MIDR_RANGE(model, v_min, r_min, v_max, r_max)

#define CAP_MIDR_RANGE_LIST(list)				\
	.matches = is_affected_midr_range_list,			\
	.midr_range_list = list

/* Errata affecting a range of revisions of  given model variant */
#define ERRATA_MIDR_REV_RANGE(m, var, r_min, r_max)	 \
	ERRATA_MIDR_RANGE(m, var, r_min, var, r_max)

/* Errata affecting a single variant/revision of a model */
#define ERRATA_MIDR_REV(model, var, rev)	\
	ERRATA_MIDR_RANGE(model, var, rev, var, rev)

/* Errata affecting all variants/revisions of a given a model */
#define ERRATA_MIDR_ALL_VERSIONS(model)				\
	.type = ARM64_CPUCAP_LOCAL_CPU_ERRATUM,			\
	CAP_MIDR_ALL_VERSIONS(model)

/* Errata affecting a list of midr ranges, with same work around */
#define ERRATA_MIDR_RANGE_LIST(midr_list)			\
	.type = ARM64_CPUCAP_LOCAL_CPU_ERRATUM,			\
	CAP_MIDR_RANGE_LIST(midr_list)

/*
 * Generic helper for handling capabilties with multiple (match,enable) pairs
 * of call backs, sharing the same capability bit.
 * Iterate over each entry to see if at least one matches.
 */
static bool __maybe_unused
multi_entry_cap_matches(const struct arm64_cpu_capabilities *entry, int scope)
{
	const struct arm64_cpu_capabilities *caps;

	for (caps = entry->match_list; caps->matches; caps++)
		if (caps->matches(caps, scope))
			return true;

	return false;
}

/*
 * Take appropriate action for all matching entries in the shared capability
 * entry.
 */
static void __maybe_unused
multi_entry_cap_cpu_enable(const struct arm64_cpu_capabilities *entry)
{
	const struct arm64_cpu_capabilities *caps;

	for (caps = entry->match_list; caps->matches; caps++)
		if (caps->matches(caps, SCOPE_LOCAL_CPU) &&
		    caps->cpu_enable)
			caps->cpu_enable(caps);
}

#ifdef CONFIG_HARDEN_BRANCH_PREDICTOR

/*
 * List of CPUs where we need to issue a psci call to
 * harden the branch predictor.
 */
static const struct midr_range arm64_bp_harden_smccc_cpus[] = {
	MIDR_ALL_VERSIONS(MIDR_CORTEX_A57),
	MIDR_ALL_VERSIONS(MIDR_CORTEX_A72),
	MIDR_ALL_VERSIONS(MIDR_CORTEX_A73),
	MIDR_ALL_VERSIONS(MIDR_CORTEX_A75),
	MIDR_ALL_VERSIONS(MIDR_BRCM_VULCAN),
	MIDR_ALL_VERSIONS(MIDR_CAVIUM_THUNDERX2),
	{},
};

static const struct midr_range qcom_bp_harden_cpus[] = {
	MIDR_ALL_VERSIONS(MIDR_QCOM_FALKOR_V1),
	MIDR_ALL_VERSIONS(MIDR_QCOM_FALKOR),
	{},
};

static const struct arm64_cpu_capabilities arm64_bp_harden_list[] = {
	{
		CAP_MIDR_RANGE_LIST(arm64_bp_harden_smccc_cpus),
		.cpu_enable = enable_smccc_arch_workaround_1,
	},
	{
		CAP_MIDR_RANGE_LIST(qcom_bp_harden_cpus),
		.cpu_enable = qcom_enable_link_stack_sanitization,
	},
	{},
};

#endif

#ifndef ERRATA_MIDR_ALL_VERSIONS
#define	ERRATA_MIDR_ALL_VERSIONS(x)	MIDR_ALL_VERSIONS(x)
#endif

const struct arm64_cpu_capabilities arm64_errata[] = {
#if	defined(CONFIG_ARM64_ERRATUM_826319) || \
	defined(CONFIG_ARM64_ERRATUM_827319) || \
	defined(CONFIG_ARM64_ERRATUM_824069)
	{
	/* Cortex-A53 r0p[012] */
		.desc = "ARM errata 826319, 827319, 824069",
		.capability = ARM64_WORKAROUND_CLEAN_CACHE,
		ERRATA_MIDR_REV_RANGE(MIDR_CORTEX_A53, 0, 0, 2),
		.cpu_enable = cpu_enable_cache_maint_trap,
	},
#endif
#ifdef CONFIG_ARM64_ERRATUM_819472
	{
	/* Cortex-A53 r0p[01] */
		.desc = "ARM errata 819472",
		.capability = ARM64_WORKAROUND_CLEAN_CACHE,
		ERRATA_MIDR_REV_RANGE(MIDR_CORTEX_A53, 0, 0, 1),
		.cpu_enable = cpu_enable_cache_maint_trap,
	},
#endif
#ifdef CONFIG_ARM64_ERRATUM_832075
	{
	/* Cortex-A57 r0p0 - r1p2 */
		.desc = "ARM erratum 832075",
		.capability = ARM64_WORKAROUND_DEVICE_LOAD_ACQUIRE,
		ERRATA_MIDR_RANGE(MIDR_CORTEX_A57,
				  0, 0,
				  1, 2),
	},
#endif
#ifdef CONFIG_ARM64_ERRATUM_834220
	{
	/* Cortex-A57 r0p0 - r1p2 */
		.desc = "ARM erratum 834220",
		.capability = ARM64_WORKAROUND_834220,
		ERRATA_MIDR_RANGE(MIDR_CORTEX_A57,
				  0, 0,
				  1, 2),
	},
#endif
#ifdef CONFIG_ARM64_ERRATUM_843419
	{
	/* Cortex-A53 r0p[01234] */
		.desc = "ARM erratum 843419",
		.capability = ARM64_WORKAROUND_843419,
		ERRATA_MIDR_REV_RANGE(MIDR_CORTEX_A53, 0, 0, 4),
		MIDR_FIXED(0x4, BIT(8)),
	},
#endif
#ifdef CONFIG_ARM64_ERRATUM_845719
	{
	/* Cortex-A53 r0p[01234] */
		.desc = "ARM erratum 845719",
		.capability = ARM64_WORKAROUND_845719,
		ERRATA_MIDR_REV_RANGE(MIDR_CORTEX_A53, 0, 0, 4),
	},
#endif
#ifdef CONFIG_CAVIUM_ERRATUM_23154
	{
	/* Cavium ThunderX, pass 1.x */
		.desc = "Cavium erratum 23154",
		.capability = ARM64_WORKAROUND_CAVIUM_23154,
		ERRATA_MIDR_REV_RANGE(MIDR_THUNDERX, 0, 0, 1),
	},
#endif
#ifdef CONFIG_CAVIUM_ERRATUM_27456
	{
	/* Cavium ThunderX, T88 pass 1.x - 2.1 */
		.desc = "Cavium erratum 27456",
		.capability = ARM64_WORKAROUND_CAVIUM_27456,
		ERRATA_MIDR_RANGE(MIDR_THUNDERX,
				  0, 0,
				  1, 1),
	},
	{
	/* Cavium ThunderX, T81 pass 1.0 */
		.desc = "Cavium erratum 27456",
		.capability = ARM64_WORKAROUND_CAVIUM_27456,
		ERRATA_MIDR_REV(MIDR_THUNDERX_81XX, 0, 0),
	},
#endif
#ifdef CONFIG_CAVIUM_ERRATUM_30115
	{
	/* Cavium ThunderX, T88 pass 1.x - 2.2 */
		.desc = "Cavium erratum 30115",
		.capability = ARM64_WORKAROUND_CAVIUM_30115,
		ERRATA_MIDR_RANGE(MIDR_THUNDERX,
				      0, 0,
				      1, 2),
	},
	{
	/* Cavium ThunderX, T81 pass 1.0 - 1.2 */
		.desc = "Cavium erratum 30115",
		.capability = ARM64_WORKAROUND_CAVIUM_30115,
		ERRATA_MIDR_REV_RANGE(MIDR_THUNDERX_81XX, 0, 0, 2),
	},
	{
	/* Cavium ThunderX, T83 pass 1.0 */
		.desc = "Cavium erratum 30115",
		.capability = ARM64_WORKAROUND_CAVIUM_30115,
		ERRATA_MIDR_REV(MIDR_THUNDERX_83XX, 0, 0),
	},
#endif
	{
		.desc = "Mismatched cache line size",
		.capability = ARM64_MISMATCHED_CACHE_LINE_SIZE,
		.matches = has_mismatched_cache_line_size,
		.type = ARM64_CPUCAP_LOCAL_CPU_ERRATUM,
		.cpu_enable = cpu_enable_trap_ctr_access,
	},
#ifdef CONFIG_QCOM_FALKOR_ERRATUM_1003
	{
		.desc = "Qualcomm Technologies Falkor erratum 1003",
		.capability = ARM64_WORKAROUND_QCOM_FALKOR_E1003,
		ERRATA_MIDR_REV(MIDR_QCOM_FALKOR_V1, 0, 0),
	},
	{
		.desc = "Qualcomm Technologies Kryo erratum 1003",
		.capability = ARM64_WORKAROUND_QCOM_FALKOR_E1003,
		.type = ARM64_CPUCAP_LOCAL_CPU_ERRATUM,
		.midr_range.model = MIDR_QCOM_KRYO,
		.matches = is_kryo_midr,
	},
#endif
#ifdef CONFIG_QCOM_FALKOR_ERRATUM_1009
	{
		.desc = "Qualcomm Technologies Falkor erratum 1009",
		.capability = ARM64_WORKAROUND_REPEAT_TLBI,
		ERRATA_MIDR_REV(MIDR_QCOM_FALKOR_V1, 0, 0),
	},
#endif
#ifdef CONFIG_ARM64_ERRATUM_858921
	{
	/* Cortex-A73 all versions */
		.desc = "ARM erratum 858921",
		.capability = ARM64_WORKAROUND_858921,
		ERRATA_MIDR_ALL_VERSIONS(MIDR_CORTEX_A73),
	},
#endif
#ifdef CONFIG_HARDEN_BRANCH_PREDICTOR
	{
		.capability = ARM64_HARDEN_BRANCH_PREDICTOR,
		.type = ARM64_CPUCAP_LOCAL_CPU_ERRATUM,
		.matches = multi_entry_cap_matches,
		.cpu_enable = multi_entry_cap_cpu_enable,
		.match_list = arm64_bp_harden_list,
	},
	{
		.capability = ARM64_HARDEN_BP_POST_GUEST_EXIT,
<<<<<<< HEAD
		ERRATA_MIDR_RANGE_LIST(qcom_bp_harden_cpus),
=======
		MIDR_ALL_VERSIONS(MIDR_QCOM_FALKOR_V1),
	},
	{
		.capability = ARM64_HARDEN_BRANCH_PREDICTOR,
		MIDR_ALL_VERSIONS(MIDR_QCOM_FALKOR),
		.enable = qcom_enable_link_stack_sanitization,
	},
	{
		.capability = ARM64_HARDEN_BP_POST_GUEST_EXIT,
		MIDR_ALL_VERSIONS(MIDR_QCOM_FALKOR),
	},
	{
		.capability = ARM64_HARDEN_BRANCH_PREDICTOR,
		MIDR_ALL_VERSIONS(MIDR_BRCM_VULCAN),
		.enable = enable_smccc_arch_workaround_1,
	},
	{
		.capability = ARM64_HARDEN_BRANCH_PREDICTOR,
		MIDR_ALL_VERSIONS(MIDR_CAVIUM_THUNDERX2),
		.enable = enable_smccc_arch_workaround_1,
>>>>>>> e01bca2f
	},
#endif
#ifdef CONFIG_HARDEN_EL2_VECTORS
	{
		.desc = "Cortex-A57 EL2 vector hardening",
		.capability = ARM64_HARDEN_EL2_VECTORS,
		ERRATA_MIDR_ALL_VERSIONS(MIDR_CORTEX_A57),
	},
	{
		.desc = "Cortex-A72 EL2 vector hardening",
		.capability = ARM64_HARDEN_EL2_VECTORS,
		ERRATA_MIDR_ALL_VERSIONS(MIDR_CORTEX_A72),
	},
#endif
	{
	}
};<|MERGE_RESOLUTION|>--- conflicted
+++ resolved
@@ -501,30 +501,7 @@
 	},
 	{
 		.capability = ARM64_HARDEN_BP_POST_GUEST_EXIT,
-<<<<<<< HEAD
 		ERRATA_MIDR_RANGE_LIST(qcom_bp_harden_cpus),
-=======
-		MIDR_ALL_VERSIONS(MIDR_QCOM_FALKOR_V1),
-	},
-	{
-		.capability = ARM64_HARDEN_BRANCH_PREDICTOR,
-		MIDR_ALL_VERSIONS(MIDR_QCOM_FALKOR),
-		.enable = qcom_enable_link_stack_sanitization,
-	},
-	{
-		.capability = ARM64_HARDEN_BP_POST_GUEST_EXIT,
-		MIDR_ALL_VERSIONS(MIDR_QCOM_FALKOR),
-	},
-	{
-		.capability = ARM64_HARDEN_BRANCH_PREDICTOR,
-		MIDR_ALL_VERSIONS(MIDR_BRCM_VULCAN),
-		.enable = enable_smccc_arch_workaround_1,
-	},
-	{
-		.capability = ARM64_HARDEN_BRANCH_PREDICTOR,
-		MIDR_ALL_VERSIONS(MIDR_CAVIUM_THUNDERX2),
-		.enable = enable_smccc_arch_workaround_1,
->>>>>>> e01bca2f
 	},
 #endif
 #ifdef CONFIG_HARDEN_EL2_VECTORS
