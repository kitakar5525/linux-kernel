--- conflicted
+++ resolved
@@ -1756,11 +1756,7 @@
 
 
 /**
-<<<<<<< HEAD
- * @struct cfg80211_sar_chan_ranges - sar frequency ranges
-=======
  * struct cfg80211_sar_freq_ranges - sar frequency ranges
->>>>>>> 6ee1d745
  * @start_freq:  start range edge frequency
  * @end_freq:    end range edge frequency
  */
