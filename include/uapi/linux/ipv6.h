--- conflicted
+++ resolved
@@ -161,10 +161,7 @@
 	DEVCONF_FORCE_TLLAO,
 	DEVCONF_NDISC_NOTIFY,
 	DEVCONF_ACCEPT_RA_RT_TABLE,
-<<<<<<< HEAD
-=======
 	DEVCONF_USE_OPTIMISTIC,
->>>>>>> 2527c3d5
 	DEVCONF_MAX
 };
 
