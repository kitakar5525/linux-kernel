--- conflicted
+++ resolved
@@ -796,9 +796,6 @@
 	 * ->numbered being checked, which may not always be the case when
 	 * drivers go to access report values.
 	 */
-<<<<<<< HEAD
-	report = hid->report_enum[type].report_id_hash[id];
-=======
 	if (id == 0) {
 		/*
 		 * Validating on id 0 means we should examine the first
@@ -810,7 +807,6 @@
 	} else {
 		report = hid->report_enum[type].report_id_hash[id];
 	}
->>>>>>> 2527c3d5
 	if (!report) {
 		hid_err(hid, "missing %s %u\n", hid_report_names[type], id);
 		return NULL;
@@ -1773,10 +1769,7 @@
 	{ HID_USB_DEVICE(USB_VENDOR_ID_ROCCAT, USB_DEVICE_ID_ROCCAT_KONEPLUS) },
 	{ HID_USB_DEVICE(USB_VENDOR_ID_ROCCAT, USB_DEVICE_ID_ROCCAT_KONEPURE) },
 	{ HID_USB_DEVICE(USB_VENDOR_ID_ROCCAT, USB_DEVICE_ID_ROCCAT_KONEPURE_OPTICAL) },
-<<<<<<< HEAD
-=======
 	{ HID_USB_DEVICE(USB_VENDOR_ID_ROCCAT, USB_DEVICE_ID_ROCCAT_KONEXTD) },
->>>>>>> 2527c3d5
 	{ HID_USB_DEVICE(USB_VENDOR_ID_ROCCAT, USB_DEVICE_ID_ROCCAT_KOVAPLUS) },
 	{ HID_USB_DEVICE(USB_VENDOR_ID_ROCCAT, USB_DEVICE_ID_ROCCAT_LUA) },
 	{ HID_USB_DEVICE(USB_VENDOR_ID_ROCCAT, USB_DEVICE_ID_ROCCAT_PYRA_WIRED) },
