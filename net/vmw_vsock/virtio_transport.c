--- conflicted
+++ resolved
@@ -181,17 +181,13 @@
 	}
 
 	if (le64_to_cpu(pkt->hdr.dst_cid) == vsock->guest_cid) {
-<<<<<<< HEAD
 		// Loopback is disabled on chrome os because we don't use it and
 		// it's easier to just block all loopback connections in the
 		// kernel instead of trying to have each individual application
 		// implement proper authentication.
 		virtio_transport_free_pkt(pkt);
-		return -EPERM;
-=======
-		len = virtio_transport_send_pkt_loopback(vsock, pkt);
+		len = -EPERM;
 		goto out_rcu;
->>>>>>> a1b977b4
 	}
 
 	if (pkt->reply)
