/*
 * DesignWare High-Definition Multimedia Interface (HDMI) driver
 *
 * Copyright (C) 2013-2015 Mentor Graphics Inc.
 * Copyright (C) 2011-2013 Freescale Semiconductor, Inc.
 * Copyright (C) 2010, Guennadi Liakhovetski <g.liakhovetski@gmx.de>
 *
 * This program is free software; you can redistribute it and/or modify
 * it under the terms of the GNU General Public License as published by
 * the Free Software Foundation; either version 2 of the License, or
 * (at your option) any later version.
 *
 */
#include <linux/module.h>
#include <linux/irq.h>
#include <linux/delay.h>
#include <linux/err.h>
#include <linux/clk.h>
#include <linux/hdmi.h>
#include <linux/mutex.h>
#include <linux/of_device.h>
#include <linux/pinctrl/consumer.h>
#include <linux/regmap.h>
#include <linux/spinlock.h>

#include <drm/drm_of.h>
#include <drm/drmP.h>
#include <drm/drm_atomic_helper.h>
#include <drm/drm_crtc_helper.h>
#include <drm/drm_edid.h>
#include <drm/drm_encoder_slave.h>
#include <drm/drm_hdcp.h>
#include <drm/bridge/dw_hdmi.h>

#include <uapi/linux/media-bus-format.h>
#include <uapi/linux/videodev2.h>

#include "dw-hdmi.h"
#include "dw-hdmi-audio.h"
#include "dw-hdmi-cec.h"

#include <media/cec-notifier.h>

#define DDC_CI_ADDR		0x37
#define DDC_SEGMENT_ADDR	0x30

#define HDMI_EDID_LEN		512

enum hdmi_datamap {
	RGB444_8B = 0x01,
	RGB444_10B = 0x03,
	RGB444_12B = 0x05,
	RGB444_16B = 0x07,
	YCbCr444_8B = 0x09,
	YCbCr444_10B = 0x0B,
	YCbCr444_12B = 0x0D,
	YCbCr444_16B = 0x0F,
	YCbCr422_8B = 0x16,
	YCbCr422_10B = 0x14,
	YCbCr422_12B = 0x12,
};

enum dw_hdmi_hdcp_hw_state {
	DW_HDMI_HDCP_HW_STATE_DISABLED,
	DW_HDMI_HDCP_HW_STATE_AUTH_START,
	DW_HDMI_HDCP_HW_STATE_AUTH_DONE,
	DW_HDMI_HDCP_HW_STATE_ENCRY_EN,
	DW_HDMI_HDCP_HW_STATE_BRIDGE_DISABLED,
};

static const u16 csc_coeff_default[3][4] = {
	{ 0x2000, 0x0000, 0x0000, 0x0000 },
	{ 0x0000, 0x2000, 0x0000, 0x0000 },
	{ 0x0000, 0x0000, 0x2000, 0x0000 }
};

static const u16 csc_coeff_rgb_out_eitu601[3][4] = {
	{ 0x2000, 0x6926, 0x74fd, 0x010e },
	{ 0x2000, 0x2cdd, 0x0000, 0x7e9a },
	{ 0x2000, 0x0000, 0x38b4, 0x7e3b }
};

static const u16 csc_coeff_rgb_out_eitu709[3][4] = {
	{ 0x2000, 0x7106, 0x7a02, 0x00a7 },
	{ 0x2000, 0x3264, 0x0000, 0x7e6d },
	{ 0x2000, 0x0000, 0x3b61, 0x7e25 }
};

static const u16 csc_coeff_rgb_in_eitu601[3][4] = {
	{ 0x2591, 0x1322, 0x074b, 0x0000 },
	{ 0x6535, 0x2000, 0x7acc, 0x0200 },
	{ 0x6acd, 0x7534, 0x2000, 0x0200 }
};

static const u16 csc_coeff_rgb_in_eitu709[3][4] = {
	{ 0x2dc5, 0x0d9b, 0x049e, 0x0000 },
	{ 0x62f0, 0x2000, 0x7d11, 0x0200 },
	{ 0x6756, 0x78ab, 0x2000, 0x0200 }
};

struct hdmi_vmode {
	bool mdataenablepolarity;

	unsigned int mpixelclock;
	unsigned int mpixelrepetitioninput;
	unsigned int mpixelrepetitionoutput;
};

struct hdmi_data_info {
	unsigned int enc_in_bus_format;
	unsigned int enc_out_bus_format;
	unsigned int enc_in_encoding;
	unsigned int enc_out_encoding;
	unsigned int pix_repet_factor;
	struct hdmi_vmode video_mode;
};

struct dw_hdmi_i2c {
	struct i2c_adapter	adap;

	struct mutex		lock;	/* used to serialize data transfers */
	struct completion	cmp;
	u8			stat;

	u8			slave_reg;
	bool			is_regaddr;
	bool			is_segment;
};

struct dw_hdmi_phy_data {
	enum dw_hdmi_phy_type type;
	const char *name;
	unsigned int gen;
	bool has_svsret;
	int (*configure)(struct dw_hdmi *hdmi,
			 const struct dw_hdmi_plat_data *pdata,
			 unsigned long mpixelclock);
};

struct dw_hdmi {
	struct drm_connector connector;
	struct drm_bridge bridge;

	unsigned int version;

	struct platform_device *audio;
	struct platform_device *cec;
	struct device *dev;
	struct clk *isfr_clk;
	struct clk *iahb_clk;
	struct clk *cec_clk;
	struct dw_hdmi_i2c *i2c;

	struct hdmi_data_info hdmi_data;
	const struct dw_hdmi_plat_data *plat_data;

	int vic;

	u8 edid[HDMI_EDID_LEN];

	struct {
		const struct dw_hdmi_phy_ops *ops;
		const char *name;
		void *data;
		bool enabled;
	} phy;

	struct drm_display_mode previous_mode;

	struct i2c_adapter *ddc;
	void __iomem *regs;
	bool sink_is_hdmi;
	bool sink_has_audio;

	struct pinctrl *pinctrl;
	struct pinctrl_state *default_state;
	struct pinctrl_state *unwedge_state;

	struct mutex mutex;		/* for state below and previous_mode */
	enum drm_connector_force force;	/* mutex-protected force state */
	bool disabled;			/* DRM has disabled our bridge */
	bool bridge_is_on;		/* indicates the bridge is on */
	bool rxsense;			/* rxsense state */
	u8 phy_mask;			/* desired phy int mask settings */
	u8 mc_clkdis;			/* clock disable register */

	spinlock_t audio_lock;
	struct mutex audio_mutex;
	unsigned int sample_rate;
	unsigned int audio_cts;
	unsigned int audio_n;
	bool audio_enable;

	bool hdcp_support;

	/* hdcp_mutex protects key and state */
	struct mutex hdcp_mutex;
	struct dw_hdmi_hdcp_key_1x hdcp_key;
	bool is_hdcp_key_present;
	enum dw_hdmi_hdcp_hw_state hdcp_hw_state;

	struct delayed_work hdcp_periodic_work;

	unsigned int reg_shift;
	struct regmap *regm;
	void (*enable_audio)(struct dw_hdmi *hdmi);
	void (*disable_audio)(struct dw_hdmi *hdmi);

	struct cec_notifier *cec_notifier;

	hdmi_codec_plugged_cb plugged_cb;
	struct device *codec_dev;
	enum drm_connector_status last_connector_result;
};

#define HDMI_IH_PHY_STAT0_RX_SENSE \
	(HDMI_IH_PHY_STAT0_RX_SENSE0 | HDMI_IH_PHY_STAT0_RX_SENSE1 | \
	 HDMI_IH_PHY_STAT0_RX_SENSE2 | HDMI_IH_PHY_STAT0_RX_SENSE3)

#define HDMI_PHY_RX_SENSE \
	(HDMI_PHY_RX_SENSE0 | HDMI_PHY_RX_SENSE1 | \
	 HDMI_PHY_RX_SENSE2 | HDMI_PHY_RX_SENSE3)

static inline void hdmi_writeb(struct dw_hdmi *hdmi, u8 val, int offset)
{
	regmap_write(hdmi->regm, offset << hdmi->reg_shift, val);
}

static inline u8 hdmi_readb(struct dw_hdmi *hdmi, int offset)
{
	unsigned int val = 0;

	regmap_read(hdmi->regm, offset << hdmi->reg_shift, &val);

	return val;
}

static void handle_plugged_change(struct dw_hdmi *hdmi, bool plugged)
{
	if (hdmi->plugged_cb && hdmi->codec_dev)
		hdmi->plugged_cb(hdmi->codec_dev, plugged);
}

int dw_hdmi_set_plugged_cb(struct dw_hdmi *hdmi, hdmi_codec_plugged_cb fn,
			   struct device *codec_dev)
{
	bool plugged;

	mutex_lock(&hdmi->mutex);
	hdmi->plugged_cb = fn;
	hdmi->codec_dev = codec_dev;
	plugged = hdmi->last_connector_result == connector_status_connected;
	handle_plugged_change(hdmi, plugged);
	mutex_unlock(&hdmi->mutex);

	return 0;
}
EXPORT_SYMBOL_GPL(dw_hdmi_set_plugged_cb);

static void hdmi_modb(struct dw_hdmi *hdmi, u8 data, u8 mask, unsigned reg)
{
	regmap_update_bits(hdmi->regm, reg << hdmi->reg_shift, mask, data);
}

static void hdmi_mask_writeb(struct dw_hdmi *hdmi, u8 data, unsigned int reg,
			     u8 shift, u8 mask)
{
	hdmi_modb(hdmi, data << shift, mask, reg);
}

static void dw_hdmi_i2c_init(struct dw_hdmi *hdmi)
{
	hdmi_writeb(hdmi, HDMI_PHY_I2CM_INT_ADDR_DONE_POL,
		    HDMI_PHY_I2CM_INT_ADDR);

	hdmi_writeb(hdmi, HDMI_PHY_I2CM_CTLINT_ADDR_NAC_POL |
		    HDMI_PHY_I2CM_CTLINT_ADDR_ARBITRATION_POL,
		    HDMI_PHY_I2CM_CTLINT_ADDR);

	/* Software reset */
	hdmi_writeb(hdmi, 0x00, HDMI_I2CM_SOFTRSTZ);

	/* Set Standard Mode speed (determined to be 100KHz on iMX6) */
	hdmi_writeb(hdmi, 0x00, HDMI_I2CM_DIV);

	/* Set done, not acknowledged and arbitration interrupt polarities */
	hdmi_writeb(hdmi, HDMI_I2CM_INT_DONE_POL, HDMI_I2CM_INT);
	hdmi_writeb(hdmi, HDMI_I2CM_CTLINT_NAC_POL | HDMI_I2CM_CTLINT_ARB_POL,
		    HDMI_I2CM_CTLINT);

	/* Clear DONE and ERROR interrupts */
	hdmi_writeb(hdmi, HDMI_IH_I2CM_STAT0_ERROR | HDMI_IH_I2CM_STAT0_DONE,
		    HDMI_IH_I2CM_STAT0);

	/* Mute DONE and ERROR interrupts */
	hdmi_writeb(hdmi, HDMI_IH_I2CM_STAT0_ERROR | HDMI_IH_I2CM_STAT0_DONE,
		    HDMI_IH_MUTE_I2CM_STAT0);
}

static bool dw_hdmi_i2c_unwedge(struct dw_hdmi *hdmi)
{
	/* If no unwedge state then give up */
	if (!hdmi->unwedge_state)
		return false;

	dev_info(hdmi->dev, "Attempting to unwedge stuck i2c bus\n");

	/*
	 * This is a huge hack to workaround a problem where the dw_hdmi i2c
	 * bus could sometimes get wedged.  Once wedged there doesn't appear
	 * to be any way to unwedge it (including the HDMI_I2CM_SOFTRSTZ)
	 * other than pulsing the SDA line.
	 *
	 * We appear to be able to pulse the SDA line (in the eyes of dw_hdmi)
	 * by:
	 * 1. Remux the pin as a GPIO output, driven low.
	 * 2. Wait a little while.  1 ms seems to work, but we'll do 10.
	 * 3. Immediately jump to remux the pin as dw_hdmi i2c again.
	 *
	 * At the moment of remuxing, the line will still be low due to its
	 * recent stint as an output, but then it will be pulled high by the
	 * (presumed) external pullup.  dw_hdmi seems to see this as a rising
	 * edge and that seems to get it out of its jam.
	 *
	 * This wedging was only ever seen on one TV, and only on one of
	 * its HDMI ports.  It happened when the TV was powered on while the
	 * device was plugged in.  A scope trace shows the TV bringing both SDA
	 * and SCL low, then bringing them both back up at roughly the same
	 * time.  Presumably this confuses dw_hdmi because it saw activity but
	 * no real STOP (maybe it thinks there's another master on the bus?).
	 * Giving it a clean rising edge of SDA while SCL is already high
	 * presumably makes dw_hdmi see a STOP which seems to bring dw_hdmi out
	 * of its stupor.
	 *
	 * Note that after coming back alive, transfers seem to immediately
	 * resume, so if we unwedge due to a timeout we should wait a little
	 * longer for our transfer to finish, since it might have just started
	 * now.
	 */
	pinctrl_select_state(hdmi->pinctrl, hdmi->unwedge_state);
	msleep(10);
	pinctrl_select_state(hdmi->pinctrl, hdmi->default_state);

	return true;
}

static int dw_hdmi_i2c_wait(struct dw_hdmi *hdmi)
{
	struct dw_hdmi_i2c *i2c = hdmi->i2c;
	int stat;

	stat = wait_for_completion_timeout(&i2c->cmp, HZ / 10);
	if (!stat) {
		/* If we can't unwedge, return timeout */
		if (!dw_hdmi_i2c_unwedge(hdmi))
			return -EAGAIN;

		/* We tried to unwedge; give it another chance */
		stat = wait_for_completion_timeout(&i2c->cmp, HZ / 10);
		if (!stat)
			return -EAGAIN;
	}

	/* Check for error condition on the bus */
	if (i2c->stat & HDMI_IH_I2CM_STAT0_ERROR)
		return -EIO;

	return 0;
}

static int dw_hdmi_i2c_read(struct dw_hdmi *hdmi,
			    unsigned char *buf, unsigned int length)
{
	struct dw_hdmi_i2c *i2c = hdmi->i2c;
	int ret;

	if (!i2c->is_regaddr) {
		dev_dbg(hdmi->dev, "set read register address to 0\n");
		i2c->slave_reg = 0x00;
		i2c->is_regaddr = true;
	}

	while (length--) {
		reinit_completion(&i2c->cmp);

		hdmi_writeb(hdmi, i2c->slave_reg++, HDMI_I2CM_ADDRESS);
		if (i2c->is_segment)
			hdmi_writeb(hdmi, HDMI_I2CM_OPERATION_READ_EXT,
				    HDMI_I2CM_OPERATION);
		else
			hdmi_writeb(hdmi, HDMI_I2CM_OPERATION_READ,
				    HDMI_I2CM_OPERATION);

		ret = dw_hdmi_i2c_wait(hdmi);
		if (ret)
			return ret;

		*buf++ = hdmi_readb(hdmi, HDMI_I2CM_DATAI);
	}
	i2c->is_segment = false;

	return 0;
}

static int dw_hdmi_i2c_write(struct dw_hdmi *hdmi,
			     unsigned char *buf, unsigned int length)
{
	struct dw_hdmi_i2c *i2c = hdmi->i2c;
	int ret;

	if (!i2c->is_regaddr) {
		/* Use the first write byte as register address */
		i2c->slave_reg = buf[0];
		length--;
		buf++;
		i2c->is_regaddr = true;
	}

	while (length--) {
		reinit_completion(&i2c->cmp);

		hdmi_writeb(hdmi, *buf++, HDMI_I2CM_DATAO);
		hdmi_writeb(hdmi, i2c->slave_reg++, HDMI_I2CM_ADDRESS);
		hdmi_writeb(hdmi, HDMI_I2CM_OPERATION_WRITE,
			    HDMI_I2CM_OPERATION);

		ret = dw_hdmi_i2c_wait(hdmi);
		if (ret)
			return ret;
	}

	return 0;
}

static int dw_hdmi_i2c_xfer(struct i2c_adapter *adap,
			    struct i2c_msg *msgs, int num)
{
	struct dw_hdmi *hdmi = i2c_get_adapdata(adap);
	struct dw_hdmi_i2c *i2c = hdmi->i2c;
	u8 addr = msgs[0].addr;
	int i, ret = 0;

	if (addr == DDC_CI_ADDR)
		/*
		 * The internal I2C controller does not support the multi-byte
		 * read and write operations needed for DDC/CI.
		 * TOFIX: Blacklist the DDC/CI address until we filter out
		 * unsupported I2C operations.
		 */
		return -EOPNOTSUPP;

	dev_dbg(hdmi->dev, "xfer: num: %d, addr: %#x\n", num, addr);

	for (i = 0; i < num; i++) {
		if (msgs[i].len == 0) {
			dev_dbg(hdmi->dev,
				"unsupported transfer %d/%d, no data\n",
				i + 1, num);
			return -EOPNOTSUPP;
		}
	}

	mutex_lock(&i2c->lock);

	/* Unmute DONE and ERROR interrupts */
	hdmi_writeb(hdmi, 0x00, HDMI_IH_MUTE_I2CM_STAT0);

	/* Set slave device address taken from the first I2C message */
	hdmi_writeb(hdmi, addr, HDMI_I2CM_SLAVE);

	/* Set slave device register address on transfer */
	i2c->is_regaddr = false;

	/* Set segment pointer for I2C extended read mode operation */
	i2c->is_segment = false;

	for (i = 0; i < num; i++) {
		dev_dbg(hdmi->dev, "xfer: num: %d/%d, len: %d, flags: %#x\n",
			i + 1, num, msgs[i].len, msgs[i].flags);
		if (msgs[i].addr == DDC_SEGMENT_ADDR && msgs[i].len == 1) {
			i2c->is_segment = true;
			hdmi_writeb(hdmi, DDC_SEGMENT_ADDR, HDMI_I2CM_SEGADDR);
			hdmi_writeb(hdmi, *msgs[i].buf, HDMI_I2CM_SEGPTR);
		} else {
			if (msgs[i].flags & I2C_M_RD)
				ret = dw_hdmi_i2c_read(hdmi, msgs[i].buf,
						       msgs[i].len);
			else
				ret = dw_hdmi_i2c_write(hdmi, msgs[i].buf,
							msgs[i].len);
		}
		if (ret < 0)
			break;
	}

	if (!ret)
		ret = num;

	/* Mute DONE and ERROR interrupts */
	hdmi_writeb(hdmi, HDMI_IH_I2CM_STAT0_ERROR | HDMI_IH_I2CM_STAT0_DONE,
		    HDMI_IH_MUTE_I2CM_STAT0);

	mutex_unlock(&i2c->lock);

	return ret;
}

static u32 dw_hdmi_i2c_func(struct i2c_adapter *adapter)
{
	return I2C_FUNC_I2C | I2C_FUNC_SMBUS_EMUL;
}

static const struct i2c_algorithm dw_hdmi_algorithm = {
	.master_xfer	= dw_hdmi_i2c_xfer,
	.functionality	= dw_hdmi_i2c_func,
};

static struct i2c_adapter *dw_hdmi_i2c_adapter(struct dw_hdmi *hdmi)
{
	struct i2c_adapter *adap;
	struct dw_hdmi_i2c *i2c;
	int ret;

	i2c = devm_kzalloc(hdmi->dev, sizeof(*i2c), GFP_KERNEL);
	if (!i2c)
		return ERR_PTR(-ENOMEM);

	mutex_init(&i2c->lock);
	init_completion(&i2c->cmp);

	adap = &i2c->adap;
	adap->class = I2C_CLASS_DDC;
	adap->owner = THIS_MODULE;
	adap->dev.parent = hdmi->dev;
	adap->algo = &dw_hdmi_algorithm;
	strlcpy(adap->name, "DesignWare HDMI", sizeof(adap->name));
	i2c_set_adapdata(adap, hdmi);

	ret = i2c_add_adapter(adap);
	if (ret) {
		dev_warn(hdmi->dev, "cannot add %s I2C adapter\n", adap->name);
		devm_kfree(hdmi->dev, i2c);
		return ERR_PTR(ret);
	}

	hdmi->i2c = i2c;

	dev_info(hdmi->dev, "registered %s I2C bus driver\n", adap->name);

	return adap;
}

static void hdmi_set_cts_n(struct dw_hdmi *hdmi, unsigned int cts,
			   unsigned int n)
{
	/* Must be set/cleared first */
	hdmi_modb(hdmi, 0, HDMI_AUD_CTS3_CTS_MANUAL, HDMI_AUD_CTS3);

	/* nshift factor = 0 */
	hdmi_modb(hdmi, 0, HDMI_AUD_CTS3_N_SHIFT_MASK, HDMI_AUD_CTS3);

	/* Use automatic CTS generation mode when CTS is not set */
	if (cts)
		hdmi_writeb(hdmi, ((cts >> 16) &
				   HDMI_AUD_CTS3_AUDCTS19_16_MASK) |
				  HDMI_AUD_CTS3_CTS_MANUAL,
			    HDMI_AUD_CTS3);
	else
		hdmi_writeb(hdmi, 0, HDMI_AUD_CTS3);
	hdmi_writeb(hdmi, (cts >> 8) & 0xff, HDMI_AUD_CTS2);
	hdmi_writeb(hdmi, cts & 0xff, HDMI_AUD_CTS1);

	hdmi_writeb(hdmi, (n >> 16) & 0x0f, HDMI_AUD_N3);
	hdmi_writeb(hdmi, (n >> 8) & 0xff, HDMI_AUD_N2);
	hdmi_writeb(hdmi, n & 0xff, HDMI_AUD_N1);
}

static unsigned int hdmi_compute_n(unsigned int freq, unsigned long pixel_clk)
{
	unsigned int n = (128 * freq) / 1000;
	unsigned int mult = 1;

	while (freq > 48000) {
		mult *= 2;
		freq /= 2;
	}

	switch (freq) {
	case 32000:
		if (pixel_clk == 25175000)
			n = 4576;
		else if (pixel_clk == 27027000)
			n = 4096;
		else if (pixel_clk == 74176000 || pixel_clk == 148352000)
			n = 11648;
		else
			n = 4096;
		n *= mult;
		break;

	case 44100:
		if (pixel_clk == 25175000)
			n = 7007;
		else if (pixel_clk == 74176000)
			n = 17836;
		else if (pixel_clk == 148352000)
			n = 8918;
		else
			n = 6272;
		n *= mult;
		break;

	case 48000:
		if (pixel_clk == 25175000)
			n = 6864;
		else if (pixel_clk == 27027000)
			n = 6144;
		else if (pixel_clk == 74176000)
			n = 11648;
		else if (pixel_clk == 148352000)
			n = 5824;
		else
			n = 6144;
		n *= mult;
		break;

	default:
		break;
	}

	return n;
}

/*
 * When transmitting IEC60958 linear PCM audio, these registers allow to
 * configure the channel status information of all the channel status
 * bits in the IEC60958 frame. For the moment this configuration is only
 * used when the I2S audio interface, General Purpose Audio (GPA),
 * or AHB audio DMA (AHBAUDDMA) interface is active
 * (for S/PDIF interface this information comes from the stream).
 */
void dw_hdmi_set_channel_status(struct dw_hdmi *hdmi,
				u8 *channel_status)
{
	/*
	 * Set channel status register for frequency and word length.
	 * Use default values for other registers.
	 */
	hdmi_writeb(hdmi, channel_status[3], HDMI_FC_AUDSCHNLS7);
	hdmi_writeb(hdmi, channel_status[4], HDMI_FC_AUDSCHNLS8);
}
EXPORT_SYMBOL_GPL(dw_hdmi_set_channel_status);

static void hdmi_set_clk_regenerator(struct dw_hdmi *hdmi,
	unsigned long pixel_clk, unsigned int sample_rate)
{
	unsigned long ftdms = pixel_clk;
	unsigned int n, cts;
	u8 config3;
	u64 tmp;

	n = hdmi_compute_n(sample_rate, pixel_clk);

	config3 = hdmi_readb(hdmi, HDMI_CONFIG3_ID);

	/* Only compute CTS when using internal AHB audio */
	if (config3 & HDMI_CONFIG3_AHBAUDDMA) {
		/*
		 * Compute the CTS value from the N value.  Note that CTS and N
		 * can be up to 20 bits in total, so we need 64-bit math.  Also
		 * note that our TDMS clock is not fully accurate; it is
		 * accurate to kHz.  This can introduce an unnecessary remainder
		 * in the calculation below, so we don't try to warn about that.
		 */
		tmp = (u64)ftdms * n;
		do_div(tmp, 128 * sample_rate);
		cts = tmp;

		dev_dbg(hdmi->dev, "%s: fs=%uHz ftdms=%lu.%03luMHz N=%d cts=%d\n",
			__func__, sample_rate,
			ftdms / 1000000, (ftdms / 1000) % 1000,
			n, cts);
	} else
		cts = 0;

	spin_lock_irq(&hdmi->audio_lock);
	hdmi->audio_n = n;
	hdmi->audio_cts = cts;
	hdmi_set_cts_n(hdmi, cts, hdmi->audio_enable ? n : 0);
	spin_unlock_irq(&hdmi->audio_lock);
}

static void hdmi_init_clk_regenerator(struct dw_hdmi *hdmi)
{
	mutex_lock(&hdmi->audio_mutex);
	hdmi_set_clk_regenerator(hdmi, 74250000, hdmi->sample_rate);
	mutex_unlock(&hdmi->audio_mutex);
}

static void hdmi_clk_regenerator_update_pixel_clock(struct dw_hdmi *hdmi)
{
	mutex_lock(&hdmi->audio_mutex);
	hdmi_set_clk_regenerator(hdmi, hdmi->hdmi_data.video_mode.mpixelclock,
				 hdmi->sample_rate);
	mutex_unlock(&hdmi->audio_mutex);
}

void dw_hdmi_set_sample_rate(struct dw_hdmi *hdmi, unsigned int rate)
{
	mutex_lock(&hdmi->audio_mutex);
	hdmi->sample_rate = rate;
	hdmi_set_clk_regenerator(hdmi, hdmi->hdmi_data.video_mode.mpixelclock,
				 hdmi->sample_rate);
	mutex_unlock(&hdmi->audio_mutex);
}
EXPORT_SYMBOL_GPL(dw_hdmi_set_sample_rate);

void dw_hdmi_set_channel_count(struct dw_hdmi *hdmi, unsigned int cnt)
{
	u8 layout;

	mutex_lock(&hdmi->audio_mutex);

	/*
	 * For >2 channel PCM audio, we need to select layout 1
	 * and set an appropriate channel map.
	 */
	if (cnt > 2)
		layout = HDMI_FC_AUDSCONF_AUD_PACKET_LAYOUT_LAYOUT1;
	else
		layout = HDMI_FC_AUDSCONF_AUD_PACKET_LAYOUT_LAYOUT0;

	hdmi_modb(hdmi, layout, HDMI_FC_AUDSCONF_AUD_PACKET_LAYOUT_MASK,
		  HDMI_FC_AUDSCONF);

	/* Set the audio infoframes channel count */
	hdmi_modb(hdmi, (cnt - 1) << HDMI_FC_AUDICONF0_CC_OFFSET,
		  HDMI_FC_AUDICONF0_CC_MASK, HDMI_FC_AUDICONF0);

	mutex_unlock(&hdmi->audio_mutex);
}
EXPORT_SYMBOL_GPL(dw_hdmi_set_channel_count);

void dw_hdmi_set_channel_allocation(struct dw_hdmi *hdmi, unsigned int ca)
{
	mutex_lock(&hdmi->audio_mutex);

	hdmi_writeb(hdmi, ca, HDMI_FC_AUDICONF2);

	mutex_unlock(&hdmi->audio_mutex);
}
EXPORT_SYMBOL_GPL(dw_hdmi_set_channel_allocation);

static void hdmi_enable_audio_clk(struct dw_hdmi *hdmi, bool enable)
{
	if (enable)
		hdmi->mc_clkdis &= ~HDMI_MC_CLKDIS_AUDCLK_DISABLE;
	else
		hdmi->mc_clkdis |= HDMI_MC_CLKDIS_AUDCLK_DISABLE;
	hdmi_writeb(hdmi, hdmi->mc_clkdis, HDMI_MC_CLKDIS);
}

static void dw_hdmi_ahb_audio_enable(struct dw_hdmi *hdmi)
{
	hdmi_set_cts_n(hdmi, hdmi->audio_cts, hdmi->audio_n);
}

static void dw_hdmi_ahb_audio_disable(struct dw_hdmi *hdmi)
{
	hdmi_set_cts_n(hdmi, hdmi->audio_cts, 0);
}

static void dw_hdmi_i2s_audio_enable(struct dw_hdmi *hdmi)
{
	hdmi_set_cts_n(hdmi, hdmi->audio_cts, hdmi->audio_n);
	hdmi_enable_audio_clk(hdmi, true);
}

static void dw_hdmi_i2s_audio_disable(struct dw_hdmi *hdmi)
{
	hdmi_enable_audio_clk(hdmi, false);
}

void dw_hdmi_audio_enable(struct dw_hdmi *hdmi)
{
	unsigned long flags;

	spin_lock_irqsave(&hdmi->audio_lock, flags);
	hdmi->audio_enable = true;
	if (hdmi->enable_audio)
		hdmi->enable_audio(hdmi);
	spin_unlock_irqrestore(&hdmi->audio_lock, flags);
}
EXPORT_SYMBOL_GPL(dw_hdmi_audio_enable);

void dw_hdmi_audio_disable(struct dw_hdmi *hdmi)
{
	unsigned long flags;

	spin_lock_irqsave(&hdmi->audio_lock, flags);
	hdmi->audio_enable = false;
	if (hdmi->disable_audio)
		hdmi->disable_audio(hdmi);
	spin_unlock_irqrestore(&hdmi->audio_lock, flags);
}
EXPORT_SYMBOL_GPL(dw_hdmi_audio_disable);

static bool hdmi_bus_fmt_is_rgb(unsigned int bus_format)
{
	switch (bus_format) {
	case MEDIA_BUS_FMT_RGB888_1X24:
	case MEDIA_BUS_FMT_RGB101010_1X30:
	case MEDIA_BUS_FMT_RGB121212_1X36:
	case MEDIA_BUS_FMT_RGB161616_1X48:
		return true;

	default:
		return false;
	}
}

static bool hdmi_bus_fmt_is_yuv444(unsigned int bus_format)
{
	switch (bus_format) {
	case MEDIA_BUS_FMT_YUV8_1X24:
	case MEDIA_BUS_FMT_YUV10_1X30:
	case MEDIA_BUS_FMT_YUV12_1X36:
	case MEDIA_BUS_FMT_YUV16_1X48:
		return true;

	default:
		return false;
	}
}

static bool hdmi_bus_fmt_is_yuv422(unsigned int bus_format)
{
	switch (bus_format) {
	case MEDIA_BUS_FMT_UYVY8_1X16:
	case MEDIA_BUS_FMT_UYVY10_1X20:
	case MEDIA_BUS_FMT_UYVY12_1X24:
		return true;

	default:
		return false;
	}
}

static int hdmi_bus_fmt_color_depth(unsigned int bus_format)
{
	switch (bus_format) {
	case MEDIA_BUS_FMT_RGB888_1X24:
	case MEDIA_BUS_FMT_YUV8_1X24:
	case MEDIA_BUS_FMT_UYVY8_1X16:
	case MEDIA_BUS_FMT_UYYVYY8_0_5X24:
		return 8;

	case MEDIA_BUS_FMT_RGB101010_1X30:
	case MEDIA_BUS_FMT_YUV10_1X30:
	case MEDIA_BUS_FMT_UYVY10_1X20:
	case MEDIA_BUS_FMT_UYYVYY10_0_5X30:
		return 10;

	case MEDIA_BUS_FMT_RGB121212_1X36:
	case MEDIA_BUS_FMT_YUV12_1X36:
	case MEDIA_BUS_FMT_UYVY12_1X24:
	case MEDIA_BUS_FMT_UYYVYY12_0_5X36:
		return 12;

	case MEDIA_BUS_FMT_RGB161616_1X48:
	case MEDIA_BUS_FMT_YUV16_1X48:
	case MEDIA_BUS_FMT_UYYVYY16_0_5X48:
		return 16;

	default:
		return 0;
	}
}

/*
 * this submodule is responsible for the video data synchronization.
 * for example, for RGB 4:4:4 input, the data map is defined as
 *			pin{47~40} <==> R[7:0]
 *			pin{31~24} <==> G[7:0]
 *			pin{15~8}  <==> B[7:0]
 */
static void hdmi_video_sample(struct dw_hdmi *hdmi)
{
	int color_format = 0;
	u8 val;

	switch (hdmi->hdmi_data.enc_in_bus_format) {
	case MEDIA_BUS_FMT_RGB888_1X24:
		color_format = 0x01;
		break;
	case MEDIA_BUS_FMT_RGB101010_1X30:
		color_format = 0x03;
		break;
	case MEDIA_BUS_FMT_RGB121212_1X36:
		color_format = 0x05;
		break;
	case MEDIA_BUS_FMT_RGB161616_1X48:
		color_format = 0x07;
		break;

	case MEDIA_BUS_FMT_YUV8_1X24:
	case MEDIA_BUS_FMT_UYYVYY8_0_5X24:
		color_format = 0x09;
		break;
	case MEDIA_BUS_FMT_YUV10_1X30:
	case MEDIA_BUS_FMT_UYYVYY10_0_5X30:
		color_format = 0x0B;
		break;
	case MEDIA_BUS_FMT_YUV12_1X36:
	case MEDIA_BUS_FMT_UYYVYY12_0_5X36:
		color_format = 0x0D;
		break;
	case MEDIA_BUS_FMT_YUV16_1X48:
	case MEDIA_BUS_FMT_UYYVYY16_0_5X48:
		color_format = 0x0F;
		break;

	case MEDIA_BUS_FMT_UYVY8_1X16:
		color_format = 0x16;
		break;
	case MEDIA_BUS_FMT_UYVY10_1X20:
		color_format = 0x14;
		break;
	case MEDIA_BUS_FMT_UYVY12_1X24:
		color_format = 0x12;
		break;

	default:
		return;
	}

	val = HDMI_TX_INVID0_INTERNAL_DE_GENERATOR_DISABLE |
		((color_format << HDMI_TX_INVID0_VIDEO_MAPPING_OFFSET) &
		HDMI_TX_INVID0_VIDEO_MAPPING_MASK);
	hdmi_writeb(hdmi, val, HDMI_TX_INVID0);

	/* Enable TX stuffing: When DE is inactive, fix the output data to 0 */
	val = HDMI_TX_INSTUFFING_BDBDATA_STUFFING_ENABLE |
		HDMI_TX_INSTUFFING_RCRDATA_STUFFING_ENABLE |
		HDMI_TX_INSTUFFING_GYDATA_STUFFING_ENABLE;
	hdmi_writeb(hdmi, val, HDMI_TX_INSTUFFING);
	hdmi_writeb(hdmi, 0x0, HDMI_TX_GYDATA0);
	hdmi_writeb(hdmi, 0x0, HDMI_TX_GYDATA1);
	hdmi_writeb(hdmi, 0x0, HDMI_TX_RCRDATA0);
	hdmi_writeb(hdmi, 0x0, HDMI_TX_RCRDATA1);
	hdmi_writeb(hdmi, 0x0, HDMI_TX_BCBDATA0);
	hdmi_writeb(hdmi, 0x0, HDMI_TX_BCBDATA1);
}

static int is_color_space_conversion(struct dw_hdmi *hdmi)
{
	return hdmi->hdmi_data.enc_in_bus_format != hdmi->hdmi_data.enc_out_bus_format;
}

static int is_color_space_decimation(struct dw_hdmi *hdmi)
{
	if (!hdmi_bus_fmt_is_yuv422(hdmi->hdmi_data.enc_out_bus_format))
		return 0;

	if (hdmi_bus_fmt_is_rgb(hdmi->hdmi_data.enc_in_bus_format) ||
	    hdmi_bus_fmt_is_yuv444(hdmi->hdmi_data.enc_in_bus_format))
		return 1;

	return 0;
}

static int is_color_space_interpolation(struct dw_hdmi *hdmi)
{
	if (!hdmi_bus_fmt_is_yuv422(hdmi->hdmi_data.enc_in_bus_format))
		return 0;

	if (hdmi_bus_fmt_is_rgb(hdmi->hdmi_data.enc_out_bus_format) ||
	    hdmi_bus_fmt_is_yuv444(hdmi->hdmi_data.enc_out_bus_format))
		return 1;

	return 0;
}

static void dw_hdmi_update_csc_coeffs(struct dw_hdmi *hdmi)
{
	const u16 (*csc_coeff)[3][4] = &csc_coeff_default;
	unsigned i;
	u32 csc_scale = 1;

	if (is_color_space_conversion(hdmi)) {
		if (hdmi_bus_fmt_is_rgb(hdmi->hdmi_data.enc_out_bus_format)) {
			if (hdmi->hdmi_data.enc_out_encoding ==
						V4L2_YCBCR_ENC_601)
				csc_coeff = &csc_coeff_rgb_out_eitu601;
			else
				csc_coeff = &csc_coeff_rgb_out_eitu709;
		} else if (hdmi_bus_fmt_is_rgb(
					hdmi->hdmi_data.enc_in_bus_format)) {
			if (hdmi->hdmi_data.enc_out_encoding ==
						V4L2_YCBCR_ENC_601)
				csc_coeff = &csc_coeff_rgb_in_eitu601;
			else
				csc_coeff = &csc_coeff_rgb_in_eitu709;
			csc_scale = 0;
		}
	}

	/* The CSC registers are sequential, alternating MSB then LSB */
	for (i = 0; i < ARRAY_SIZE(csc_coeff_default[0]); i++) {
		u16 coeff_a = (*csc_coeff)[0][i];
		u16 coeff_b = (*csc_coeff)[1][i];
		u16 coeff_c = (*csc_coeff)[2][i];

		hdmi_writeb(hdmi, coeff_a & 0xff, HDMI_CSC_COEF_A1_LSB + i * 2);
		hdmi_writeb(hdmi, coeff_a >> 8, HDMI_CSC_COEF_A1_MSB + i * 2);
		hdmi_writeb(hdmi, coeff_b & 0xff, HDMI_CSC_COEF_B1_LSB + i * 2);
		hdmi_writeb(hdmi, coeff_b >> 8, HDMI_CSC_COEF_B1_MSB + i * 2);
		hdmi_writeb(hdmi, coeff_c & 0xff, HDMI_CSC_COEF_C1_LSB + i * 2);
		hdmi_writeb(hdmi, coeff_c >> 8, HDMI_CSC_COEF_C1_MSB + i * 2);
	}

	hdmi_modb(hdmi, csc_scale, HDMI_CSC_SCALE_CSCSCALE_MASK,
		  HDMI_CSC_SCALE);
}

static void hdmi_video_csc(struct dw_hdmi *hdmi)
{
	int color_depth = 0;
	int interpolation = HDMI_CSC_CFG_INTMODE_DISABLE;
	int decimation = 0;

	/* YCC422 interpolation to 444 mode */
	if (is_color_space_interpolation(hdmi))
		interpolation = HDMI_CSC_CFG_INTMODE_CHROMA_INT_FORMULA1;
	else if (is_color_space_decimation(hdmi))
		decimation = HDMI_CSC_CFG_DECMODE_CHROMA_INT_FORMULA3;

	switch (hdmi_bus_fmt_color_depth(hdmi->hdmi_data.enc_out_bus_format)) {
	case 8:
		color_depth = HDMI_CSC_SCALE_CSC_COLORDE_PTH_24BPP;
		break;
	case 10:
		color_depth = HDMI_CSC_SCALE_CSC_COLORDE_PTH_30BPP;
		break;
	case 12:
		color_depth = HDMI_CSC_SCALE_CSC_COLORDE_PTH_36BPP;
		break;
	case 16:
		color_depth = HDMI_CSC_SCALE_CSC_COLORDE_PTH_48BPP;
		break;

	default:
		return;
	}

	/* Configure the CSC registers */
	hdmi_writeb(hdmi, interpolation | decimation, HDMI_CSC_CFG);
	hdmi_modb(hdmi, color_depth, HDMI_CSC_SCALE_CSC_COLORDE_PTH_MASK,
		  HDMI_CSC_SCALE);

	dw_hdmi_update_csc_coeffs(hdmi);
}

/*
 * HDMI video packetizer is used to packetize the data.
 * for example, if input is YCC422 mode or repeater is used,
 * data should be repacked this module can be bypassed.
 */
static void hdmi_video_packetize(struct dw_hdmi *hdmi)
{
	unsigned int color_depth = 0;
	unsigned int remap_size = HDMI_VP_REMAP_YCC422_16bit;
	unsigned int output_select = HDMI_VP_CONF_OUTPUT_SELECTOR_PP;
	struct hdmi_data_info *hdmi_data = &hdmi->hdmi_data;
	u8 val, vp_conf;

	if (hdmi_bus_fmt_is_rgb(hdmi->hdmi_data.enc_out_bus_format) ||
	    hdmi_bus_fmt_is_yuv444(hdmi->hdmi_data.enc_out_bus_format)) {
		switch (hdmi_bus_fmt_color_depth(
					hdmi->hdmi_data.enc_out_bus_format)) {
		case 8:
			color_depth = 4;
			output_select = HDMI_VP_CONF_OUTPUT_SELECTOR_BYPASS;
			break;
		case 10:
			color_depth = 5;
			break;
		case 12:
			color_depth = 6;
			break;
		case 16:
			color_depth = 7;
			break;
		default:
			output_select = HDMI_VP_CONF_OUTPUT_SELECTOR_BYPASS;
		}
	} else if (hdmi_bus_fmt_is_yuv422(hdmi->hdmi_data.enc_out_bus_format)) {
		switch (hdmi_bus_fmt_color_depth(
					hdmi->hdmi_data.enc_out_bus_format)) {
		case 0:
		case 8:
			remap_size = HDMI_VP_REMAP_YCC422_16bit;
			break;
		case 10:
			remap_size = HDMI_VP_REMAP_YCC422_20bit;
			break;
		case 12:
			remap_size = HDMI_VP_REMAP_YCC422_24bit;
			break;

		default:
			return;
		}
		output_select = HDMI_VP_CONF_OUTPUT_SELECTOR_YCC422;
	} else {
		return;
	}

	/* set the packetizer registers */
	val = ((color_depth << HDMI_VP_PR_CD_COLOR_DEPTH_OFFSET) &
		HDMI_VP_PR_CD_COLOR_DEPTH_MASK) |
		((hdmi_data->pix_repet_factor <<
		HDMI_VP_PR_CD_DESIRED_PR_FACTOR_OFFSET) &
		HDMI_VP_PR_CD_DESIRED_PR_FACTOR_MASK);
	hdmi_writeb(hdmi, val, HDMI_VP_PR_CD);

	hdmi_modb(hdmi, HDMI_VP_STUFF_PR_STUFFING_STUFFING_MODE,
		  HDMI_VP_STUFF_PR_STUFFING_MASK, HDMI_VP_STUFF);

	/* Data from pixel repeater block */
	if (hdmi_data->pix_repet_factor > 1) {
		vp_conf = HDMI_VP_CONF_PR_EN_ENABLE |
			  HDMI_VP_CONF_BYPASS_SELECT_PIX_REPEATER;
	} else { /* data from packetizer block */
		vp_conf = HDMI_VP_CONF_PR_EN_DISABLE |
			  HDMI_VP_CONF_BYPASS_SELECT_VID_PACKETIZER;
	}

	hdmi_modb(hdmi, vp_conf,
		  HDMI_VP_CONF_PR_EN_MASK |
		  HDMI_VP_CONF_BYPASS_SELECT_MASK, HDMI_VP_CONF);

	hdmi_modb(hdmi, 1 << HDMI_VP_STUFF_IDEFAULT_PHASE_OFFSET,
		  HDMI_VP_STUFF_IDEFAULT_PHASE_MASK, HDMI_VP_STUFF);

	hdmi_writeb(hdmi, remap_size, HDMI_VP_REMAP);

	if (output_select == HDMI_VP_CONF_OUTPUT_SELECTOR_PP) {
		vp_conf = HDMI_VP_CONF_BYPASS_EN_DISABLE |
			  HDMI_VP_CONF_PP_EN_ENABLE |
			  HDMI_VP_CONF_YCC422_EN_DISABLE;
	} else if (output_select == HDMI_VP_CONF_OUTPUT_SELECTOR_YCC422) {
		vp_conf = HDMI_VP_CONF_BYPASS_EN_DISABLE |
			  HDMI_VP_CONF_PP_EN_DISABLE |
			  HDMI_VP_CONF_YCC422_EN_ENABLE;
	} else if (output_select == HDMI_VP_CONF_OUTPUT_SELECTOR_BYPASS) {
		vp_conf = HDMI_VP_CONF_BYPASS_EN_ENABLE |
			  HDMI_VP_CONF_PP_EN_DISABLE |
			  HDMI_VP_CONF_YCC422_EN_DISABLE;
	} else {
		return;
	}

	hdmi_modb(hdmi, vp_conf,
		  HDMI_VP_CONF_BYPASS_EN_MASK | HDMI_VP_CONF_PP_EN_ENMASK |
		  HDMI_VP_CONF_YCC422_EN_MASK, HDMI_VP_CONF);

	hdmi_modb(hdmi, HDMI_VP_STUFF_PP_STUFFING_STUFFING_MODE |
			HDMI_VP_STUFF_YCC422_STUFFING_STUFFING_MODE,
		  HDMI_VP_STUFF_PP_STUFFING_MASK |
		  HDMI_VP_STUFF_YCC422_STUFFING_MASK, HDMI_VP_STUFF);

	hdmi_modb(hdmi, output_select, HDMI_VP_CONF_OUTPUT_SELECTOR_MASK,
		  HDMI_VP_CONF);
}

/* -----------------------------------------------------------------------------
 * Synopsys PHY Handling
 */

static inline void hdmi_phy_test_clear(struct dw_hdmi *hdmi,
				       unsigned char bit)
{
	hdmi_modb(hdmi, bit << HDMI_PHY_TST0_TSTCLR_OFFSET,
		  HDMI_PHY_TST0_TSTCLR_MASK, HDMI_PHY_TST0);
}

static bool hdmi_phy_wait_i2c_done(struct dw_hdmi *hdmi, int msec)
{
	u32 val;

	while ((val = hdmi_readb(hdmi, HDMI_IH_I2CMPHY_STAT0) & 0x3) == 0) {
		if (msec-- == 0)
			return false;
		udelay(1000);
	}
	hdmi_writeb(hdmi, val, HDMI_IH_I2CMPHY_STAT0);

	return true;
}

void dw_hdmi_phy_i2c_write(struct dw_hdmi *hdmi, unsigned short data,
			   unsigned char addr)
{
	hdmi_writeb(hdmi, 0xFF, HDMI_IH_I2CMPHY_STAT0);
	hdmi_writeb(hdmi, addr, HDMI_PHY_I2CM_ADDRESS_ADDR);
	hdmi_writeb(hdmi, (unsigned char)(data >> 8),
		    HDMI_PHY_I2CM_DATAO_1_ADDR);
	hdmi_writeb(hdmi, (unsigned char)(data >> 0),
		    HDMI_PHY_I2CM_DATAO_0_ADDR);
	hdmi_writeb(hdmi, HDMI_PHY_I2CM_OPERATION_ADDR_WRITE,
		    HDMI_PHY_I2CM_OPERATION_ADDR);
	hdmi_phy_wait_i2c_done(hdmi, 1000);
}
EXPORT_SYMBOL_GPL(dw_hdmi_phy_i2c_write);

static void dw_hdmi_phy_enable_powerdown(struct dw_hdmi *hdmi, bool enable)
{
	hdmi_mask_writeb(hdmi, !enable, HDMI_PHY_CONF0,
			 HDMI_PHY_CONF0_PDZ_OFFSET,
			 HDMI_PHY_CONF0_PDZ_MASK);
}

static void dw_hdmi_phy_enable_tmds(struct dw_hdmi *hdmi, u8 enable)
{
	hdmi_mask_writeb(hdmi, enable, HDMI_PHY_CONF0,
			 HDMI_PHY_CONF0_ENTMDS_OFFSET,
			 HDMI_PHY_CONF0_ENTMDS_MASK);
}

static void dw_hdmi_phy_enable_svsret(struct dw_hdmi *hdmi, u8 enable)
{
	hdmi_mask_writeb(hdmi, enable, HDMI_PHY_CONF0,
			 HDMI_PHY_CONF0_SVSRET_OFFSET,
			 HDMI_PHY_CONF0_SVSRET_MASK);
}

void dw_hdmi_phy_gen2_pddq(struct dw_hdmi *hdmi, u8 enable)
{
	hdmi_mask_writeb(hdmi, enable, HDMI_PHY_CONF0,
			 HDMI_PHY_CONF0_GEN2_PDDQ_OFFSET,
			 HDMI_PHY_CONF0_GEN2_PDDQ_MASK);
}
EXPORT_SYMBOL_GPL(dw_hdmi_phy_gen2_pddq);

void dw_hdmi_phy_gen2_txpwron(struct dw_hdmi *hdmi, u8 enable)
{
	hdmi_mask_writeb(hdmi, enable, HDMI_PHY_CONF0,
			 HDMI_PHY_CONF0_GEN2_TXPWRON_OFFSET,
			 HDMI_PHY_CONF0_GEN2_TXPWRON_MASK);
}
EXPORT_SYMBOL_GPL(dw_hdmi_phy_gen2_txpwron);

static void dw_hdmi_phy_sel_data_en_pol(struct dw_hdmi *hdmi, u8 enable)
{
	hdmi_mask_writeb(hdmi, enable, HDMI_PHY_CONF0,
			 HDMI_PHY_CONF0_SELDATAENPOL_OFFSET,
			 HDMI_PHY_CONF0_SELDATAENPOL_MASK);
}

static void dw_hdmi_phy_sel_interface_control(struct dw_hdmi *hdmi, u8 enable)
{
	hdmi_mask_writeb(hdmi, enable, HDMI_PHY_CONF0,
			 HDMI_PHY_CONF0_SELDIPIF_OFFSET,
			 HDMI_PHY_CONF0_SELDIPIF_MASK);
}

void dw_hdmi_phy_reset(struct dw_hdmi *hdmi)
{
	/* PHY reset. The reset signal is active high on Gen2 PHYs. */
	hdmi_writeb(hdmi, HDMI_MC_PHYRSTZ_PHYRSTZ, HDMI_MC_PHYRSTZ);
	hdmi_writeb(hdmi, 0, HDMI_MC_PHYRSTZ);
}
EXPORT_SYMBOL_GPL(dw_hdmi_phy_reset);

void dw_hdmi_phy_i2c_set_addr(struct dw_hdmi *hdmi, u8 address)
{
	hdmi_phy_test_clear(hdmi, 1);
	hdmi_writeb(hdmi, address, HDMI_PHY_I2CM_SLAVE_ADDR);
	hdmi_phy_test_clear(hdmi, 0);
}
EXPORT_SYMBOL_GPL(dw_hdmi_phy_i2c_set_addr);

static void dw_hdmi_phy_power_off(struct dw_hdmi *hdmi)
{
	const struct dw_hdmi_phy_data *phy = hdmi->phy.data;
	unsigned int i;
	u16 val;

	if (phy->gen == 1) {
		dw_hdmi_phy_enable_tmds(hdmi, 0);
		dw_hdmi_phy_enable_powerdown(hdmi, true);
		return;
	}

	dw_hdmi_phy_gen2_txpwron(hdmi, 0);

	/*
	 * Wait for TX_PHY_LOCK to be deasserted to indicate that the PHY went
	 * to low power mode.
	 */
	for (i = 0; i < 5; ++i) {
		val = hdmi_readb(hdmi, HDMI_PHY_STAT0);
		if (!(val & HDMI_PHY_TX_PHY_LOCK))
			break;

		usleep_range(1000, 2000);
	}

	if (val & HDMI_PHY_TX_PHY_LOCK)
		dev_warn(hdmi->dev, "PHY failed to power down\n");
	else
		dev_dbg(hdmi->dev, "PHY powered down in %u iterations\n", i);

	dw_hdmi_phy_gen2_pddq(hdmi, 1);
}

static int dw_hdmi_phy_power_on(struct dw_hdmi *hdmi)
{
	const struct dw_hdmi_phy_data *phy = hdmi->phy.data;
	unsigned int i;
	u8 val;

	if (phy->gen == 1) {
		dw_hdmi_phy_enable_powerdown(hdmi, false);

		/* Toggle TMDS enable. */
		dw_hdmi_phy_enable_tmds(hdmi, 0);
		dw_hdmi_phy_enable_tmds(hdmi, 1);
		return 0;
	}

	dw_hdmi_phy_gen2_txpwron(hdmi, 1);
	dw_hdmi_phy_gen2_pddq(hdmi, 0);

	/* Wait for PHY PLL lock */
	for (i = 0; i < 5; ++i) {
		val = hdmi_readb(hdmi, HDMI_PHY_STAT0) & HDMI_PHY_TX_PHY_LOCK;
		if (val)
			break;

		usleep_range(1000, 2000);
	}

	if (!val) {
		dev_err(hdmi->dev, "PHY PLL failed to lock\n");
		return -ETIMEDOUT;
	}

	dev_dbg(hdmi->dev, "PHY PLL locked %u iterations\n", i);
	return 0;
}

/*
 * PHY configuration function for the DWC HDMI 3D TX PHY. Based on the available
 * information the DWC MHL PHY has the same register layout and is thus also
 * supported by this function.
 */
static int hdmi_phy_configure_dwc_hdmi_3d_tx(struct dw_hdmi *hdmi,
		const struct dw_hdmi_plat_data *pdata,
		unsigned long mpixelclock)
{
	const struct dw_hdmi_mpll_config *mpll_config = pdata->mpll_cfg;
	const struct dw_hdmi_curr_ctrl *curr_ctrl = pdata->cur_ctr;
	const struct dw_hdmi_phy_config *phy_config = pdata->phy_config;

	/* PLL/MPLL Cfg - always match on final entry */
	for (; mpll_config->mpixelclock != ~0UL; mpll_config++)
		if (mpixelclock <= mpll_config->mpixelclock)
			break;

	for (; curr_ctrl->mpixelclock != ~0UL; curr_ctrl++)
		if (mpixelclock <= curr_ctrl->mpixelclock)
			break;

	for (; phy_config->mpixelclock != ~0UL; phy_config++)
		if (mpixelclock <= phy_config->mpixelclock)
			break;

	if (mpll_config->mpixelclock == ~0UL ||
	    curr_ctrl->mpixelclock == ~0UL ||
	    phy_config->mpixelclock == ~0UL)
		return -EINVAL;

	dw_hdmi_phy_i2c_write(hdmi, mpll_config->res[0].cpce,
			      HDMI_3D_TX_PHY_CPCE_CTRL);
	dw_hdmi_phy_i2c_write(hdmi, mpll_config->res[0].gmp,
			      HDMI_3D_TX_PHY_GMPCTRL);
	dw_hdmi_phy_i2c_write(hdmi, curr_ctrl->curr[0],
			      HDMI_3D_TX_PHY_CURRCTRL);

	dw_hdmi_phy_i2c_write(hdmi, 0, HDMI_3D_TX_PHY_PLLPHBYCTRL);
	dw_hdmi_phy_i2c_write(hdmi, HDMI_3D_TX_PHY_MSM_CTRL_CKO_SEL_FB_CLK,
			      HDMI_3D_TX_PHY_MSM_CTRL);

	dw_hdmi_phy_i2c_write(hdmi, phy_config->term, HDMI_3D_TX_PHY_TXTERM);
	dw_hdmi_phy_i2c_write(hdmi, phy_config->sym_ctr,
			      HDMI_3D_TX_PHY_CKSYMTXCTRL);
	dw_hdmi_phy_i2c_write(hdmi, phy_config->vlev_ctr,
			      HDMI_3D_TX_PHY_VLEVCTRL);

	/* Override and disable clock termination. */
	dw_hdmi_phy_i2c_write(hdmi, HDMI_3D_TX_PHY_CKCALCTRL_OVERRIDE,
			      HDMI_3D_TX_PHY_CKCALCTRL);

	return 0;
}

static int hdmi_phy_configure(struct dw_hdmi *hdmi)
{
	const struct dw_hdmi_phy_data *phy = hdmi->phy.data;
	const struct dw_hdmi_plat_data *pdata = hdmi->plat_data;
	unsigned long mpixelclock = hdmi->hdmi_data.video_mode.mpixelclock;
	int ret;

	dw_hdmi_phy_power_off(hdmi);

	/* Leave low power consumption mode by asserting SVSRET. */
	if (phy->has_svsret)
		dw_hdmi_phy_enable_svsret(hdmi, 1);

	dw_hdmi_phy_reset(hdmi);

	hdmi_writeb(hdmi, HDMI_MC_HEACPHY_RST_ASSERT, HDMI_MC_HEACPHY_RST);

	dw_hdmi_phy_i2c_set_addr(hdmi, HDMI_PHY_I2CM_SLAVE_ADDR_PHY_GEN2);

	/* Write to the PHY as configured by the platform */
	if (pdata->configure_phy)
		ret = pdata->configure_phy(hdmi, pdata, mpixelclock);
	else
		ret = phy->configure(hdmi, pdata, mpixelclock);
	if (ret) {
		dev_err(hdmi->dev, "PHY configuration failed (clock %lu)\n",
			mpixelclock);
		return ret;
	}

	return dw_hdmi_phy_power_on(hdmi);
}

static int dw_hdmi_phy_init(struct dw_hdmi *hdmi, void *data,
			    struct drm_display_mode *mode)
{
	int i, ret;

	/* HDMI Phy spec says to do the phy initialization sequence twice */
	for (i = 0; i < 2; i++) {
		dw_hdmi_phy_sel_data_en_pol(hdmi, 1);
		dw_hdmi_phy_sel_interface_control(hdmi, 0);

		ret = hdmi_phy_configure(hdmi);
		if (ret)
			return ret;
	}

	return 0;
}

static void dw_hdmi_phy_disable(struct dw_hdmi *hdmi, void *data)
{
	dw_hdmi_phy_power_off(hdmi);
}

enum drm_connector_status dw_hdmi_phy_read_hpd(struct dw_hdmi *hdmi,
					       void *data)
{
	return hdmi_readb(hdmi, HDMI_PHY_STAT0) & HDMI_PHY_HPD ?
		connector_status_connected : connector_status_disconnected;
}
EXPORT_SYMBOL_GPL(dw_hdmi_phy_read_hpd);

void dw_hdmi_phy_update_hpd(struct dw_hdmi *hdmi, void *data,
			    bool force, bool disabled, bool rxsense)
{
	u8 old_mask = hdmi->phy_mask;

	if (force || disabled || !rxsense)
		hdmi->phy_mask |= HDMI_PHY_RX_SENSE;
	else
		hdmi->phy_mask &= ~HDMI_PHY_RX_SENSE;

	if (old_mask != hdmi->phy_mask)
		hdmi_writeb(hdmi, hdmi->phy_mask, HDMI_PHY_MASK0);
}
EXPORT_SYMBOL_GPL(dw_hdmi_phy_update_hpd);

void dw_hdmi_phy_setup_hpd(struct dw_hdmi *hdmi, void *data)
{
	/*
	 * Configure the PHY RX SENSE and HPD interrupts polarities and clear
	 * any pending interrupt.
	 */
	hdmi_writeb(hdmi, HDMI_PHY_HPD | HDMI_PHY_RX_SENSE, HDMI_PHY_POL0);
	hdmi_writeb(hdmi, HDMI_IH_PHY_STAT0_HPD | HDMI_IH_PHY_STAT0_RX_SENSE,
		    HDMI_IH_PHY_STAT0);

	/* Enable cable hot plug irq. */
	hdmi_writeb(hdmi, hdmi->phy_mask, HDMI_PHY_MASK0);

	/* Clear and unmute interrupts. */
	hdmi_writeb(hdmi, HDMI_IH_PHY_STAT0_HPD | HDMI_IH_PHY_STAT0_RX_SENSE,
		    HDMI_IH_PHY_STAT0);
	hdmi_writeb(hdmi, ~(HDMI_IH_PHY_STAT0_HPD | HDMI_IH_PHY_STAT0_RX_SENSE),
		    HDMI_IH_MUTE_PHY_STAT0);
}
EXPORT_SYMBOL_GPL(dw_hdmi_phy_setup_hpd);

static const struct dw_hdmi_phy_ops dw_hdmi_synopsys_phy_ops = {
	.init = dw_hdmi_phy_init,
	.disable = dw_hdmi_phy_disable,
	.read_hpd = dw_hdmi_phy_read_hpd,
	.update_hpd = dw_hdmi_phy_update_hpd,
	.setup_hpd = dw_hdmi_phy_setup_hpd,
};

/* -----------------------------------------------------------------------------
 * HDMI TX Setup
 */

static int hdmi_hdcp_wait_rmsts_ok(struct dw_hdmi *hdmi)
{
	unsigned long timeout;

	timeout = jiffies + msecs_to_jiffies(100);
	while ((hdmi_readb(hdmi, HDMI_HDCPREG_RMSTS) & DPK_WR_OK_STS) == 0) {
		if (time_after(jiffies, timeout))
			return -EBUSY;
		usleep_range(10, 15);
	}

	return 0;
}

static int hdmi_write_hdcp_key(struct dw_hdmi *hdmi)
{
	struct dw_hdmi_hdcp_key_1x *key = &hdmi->hdcp_key;
	int i, j;
	int ret;

	/* Disable decryption logic */
	hdmi_writeb(hdmi, 0, HDMI_HDCPREG_RMCTL);
	ret = hdmi_hdcp_wait_rmsts_ok(hdmi);
	if (ret)
		return ret;

	/* The useful data in ksv should be 5 byte */
	for (i = 4; i >= 0; i--)
		hdmi_writeb(hdmi, key->ksv[i], HDMI_HDCPREG_DPK0 + i);

	ret = hdmi_hdcp_wait_rmsts_ok(hdmi);
	if (ret)
		return ret;

	/* Enable decryption logic */
	hdmi_writeb(hdmi, 1, HDMI_HDCPREG_RMCTL);
	hdmi_writeb(hdmi, key->seed[1], HDMI_HDCPREG_SEED1);
	hdmi_writeb(hdmi, key->seed[0], HDMI_HDCPREG_SEED0);

	/* Write encrypt device private key */
	for (i = 0; i < DW_HDMI_HDCP_DPK_LEN - 6; i += 7) {
		for (j = 6; j >= 0; j--)
			hdmi_writeb(hdmi, key->device_key[i + j],
				    HDMI_HDCPREG_DPK0 + j);
		ret = hdmi_hdcp_wait_rmsts_ok(hdmi);
		if (ret)
			return ret;
	}

	return 0;
}

static void hdmi_rewrite_hdcp_key(struct dw_hdmi *hdmi)
{
	int ret;

	mutex_lock(&hdmi->hdcp_mutex);

	if (!hdmi->is_hdcp_key_present) {
		mutex_unlock(&hdmi->hdcp_mutex);
		return;
	}

	ret = hdmi_write_hdcp_key(hdmi);
	if (ret)
		dev_err(hdmi->dev, "Failed to write key to HDCP module.\n");

	mutex_unlock(&hdmi->hdcp_mutex);
}

static void hdmi_close_hdcp_auth(struct dw_hdmi *hdmi)
{
	/* Disable hdcp encryption */
	hdmi_modb(hdmi, HDMI_A_HDCPCFG1_ENCRYPTIONDISABLE_DISABLE,
		  HDMI_A_HDCPCFG1_ENCRYPTIONDISABLE_MASK, HDMI_A_HDCPCFG1);

	/* Disable the RX detect */
	hdmi_modb(hdmi, HDMI_A_HDCPCFG0_RXDETECT_DISABLE,
		  HDMI_A_HDCPCFG0_RXDETECT_MASK, HDMI_A_HDCPCFG0);
}

static void _hdmi_start_hdcp_auth(struct dw_hdmi *hdmi)
{
	/* Make sure RX detect is off before we start */
	hdmi_close_hdcp_auth(hdmi);

	/* Enable the RX detect; expect an interrupt after this */
	hdmi_modb(hdmi, HDMI_A_HDCPCFG0_RXDETECT_ENABLE,
		  HDMI_A_HDCPCFG0_RXDETECT_MASK, HDMI_A_HDCPCFG0);
}

static void _hdmi_enable_hdcp_encry(struct dw_hdmi *hdmi)
{
	/* Enable hdcp encryption */
	hdmi_modb(hdmi, HDMI_A_HDCPCFG1_ENCRYPTIONDISABLE_ENABLE,
		  HDMI_A_HDCPCFG1_ENCRYPTIONDISABLE_MASK, HDMI_A_HDCPCFG1);
}

static void hdmi_disable_hdcp_encry(struct dw_hdmi *hdmi)
{
	/* Disable hdcp encryption */
	hdmi_modb(hdmi, HDMI_A_HDCPCFG1_ENCRYPTIONDISABLE_DISABLE,
		  HDMI_A_HDCPCFG1_ENCRYPTIONDISABLE_MASK, HDMI_A_HDCPCFG1);
}

static void hdmi_tx_hdcp_config(struct dw_hdmi *hdmi,
				struct drm_display_mode *mode)
{
	struct hdmi_vmode *vmode = &hdmi->hdmi_data.video_mode;
	u8 vsync_pol, hsync_pol, data_pol, hdmi_dvi;

	if (!hdmi->hdcp_support)
		return;

	/* Reset HDCP Engine */
	hdmi_modb(hdmi, HDMI_A_HDCPCFG1_SWRESET_ASSERT,
		  HDMI_A_HDCPCFG1_SWRESET_MASK, HDMI_A_HDCPCFG1);

	/* config the signal polarity */
	vsync_pol = mode->flags & DRM_MODE_FLAG_PVSYNC ?
		    HDMI_A_VIDPOLCFG_VSYNCPOL_ACTIVE_HIGH :
		    HDMI_A_VIDPOLCFG_VSYNCPOL_ACTIVE_LOW;
	hsync_pol = mode->flags & DRM_MODE_FLAG_PHSYNC ?
		    HDMI_A_VIDPOLCFG_HSYNCPOL_ACTIVE_HIGH :
		    HDMI_A_VIDPOLCFG_HSYNCPOL_ACTIVE_LOW;
	data_pol  = vmode->mdataenablepolarity ?
		    HDMI_A_VIDPOLCFG_DATAENPOL_ACTIVE_HIGH :
		    HDMI_A_VIDPOLCFG_DATAENPOL_ACTIVE_LOW;
	hdmi_modb(hdmi, vsync_pol | hsync_pol | data_pol,
		  HDMI_A_VIDPOLCFG_VSYNCPOL_MASK |
		  HDMI_A_VIDPOLCFG_HSYNCPOL_MASK |
		  HDMI_A_VIDPOLCFG_DATAENPOL_MASK,
		  HDMI_A_VIDPOLCFG);

	/* config the display mode */
	hdmi_dvi = hdmi->sink_is_hdmi ? HDMI_A_HDCPCFG0_HDMIDVI_HDMI :
		   HDMI_A_HDCPCFG0_HDMIDVI_DVI;
	hdmi_modb(hdmi, hdmi_dvi, HDMI_A_HDCPCFG0_HDMIDVI_MASK,
		  HDMI_A_HDCPCFG0);

	/* vendor suggest that a_oesswcfg should write this magic number */
	hdmi_writeb(hdmi, 0x40, HDMI_A_OESSWCFG);

	hdmi_modb(hdmi, HDMI_A_HDCPCFG0_BYPENCRYPTION_DISABLE |
		  HDMI_A_HDCPCFG0_EN11FEATURE_DISABLE |
		  HDMI_A_HDCPCFG0_SYNCRICHECK_ENABLE,
		  HDMI_A_HDCPCFG0_BYPENCRYPTION_MASK |
		  HDMI_A_HDCPCFG0_EN11FEATURE_MASK |
		  HDMI_A_HDCPCFG0_SYNCRICHECK_MASK, HDMI_A_HDCPCFG0);

	hdmi_modb(hdmi, HDMI_A_HDCPCFG1_ENCRYPTIONDISABLE_DISABLE |
		  HDMI_A_HDCPCFG1_PH2UPSHFTENC_ENABLE,
		  HDMI_A_HDCPCFG1_ENCRYPTIONDISABLE_MASK |
		  HDMI_A_HDCPCFG1_PH2UPSHFTENC_MASK, HDMI_A_HDCPCFG1);

	/* enable hdcp clock */
	hdmi->mc_clkdis &= ~HDMI_MC_CLKDIS_HDCPCLK_DISABLE;
	hdmi_writeb(hdmi, hdmi->mc_clkdis, HDMI_MC_CLKDIS);
}

static void hdmi_config_AVI(struct dw_hdmi *hdmi, struct drm_display_mode *mode)
{
	struct hdmi_avi_infoframe frame;
	u8 val;

	/* Initialise info frame from DRM mode */
	drm_hdmi_avi_infoframe_from_display_mode(&frame, mode, false);

	if (hdmi_bus_fmt_is_yuv444(hdmi->hdmi_data.enc_out_bus_format))
		frame.colorspace = HDMI_COLORSPACE_YUV444;
	else if (hdmi_bus_fmt_is_yuv422(hdmi->hdmi_data.enc_out_bus_format))
		frame.colorspace = HDMI_COLORSPACE_YUV422;
	else
		frame.colorspace = HDMI_COLORSPACE_RGB;

	/* Set up colorimetry */
	switch (hdmi->hdmi_data.enc_out_encoding) {
	case V4L2_YCBCR_ENC_601:
		if (hdmi->hdmi_data.enc_in_encoding == V4L2_YCBCR_ENC_XV601)
			frame.colorimetry = HDMI_COLORIMETRY_EXTENDED;
		else
			frame.colorimetry = HDMI_COLORIMETRY_ITU_601;
		frame.extended_colorimetry =
				HDMI_EXTENDED_COLORIMETRY_XV_YCC_601;
		break;
	case V4L2_YCBCR_ENC_709:
		if (hdmi->hdmi_data.enc_in_encoding == V4L2_YCBCR_ENC_XV709)
			frame.colorimetry = HDMI_COLORIMETRY_EXTENDED;
		else
			frame.colorimetry = HDMI_COLORIMETRY_ITU_709;
		frame.extended_colorimetry =
				HDMI_EXTENDED_COLORIMETRY_XV_YCC_709;
		break;
	default: /* Carries no data */
		frame.colorimetry = HDMI_COLORIMETRY_ITU_601;
		frame.extended_colorimetry =
				HDMI_EXTENDED_COLORIMETRY_XV_YCC_601;
		break;
	}

	frame.scan_mode = HDMI_SCAN_MODE_NONE;

	/*
	 * The Designware IP uses a different byte format from standard
	 * AVI info frames, though generally the bits are in the correct
	 * bytes.
	 */

	/*
	 * AVI data byte 1 differences: Colorspace in bits 0,1 rather than 5,6,
	 * scan info in bits 4,5 rather than 0,1 and active aspect present in
	 * bit 6 rather than 4.
	 */
	val = (frame.scan_mode & 3) << 4 | (frame.colorspace & 3);
	if (frame.active_aspect & 15)
		val |= HDMI_FC_AVICONF0_ACTIVE_FMT_INFO_PRESENT;
	if (frame.top_bar || frame.bottom_bar)
		val |= HDMI_FC_AVICONF0_BAR_DATA_HORIZ_BAR;
	if (frame.left_bar || frame.right_bar)
		val |= HDMI_FC_AVICONF0_BAR_DATA_VERT_BAR;
	hdmi_writeb(hdmi, val, HDMI_FC_AVICONF0);

	/* AVI data byte 2 differences: none */
	val = ((frame.colorimetry & 0x3) << 6) |
	      ((frame.picture_aspect & 0x3) << 4) |
	      (frame.active_aspect & 0xf);
	hdmi_writeb(hdmi, val, HDMI_FC_AVICONF1);

	/* AVI data byte 3 differences: none */
	val = ((frame.extended_colorimetry & 0x7) << 4) |
	      ((frame.quantization_range & 0x3) << 2) |
	      (frame.nups & 0x3);
	if (frame.itc)
		val |= HDMI_FC_AVICONF2_IT_CONTENT_VALID;
	hdmi_writeb(hdmi, val, HDMI_FC_AVICONF2);

	/* AVI data byte 4 differences: none */
	val = frame.video_code & 0x7f;
	hdmi_writeb(hdmi, val, HDMI_FC_AVIVID);

	/* AVI Data Byte 5- set up input and output pixel repetition */
	val = (((hdmi->hdmi_data.video_mode.mpixelrepetitioninput + 1) <<
		HDMI_FC_PRCONF_INCOMING_PR_FACTOR_OFFSET) &
		HDMI_FC_PRCONF_INCOMING_PR_FACTOR_MASK) |
		((hdmi->hdmi_data.video_mode.mpixelrepetitionoutput <<
		HDMI_FC_PRCONF_OUTPUT_PR_FACTOR_OFFSET) &
		HDMI_FC_PRCONF_OUTPUT_PR_FACTOR_MASK);
	hdmi_writeb(hdmi, val, HDMI_FC_PRCONF);

	/*
	 * AVI data byte 5 differences: content type in 0,1 rather than 4,5,
	 * ycc range in bits 2,3 rather than 6,7
	 */
	val = ((frame.ycc_quantization_range & 0x3) << 2) |
	      (frame.content_type & 0x3);
	hdmi_writeb(hdmi, val, HDMI_FC_AVICONF3);

	/* AVI Data Bytes 6-13 */
	hdmi_writeb(hdmi, frame.top_bar & 0xff, HDMI_FC_AVIETB0);
	hdmi_writeb(hdmi, (frame.top_bar >> 8) & 0xff, HDMI_FC_AVIETB1);
	hdmi_writeb(hdmi, frame.bottom_bar & 0xff, HDMI_FC_AVISBB0);
	hdmi_writeb(hdmi, (frame.bottom_bar >> 8) & 0xff, HDMI_FC_AVISBB1);
	hdmi_writeb(hdmi, frame.left_bar & 0xff, HDMI_FC_AVIELB0);
	hdmi_writeb(hdmi, (frame.left_bar >> 8) & 0xff, HDMI_FC_AVIELB1);
	hdmi_writeb(hdmi, frame.right_bar & 0xff, HDMI_FC_AVISRB0);
	hdmi_writeb(hdmi, (frame.right_bar >> 8) & 0xff, HDMI_FC_AVISRB1);
}

static void hdmi_config_vendor_specific_infoframe(struct dw_hdmi *hdmi,
						 struct drm_display_mode *mode)
{
	struct hdmi_vendor_infoframe frame;
	u8 buffer[10];
	ssize_t err;

	err = drm_hdmi_vendor_infoframe_from_display_mode(&frame,
							  &hdmi->connector,
							  mode);
	if (err < 0)
		/*
		 * Going into that statement does not means vendor infoframe
		 * fails. It just informed us that vendor infoframe is not
		 * needed for the selected mode. Only 4k or stereoscopic 3D
		 * mode requires vendor infoframe. So just simply return.
		 */
		return;

	err = hdmi_vendor_infoframe_pack(&frame, buffer, sizeof(buffer));
	if (err < 0) {
		dev_err(hdmi->dev, "Failed to pack vendor infoframe: %zd\n",
			err);
		return;
	}
	hdmi_mask_writeb(hdmi, 0, HDMI_FC_DATAUTO0, HDMI_FC_DATAUTO0_VSD_OFFSET,
			HDMI_FC_DATAUTO0_VSD_MASK);

	/* Set the length of HDMI vendor specific InfoFrame payload */
	hdmi_writeb(hdmi, buffer[2], HDMI_FC_VSDSIZE);

	/* Set 24bit IEEE Registration Identifier */
	hdmi_writeb(hdmi, buffer[4], HDMI_FC_VSDIEEEID0);
	hdmi_writeb(hdmi, buffer[5], HDMI_FC_VSDIEEEID1);
	hdmi_writeb(hdmi, buffer[6], HDMI_FC_VSDIEEEID2);

	/* Set HDMI_Video_Format and HDMI_VIC/3D_Structure */
	hdmi_writeb(hdmi, buffer[7], HDMI_FC_VSDPAYLOAD0);
	hdmi_writeb(hdmi, buffer[8], HDMI_FC_VSDPAYLOAD1);

	if (frame.s3d_struct >= HDMI_3D_STRUCTURE_SIDE_BY_SIDE_HALF)
		hdmi_writeb(hdmi, buffer[9], HDMI_FC_VSDPAYLOAD2);

	/* Packet frame interpolation */
	hdmi_writeb(hdmi, 1, HDMI_FC_DATAUTO1);

	/* Auto packets per frame and line spacing */
	hdmi_writeb(hdmi, 0x11, HDMI_FC_DATAUTO2);

	/* Configures the Frame Composer On RDRB mode */
	hdmi_mask_writeb(hdmi, 1, HDMI_FC_DATAUTO0, HDMI_FC_DATAUTO0_VSD_OFFSET,
			HDMI_FC_DATAUTO0_VSD_MASK);
}

static void hdmi_av_composer(struct dw_hdmi *hdmi,
			     const struct drm_display_mode *mode)
{
	u8 inv_val;
	struct hdmi_vmode *vmode = &hdmi->hdmi_data.video_mode;
	int hblank, vblank, h_de_hs, v_de_vs, hsync_len, vsync_len;
	unsigned int vdisplay;

	vmode->mpixelclock = mode->clock * 1000;

	dev_dbg(hdmi->dev, "final pixclk = %d\n", vmode->mpixelclock);

	/* Set up HDMI_FC_INVIDCONF */
	inv_val = (hdmi->hdcp_support ?
		HDMI_FC_INVIDCONF_HDCP_KEEPOUT_ACTIVE :
		HDMI_FC_INVIDCONF_HDCP_KEEPOUT_INACTIVE);

	inv_val |= mode->flags & DRM_MODE_FLAG_PVSYNC ?
		HDMI_FC_INVIDCONF_VSYNC_IN_POLARITY_ACTIVE_HIGH :
		HDMI_FC_INVIDCONF_VSYNC_IN_POLARITY_ACTIVE_LOW;

	inv_val |= mode->flags & DRM_MODE_FLAG_PHSYNC ?
		HDMI_FC_INVIDCONF_HSYNC_IN_POLARITY_ACTIVE_HIGH :
		HDMI_FC_INVIDCONF_HSYNC_IN_POLARITY_ACTIVE_LOW;

	inv_val |= (vmode->mdataenablepolarity ?
		HDMI_FC_INVIDCONF_DE_IN_POLARITY_ACTIVE_HIGH :
		HDMI_FC_INVIDCONF_DE_IN_POLARITY_ACTIVE_LOW);

	if (hdmi->vic == 39)
		inv_val |= HDMI_FC_INVIDCONF_R_V_BLANK_IN_OSC_ACTIVE_HIGH;
	else
		inv_val |= mode->flags & DRM_MODE_FLAG_INTERLACE ?
			HDMI_FC_INVIDCONF_R_V_BLANK_IN_OSC_ACTIVE_HIGH :
			HDMI_FC_INVIDCONF_R_V_BLANK_IN_OSC_ACTIVE_LOW;

	inv_val |= mode->flags & DRM_MODE_FLAG_INTERLACE ?
		HDMI_FC_INVIDCONF_IN_I_P_INTERLACED :
		HDMI_FC_INVIDCONF_IN_I_P_PROGRESSIVE;

	inv_val |= hdmi->sink_is_hdmi ?
		HDMI_FC_INVIDCONF_DVI_MODEZ_HDMI_MODE :
		HDMI_FC_INVIDCONF_DVI_MODEZ_DVI_MODE;

	hdmi_writeb(hdmi, inv_val, HDMI_FC_INVIDCONF);

	vdisplay = mode->vdisplay;
	vblank = mode->vtotal - mode->vdisplay;
	v_de_vs = mode->vsync_start - mode->vdisplay;
	vsync_len = mode->vsync_end - mode->vsync_start;

	/*
	 * When we're setting an interlaced mode, we need
	 * to adjust the vertical timing to suit.
	 */
	if (mode->flags & DRM_MODE_FLAG_INTERLACE) {
		vdisplay /= 2;
		vblank /= 2;
		v_de_vs /= 2;
		vsync_len /= 2;
	}

	/* Set up horizontal active pixel width */
	hdmi_writeb(hdmi, mode->hdisplay >> 8, HDMI_FC_INHACTV1);
	hdmi_writeb(hdmi, mode->hdisplay, HDMI_FC_INHACTV0);

	/* Set up vertical active lines */
	hdmi_writeb(hdmi, vdisplay >> 8, HDMI_FC_INVACTV1);
	hdmi_writeb(hdmi, vdisplay, HDMI_FC_INVACTV0);

	/* Set up horizontal blanking pixel region width */
	hblank = mode->htotal - mode->hdisplay;
	hdmi_writeb(hdmi, hblank >> 8, HDMI_FC_INHBLANK1);
	hdmi_writeb(hdmi, hblank, HDMI_FC_INHBLANK0);

	/* Set up vertical blanking pixel region width */
	hdmi_writeb(hdmi, vblank, HDMI_FC_INVBLANK);

	/* Set up HSYNC active edge delay width (in pixel clks) */
	h_de_hs = mode->hsync_start - mode->hdisplay;
	hdmi_writeb(hdmi, h_de_hs >> 8, HDMI_FC_HSYNCINDELAY1);
	hdmi_writeb(hdmi, h_de_hs, HDMI_FC_HSYNCINDELAY0);

	/* Set up VSYNC active edge delay (in lines) */
	hdmi_writeb(hdmi, v_de_vs, HDMI_FC_VSYNCINDELAY);

	/* Set up HSYNC active pulse width (in pixel clks) */
	hsync_len = mode->hsync_end - mode->hsync_start;
	hdmi_writeb(hdmi, hsync_len >> 8, HDMI_FC_HSYNCINWIDTH1);
	hdmi_writeb(hdmi, hsync_len, HDMI_FC_HSYNCINWIDTH0);

	/* Set up VSYNC active edge delay (in lines) */
	hdmi_writeb(hdmi, vsync_len, HDMI_FC_VSYNCINWIDTH);
}

/* HDMI Initialization Step B.4 */
static void dw_hdmi_enable_video_path(struct dw_hdmi *hdmi)
{
	/* control period minimum duration */
	hdmi_writeb(hdmi, 12, HDMI_FC_CTRLDUR);
	hdmi_writeb(hdmi, 32, HDMI_FC_EXCTRLDUR);
	hdmi_writeb(hdmi, 1, HDMI_FC_EXCTRLSPAC);

	/* Set to fill TMDS data channels */
	hdmi_writeb(hdmi, 0x0B, HDMI_FC_CH0PREAM);
	hdmi_writeb(hdmi, 0x16, HDMI_FC_CH1PREAM);
	hdmi_writeb(hdmi, 0x21, HDMI_FC_CH2PREAM);

	/* Enable pixel clock and tmds data path */
	hdmi->mc_clkdis |= HDMI_MC_CLKDIS_HDCPCLK_DISABLE |
			   HDMI_MC_CLKDIS_CSCCLK_DISABLE |
			   HDMI_MC_CLKDIS_AUDCLK_DISABLE |
			   HDMI_MC_CLKDIS_PREPCLK_DISABLE |
			   HDMI_MC_CLKDIS_TMDSCLK_DISABLE;
	hdmi->mc_clkdis &= ~HDMI_MC_CLKDIS_PIXELCLK_DISABLE;
	hdmi_writeb(hdmi, hdmi->mc_clkdis, HDMI_MC_CLKDIS);

	hdmi->mc_clkdis &= ~HDMI_MC_CLKDIS_TMDSCLK_DISABLE;
	hdmi_writeb(hdmi, hdmi->mc_clkdis, HDMI_MC_CLKDIS);

	/* Enable csc path */
	if (is_color_space_conversion(hdmi)) {
		hdmi->mc_clkdis &= ~HDMI_MC_CLKDIS_CSCCLK_DISABLE;
		hdmi_writeb(hdmi, hdmi->mc_clkdis, HDMI_MC_CLKDIS);
	}

	/* Enable color space conversion if needed */
	if (is_color_space_conversion(hdmi))
		hdmi_writeb(hdmi, HDMI_MC_FLOWCTRL_FEED_THROUGH_OFF_CSC_IN_PATH,
			    HDMI_MC_FLOWCTRL);
	else
		hdmi_writeb(hdmi, HDMI_MC_FLOWCTRL_FEED_THROUGH_OFF_CSC_BYPASS,
			    HDMI_MC_FLOWCTRL);
}

/* Workaround to clear the overflow condition */
static void dw_hdmi_clear_overflow(struct dw_hdmi *hdmi)
{
	unsigned int count;
	unsigned int i;
	u8 val;

	/*
	 * Under some circumstances the Frame Composer arithmetic unit can miss
	 * an FC register write due to being busy processing the previous one.
	 * The issue can be worked around by issuing a TMDS software reset and
	 * then write one of the FC registers several times.
	 *
	 * The number of iterations matters and depends on the HDMI TX revision
	 * (and possibly on the platform). So far i.MX6Q (v1.30a), i.MX6DL
	 * (v1.31a) and multiple Allwinner SoCs (v1.32a) have been identified
	 * as needing the workaround, with 4 iterations for v1.30a and 1
	 * iteration for others.
	 * The Amlogic Meson GX SoCs (v2.01a) have been identified as needing
	 * the workaround with a single iteration.
	 * The Rockchip RK3288 SoC (v2.00a) and RK3328/RK3399 SoCs (v2.11a) have
	 * been identified as needing the workaround with a single iteration.
	 */

	switch (hdmi->version) {
	case 0x130a:
		count = 4;
		break;
	case 0x131a:
	case 0x132a:
	case 0x200a:
	case 0x201a:
	case 0x211a:
	case 0x212a:
		count = 1;
		break;
	default:
		return;
	}

	/* TMDS software reset */
	hdmi_writeb(hdmi, (u8)~HDMI_MC_SWRSTZ_TMDSSWRST_REQ, HDMI_MC_SWRSTZ);

	val = hdmi_readb(hdmi, HDMI_FC_INVIDCONF);
	for (i = 0; i < count; i++)
		hdmi_writeb(hdmi, val, HDMI_FC_INVIDCONF);
}

static void hdmi_disable_overflow_interrupts(struct dw_hdmi *hdmi)
{
	hdmi_writeb(hdmi, HDMI_IH_MUTE_FC_STAT2_OVERFLOW_MASK,
		    HDMI_IH_MUTE_FC_STAT2);
}

static void dw_hdmi_audio_restore(struct dw_hdmi *hdmi)
{
	unsigned long flags;

	spin_lock_irqsave(&hdmi->audio_lock, flags);

	hdmi_enable_audio_clk(hdmi, hdmi->audio_enable);

	spin_unlock_irqrestore(&hdmi->audio_lock, flags);
}

static int dw_hdmi_setup(struct dw_hdmi *hdmi, struct drm_display_mode *mode)
{
	int ret;

	hdmi_disable_overflow_interrupts(hdmi);

	hdmi->vic = drm_match_cea_mode(mode);

	if (!hdmi->vic) {
		dev_dbg(hdmi->dev, "Non-CEA mode used in HDMI\n");
	} else {
		dev_dbg(hdmi->dev, "CEA mode used vic=%d\n", hdmi->vic);
	}

	if ((hdmi->vic == 6) || (hdmi->vic == 7) ||
	    (hdmi->vic == 21) || (hdmi->vic == 22) ||
	    (hdmi->vic == 2) || (hdmi->vic == 3) ||
	    (hdmi->vic == 17) || (hdmi->vic == 18))
		hdmi->hdmi_data.enc_out_encoding = V4L2_YCBCR_ENC_601;
	else
		hdmi->hdmi_data.enc_out_encoding = V4L2_YCBCR_ENC_709;

	hdmi->hdmi_data.video_mode.mpixelrepetitionoutput = 0;
	hdmi->hdmi_data.video_mode.mpixelrepetitioninput = 0;

	/* TOFIX: Get input format from plat data or fallback to RGB888 */
	if (hdmi->plat_data->input_bus_format)
		hdmi->hdmi_data.enc_in_bus_format =
			hdmi->plat_data->input_bus_format;
	else
		hdmi->hdmi_data.enc_in_bus_format = MEDIA_BUS_FMT_RGB888_1X24;

	/* TOFIX: Get input encoding from plat data or fallback to none */
	if (hdmi->plat_data->input_bus_encoding)
		hdmi->hdmi_data.enc_in_encoding =
			hdmi->plat_data->input_bus_encoding;
	else
		hdmi->hdmi_data.enc_in_encoding = V4L2_YCBCR_ENC_DEFAULT;

	/* TOFIX: Default to RGB888 output format */
	hdmi->hdmi_data.enc_out_bus_format = MEDIA_BUS_FMT_RGB888_1X24;

	hdmi->hdmi_data.pix_repet_factor = 0;
	hdmi->hdmi_data.video_mode.mdataenablepolarity = true;

	/* HDMI Initialization Step B.1 */
	hdmi_av_composer(hdmi, mode);

	/* HDMI Initializateion Step B.2 */
	ret = hdmi->phy.ops->init(hdmi, hdmi->phy.data, &hdmi->previous_mode);
	if (ret)
		return ret;
	hdmi->phy.enabled = true;

	/* HDMI Initialization Step B.3 */
	dw_hdmi_enable_video_path(hdmi);

	if (hdmi->sink_has_audio) {
		dev_dbg(hdmi->dev, "sink has audio support\n");

		/* HDMI Initialization Step E - Configure audio */
		hdmi_clk_regenerator_update_pixel_clock(hdmi);
<<<<<<< HEAD
		dw_hdmi_audio_restore(hdmi);
=======
		hdmi_enable_audio_clk(hdmi, hdmi->audio_enable);
>>>>>>> c7ecf3e3
	}

	/* not for DVI mode */
	if (hdmi->sink_is_hdmi) {
		dev_dbg(hdmi->dev, "%s HDMI mode\n", __func__);

		/* HDMI Initialization Step F - Configure AVI InfoFrame */
		hdmi_config_AVI(hdmi, mode);
		hdmi_config_vendor_specific_infoframe(hdmi, mode);
	} else {
		dev_dbg(hdmi->dev, "%s DVI mode\n", __func__);
	}

	hdmi_video_packetize(hdmi);
	hdmi_video_csc(hdmi);
	hdmi_video_sample(hdmi);
	hdmi_tx_hdcp_config(hdmi, mode);

	dw_hdmi_clear_overflow(hdmi);

	return 0;
}

static void initialize_hdmi_ih_mutes(struct dw_hdmi *hdmi)
{
	u8 ih_mute;

	/*
	 * Boot up defaults are:
	 * HDMI_IH_MUTE   = 0x03 (disabled)
	 * HDMI_IH_MUTE_* = 0x00 (enabled)
	 *
	 * Disable top level interrupt bits in HDMI block
	 */
	ih_mute = hdmi_readb(hdmi, HDMI_IH_MUTE) |
		  HDMI_IH_MUTE_MUTE_WAKEUP_INTERRUPT |
		  HDMI_IH_MUTE_MUTE_ALL_INTERRUPT;

	hdmi_writeb(hdmi, ih_mute, HDMI_IH_MUTE);

	/* by default mask all interrupts */
	hdmi_writeb(hdmi, 0xff, HDMI_VP_MASK);
	hdmi_writeb(hdmi, 0xff, HDMI_FC_MASK0);
	hdmi_writeb(hdmi, 0xff, HDMI_FC_MASK1);
	hdmi_writeb(hdmi, 0xff, HDMI_FC_MASK2);
	hdmi_writeb(hdmi, 0xff, HDMI_PHY_MASK0);
	hdmi_writeb(hdmi, 0xff, HDMI_PHY_I2CM_INT_ADDR);
	hdmi_writeb(hdmi, 0xff, HDMI_PHY_I2CM_CTLINT_ADDR);
	hdmi_writeb(hdmi, 0xff, HDMI_AUD_INT);
	hdmi_writeb(hdmi, 0xff, HDMI_AUD_SPDIFINT);
	hdmi_writeb(hdmi, 0xff, HDMI_AUD_HBR_MASK);
	hdmi_writeb(hdmi, 0xff, HDMI_GP_MASK);
	hdmi_writeb(hdmi, 0xff, HDMI_A_APIINTMSK);
	hdmi_writeb(hdmi, 0xff, HDMI_I2CM_INT);
	hdmi_writeb(hdmi, 0xff, HDMI_I2CM_CTLINT);

	/* Disable interrupts in the IH_MUTE_* registers */
	hdmi_writeb(hdmi, 0xff, HDMI_IH_MUTE_FC_STAT0);
	hdmi_writeb(hdmi, 0xff, HDMI_IH_MUTE_FC_STAT1);
	hdmi_writeb(hdmi, 0xff, HDMI_IH_MUTE_FC_STAT2);
	hdmi_writeb(hdmi, 0xff, HDMI_IH_MUTE_AS_STAT0);
	hdmi_writeb(hdmi, 0xff, HDMI_IH_MUTE_PHY_STAT0);
	hdmi_writeb(hdmi, 0xff, HDMI_IH_MUTE_I2CM_STAT0);
	hdmi_writeb(hdmi, 0xff, HDMI_IH_MUTE_CEC_STAT0);
	hdmi_writeb(hdmi, 0xff, HDMI_IH_MUTE_VP_STAT0);
	hdmi_writeb(hdmi, 0xff, HDMI_IH_MUTE_I2CMPHY_STAT0);
	hdmi_writeb(hdmi, 0xff, HDMI_IH_MUTE_AHBDMAAUD_STAT0);

	/* Enable top level interrupt bits in HDMI block */
	ih_mute &= ~(HDMI_IH_MUTE_MUTE_WAKEUP_INTERRUPT |
		    HDMI_IH_MUTE_MUTE_ALL_INTERRUPT);
	hdmi_writeb(hdmi, ih_mute, HDMI_IH_MUTE);

	/* Unmask HDCP engaged interrupt */
	if (hdmi->hdcp_support)
		hdmi_writeb(hdmi, (u8)~HDMI_A_APIINTSTAT_HDCP_ENGAGED,
			    HDMI_A_APIINTMSK);
}

static void dw_hdmi_poweron(struct dw_hdmi *hdmi)
{
	hdmi->bridge_is_on = true;
	dw_hdmi_setup(hdmi, &hdmi->previous_mode);
}

static void dw_hdmi_poweroff(struct dw_hdmi *hdmi)
{
	if (hdmi->phy.enabled) {
		hdmi->phy.ops->disable(hdmi, hdmi->phy.data);
		hdmi->phy.enabled = false;
	}

	hdmi->bridge_is_on = false;
}

static void dw_hdmi_update_power(struct dw_hdmi *hdmi)
{
	int force = hdmi->force;

	if (hdmi->disabled) {
		force = DRM_FORCE_OFF;
	} else if (force == DRM_FORCE_UNSPECIFIED) {
		if (hdmi->rxsense)
			force = DRM_FORCE_ON;
		else
			force = DRM_FORCE_OFF;
	}

	if (force == DRM_FORCE_OFF) {
		if (hdmi->bridge_is_on)
			dw_hdmi_poweroff(hdmi);
	} else {
		if (!hdmi->bridge_is_on)
			dw_hdmi_poweron(hdmi);
	}
}

/*
 * Adjust the detection of RXSENSE according to whether we have a forced
 * connection mode enabled, or whether we have been disabled.  There is
 * no point processing RXSENSE interrupts if we have a forced connection
 * state, or DRM has us disabled.
 *
 * We also disable rxsense interrupts when we think we're disconnected
 * to avoid floating TDMS signals giving false rxsense interrupts.
 *
 * Note: we still need to listen for HPD interrupts even when DRM has us
 * disabled so that we can detect a connect event.
 */
static void dw_hdmi_update_phy_mask(struct dw_hdmi *hdmi)
{
	if (hdmi->phy.ops->update_hpd)
		hdmi->phy.ops->update_hpd(hdmi, hdmi->phy.data,
					  hdmi->force, hdmi->disabled,
					  hdmi->rxsense);
}

static enum drm_connector_status
dw_hdmi_connector_detect(struct drm_connector *connector, bool force)
{
	struct dw_hdmi *hdmi = container_of(connector, struct dw_hdmi,
					     connector);
	enum drm_connector_status result;

	mutex_lock(&hdmi->mutex);
	hdmi->force = DRM_FORCE_UNSPECIFIED;
	dw_hdmi_update_power(hdmi);
	dw_hdmi_update_phy_mask(hdmi);
	mutex_unlock(&hdmi->mutex);

	result = hdmi->phy.ops->read_hpd(hdmi, hdmi->phy.data);

	mutex_lock(&hdmi->mutex);
	if (result != hdmi->last_connector_result) {
		dev_dbg(hdmi->dev, "read_hpd result: %d", result);
		handle_plugged_change(hdmi,
				      result == connector_status_connected);
		hdmi->last_connector_result = result;
	}
	mutex_unlock(&hdmi->mutex);

	return result;
}

static int dw_hdmi_connector_get_modes(struct drm_connector *connector)
{
	struct dw_hdmi *hdmi = container_of(connector, struct dw_hdmi,
					     connector);
	struct edid *edid;
	int ret = 0;

	if (!hdmi->ddc)
		return 0;

	edid = drm_get_edid(connector, hdmi->ddc);
	if (edid) {
		dev_dbg(hdmi->dev, "got edid: width[%d] x height[%d]\n",
			edid->width_cm, edid->height_cm);

		hdmi->sink_is_hdmi = drm_detect_hdmi_monitor(edid);
		hdmi->sink_has_audio = drm_detect_monitor_audio(edid);
		drm_connector_update_edid_property(connector, edid);
		cec_notifier_set_phys_addr_from_edid(hdmi->cec_notifier, edid);
		ret = drm_add_edid_modes(connector, edid);
		kfree(edid);
	} else {
		dev_dbg(hdmi->dev, "failed to get edid\n");
	}

	return ret;
}

static void dw_hdmi_connector_force(struct drm_connector *connector)
{
	struct dw_hdmi *hdmi = container_of(connector, struct dw_hdmi,
					     connector);

	mutex_lock(&hdmi->mutex);
	hdmi->force = connector->force;
	dw_hdmi_update_power(hdmi);
	dw_hdmi_update_phy_mask(hdmi);
	mutex_unlock(&hdmi->mutex);
}

/*
 * PURPOSELY CONFLICT WITH THE UPSTREAM FUNCTION.
 *
 * A function of this name was added in kernel 5.4.  If it gets backported
 * then we should use it.  For now we'll have our own private version.
 */
static void drm_hdcp_update_content_protection(struct drm_connector *connector,
					       unsigned int val)
{
	connector->state->content_protection = val;
}

/**
 * dw_hdmi_hdcp_periodic_work - Handle the HDCP state machine
 * @work - Our delayed work
 *
 * This function runs periodically in order to handle HDCP work.
 */
static void dw_hdmi_hdcp_periodic_work(struct work_struct *work)
{
	struct dw_hdmi *hdmi = container_of(to_delayed_work(work),
					    struct dw_hdmi, hdcp_periodic_work);
	struct drm_connector *connector = &hdmi->connector;

	drm_modeset_lock(&connector->dev->mode_config.connection_mutex, NULL);
	mutex_lock(&hdmi->hdcp_mutex);

	/*
	 * If DRM thinks we've got content protection enabled but our HW
	 * state disagrees, immediately switch back to "Desired".  Then we'll
	 * start working back to getting to "Enabled".
	 *
	 * This is separate from the switch statement below so that we can
	 * take action on starting HDCP again right away.
	 */
	if ((connector->state->content_protection ==
	     DRM_MODE_CONTENT_PROTECTION_ENABLED) &&
	    hdmi->hdcp_hw_state != DW_HDMI_HDCP_HW_STATE_ENCRY_EN)
		drm_hdcp_update_content_protection(
			connector, DRM_MODE_CONTENT_PROTECTION_DESIRED);

	switch (connector->state->content_protection) {
	case DRM_MODE_CONTENT_PROTECTION_UNDESIRED:
		/* Handle turning off encryption if it was on */

		if (hdmi->hdcp_hw_state == DW_HDMI_HDCP_HW_STATE_ENCRY_EN) {
			/*
			 * Leave things authed and keep track of state; note
			 * that if we turn off auth here we blink the screen.
			 */
			hdmi_disable_hdcp_encry(hdmi);
			hdmi->hdcp_hw_state = DW_HDMI_HDCP_HW_STATE_AUTH_DONE;
		}
		break;

	case DRM_MODE_CONTENT_PROTECTION_DESIRED:
		/*
		 * Going from Desired to Enabled is several steps, so here
		 * we need to handle a bit of a state machine.
		 */

		switch (hdmi->hdcp_hw_state) {
		case DW_HDMI_HDCP_HW_STATE_ENCRY_EN:
			/*
			 * We already enabled things but someone (userspace?)
			 * set it back to desired.  Just update.
			 */
			drm_hdcp_update_content_protection(
				connector, DRM_MODE_CONTENT_PROTECTION_ENABLED);
			break;

		case DW_HDMI_HDCP_HW_STATE_AUTH_DONE:
			_hdmi_enable_hdcp_encry(hdmi);
			drm_hdcp_update_content_protection(
				connector, DRM_MODE_CONTENT_PROTECTION_ENABLED);
			hdmi->hdcp_hw_state = DW_HDMI_HDCP_HW_STATE_ENCRY_EN;
			break;

		case DW_HDMI_HDCP_HW_STATE_AUTH_START:
			/* Nothing to do; wait for IRQ to move to AUTH_DONE */
			break;

		case DW_HDMI_HDCP_HW_STATE_DISABLED:
			_hdmi_start_hdcp_auth(hdmi);
			hdmi->hdcp_hw_state = DW_HDMI_HDCP_HW_STATE_AUTH_START;
			break;

		case DW_HDMI_HDCP_HW_STATE_BRIDGE_DISABLED:
			/* Nothing to do;  */
			break;
		}

		break;
	}

	/* Loop forever as long as the bridge isn't disabled */
	if (hdmi->hdcp_hw_state != DW_HDMI_HDCP_HW_STATE_BRIDGE_DISABLED)
		schedule_delayed_work(&hdmi->hdcp_periodic_work,
				    msecs_to_jiffies(DRM_HDCP_CHECK_PERIOD_MS));

	mutex_unlock(&hdmi->hdcp_mutex);
	drm_modeset_unlock(&connector->dev->mode_config.connection_mutex);
}

static const struct drm_connector_funcs dw_hdmi_connector_funcs = {
	.fill_modes = drm_helper_probe_single_connector_modes,
	.detect = dw_hdmi_connector_detect,
	.destroy = drm_connector_cleanup,
	.force = dw_hdmi_connector_force,
	.reset = drm_atomic_helper_connector_reset,
	.atomic_duplicate_state = drm_atomic_helper_connector_duplicate_state,
	.atomic_destroy_state = drm_atomic_helper_connector_destroy_state,
};

static const struct drm_connector_helper_funcs dw_hdmi_connector_helper_funcs = {
	.get_modes = dw_hdmi_connector_get_modes,
	.best_encoder = drm_atomic_helper_best_encoder,
};

static int dw_hdmi_bridge_attach(struct drm_bridge *bridge)
{
	struct dw_hdmi *hdmi = bridge->driver_private;
	struct drm_encoder *encoder = bridge->encoder;
	struct drm_connector *connector = &hdmi->connector;
	int ret;

	connector->interlace_allowed = 1;
	connector->polled = DRM_CONNECTOR_POLL_HPD;

	drm_connector_helper_add(connector, &dw_hdmi_connector_helper_funcs);

	drm_connector_init(bridge->dev, connector, &dw_hdmi_connector_funcs,
			   DRM_MODE_CONNECTOR_HDMIA);

	/*
	 * Unconditionally attach the "Content Protection" property.
	 *
	 * This is not perfect because we have no idea if we'll be given a key
	 * eventually, so we might be adding this property for no reason.
	 * It shouldn't hurt tons to do this, but if we were looking at the
	 * ideal world we'd want to only add it if we were felt like there
	 * was a good chance we'd actually be able to do HDCP.
	 *
	 * NOTE: before you think you can be smarter and just attach the
	 * key in dw_hdmi_config_hdcp_key(), that can cause a leak.  See
	 * commit 4f5368b5541a ("drm/kms: Catch mode_object lifetime errors").
	 * Possibly we could get around this by creating the property here
	 * and just attaching it there if anyone cared to try it.
	 */
	ret = drm_connector_attach_content_protection_property(
		&hdmi->connector);
	if (ret)
		return ret;

	drm_connector_attach_encoder(connector, encoder);

	return 0;
}

int dw_hdmi_config_hdcp_key(struct dw_hdmi *hdmi,
			    const struct dw_hdmi_hdcp_key_1x *keys)
{
	int ret;

	if (!keys)
		return -EINVAL;

	if (!hdmi->hdcp_support) {
		dev_err(hdmi->dev, "HDCP is not supported; can't write key\n");
		return -EINVAL;
	}

	mutex_lock(&hdmi->hdcp_mutex);

	if (hdmi->is_hdcp_key_present) {
		mutex_unlock(&hdmi->hdcp_mutex);
		return -EBUSY;
	}

	hdmi->is_hdcp_key_present = true;
	hdmi->hdcp_key = *keys;

	ret = hdmi_write_hdcp_key(hdmi);
	mutex_unlock(&hdmi->hdcp_mutex);
	if (ret) {
		dev_err(hdmi->dev, "Failed to write HDCP key to HDMI IP\n");
		return ret;
	}

	schedule_delayed_work(&hdmi->hdcp_periodic_work,
			      msecs_to_jiffies(DRM_HDCP_CHECK_PERIOD_MS));

	return 0;
}
EXPORT_SYMBOL_GPL(dw_hdmi_config_hdcp_key);

static enum drm_mode_status
dw_hdmi_bridge_mode_valid(struct drm_bridge *bridge,
			  const struct drm_display_mode *mode)
{
	struct dw_hdmi *hdmi = bridge->driver_private;
	struct drm_connector *connector = &hdmi->connector;
	enum drm_mode_status mode_status = MODE_OK;

	/* We don't support double-clocked modes */
	if (mode->flags & DRM_MODE_FLAG_DBLCLK)
		return MODE_BAD;

	if (hdmi->plat_data->mode_valid)
		mode_status = hdmi->plat_data->mode_valid(connector, mode);

	return mode_status;
}

static void dw_hdmi_bridge_mode_set(struct drm_bridge *bridge,
				    struct drm_display_mode *orig_mode,
				    struct drm_display_mode *mode)
{
	struct dw_hdmi *hdmi = bridge->driver_private;

	mutex_lock(&hdmi->mutex);

	/* Store the display mode for plugin/DKMS poweron events */
	memcpy(&hdmi->previous_mode, mode, sizeof(hdmi->previous_mode));

	mutex_unlock(&hdmi->mutex);
}

static void dw_hdmi_bridge_disable(struct drm_bridge *bridge)
{
	struct dw_hdmi *hdmi = bridge->driver_private;

	mutex_lock(&hdmi->hdcp_mutex);
	hdmi->hdcp_hw_state = DW_HDMI_HDCP_HW_STATE_BRIDGE_DISABLED;
	mutex_unlock(&hdmi->hdcp_mutex);

	mutex_lock(&hdmi->mutex);
	hdmi->disabled = true;
	dw_hdmi_update_power(hdmi);
	dw_hdmi_update_phy_mask(hdmi);
	mutex_unlock(&hdmi->mutex);
}

static void dw_hdmi_bridge_enable(struct drm_bridge *bridge)
{
	struct dw_hdmi *hdmi = bridge->driver_private;

	mutex_lock(&hdmi->mutex);
	hdmi->disabled = false;
	dw_hdmi_update_power(hdmi);
	dw_hdmi_update_phy_mask(hdmi);
	mutex_unlock(&hdmi->mutex);

	mutex_lock(&hdmi->hdcp_mutex);
	hdmi->hdcp_hw_state = DW_HDMI_HDCP_HW_STATE_DISABLED;
	if (hdmi->is_hdcp_key_present)
		schedule_delayed_work(&hdmi->hdcp_periodic_work,
				    msecs_to_jiffies(DRM_HDCP_CHECK_PERIOD_MS));
	mutex_unlock(&hdmi->hdcp_mutex);
}

static const struct drm_bridge_funcs dw_hdmi_bridge_funcs = {
	.attach = dw_hdmi_bridge_attach,
	.enable = dw_hdmi_bridge_enable,
	.disable = dw_hdmi_bridge_disable,
	.mode_set = dw_hdmi_bridge_mode_set,
	.mode_valid = dw_hdmi_bridge_mode_valid,
};

static irqreturn_t dw_hdmi_i2c_irq(struct dw_hdmi *hdmi)
{
	struct dw_hdmi_i2c *i2c = hdmi->i2c;
	unsigned int stat;

	stat = hdmi_readb(hdmi, HDMI_IH_I2CM_STAT0);
	if (!stat)
		return IRQ_NONE;

	hdmi_writeb(hdmi, stat, HDMI_IH_I2CM_STAT0);

	i2c->stat = stat;

	complete(&i2c->cmp);

	return IRQ_HANDLED;
}

static irqreturn_t dw_hdmi_hardirq(int irq, void *dev_id)
{
	struct dw_hdmi *hdmi = dev_id;
	u8 intr_stat, hdcp_stat;
	irqreturn_t ret = IRQ_NONE;

	if (hdmi->i2c)
		ret = dw_hdmi_i2c_irq(hdmi);

	/*
	 * Handle things that will wake the thread below by:
	 * 1. Mask them (they'll be unmasked by the thread)
	 * 2. Make sure we return IRQ_WAKE_THREAD.  Even if we handled an
	 *    I2C interrupt we need to override here.
	 *
	 * We always process all things that might wake the thread.  We don't
	 * worry about locking around writing the mask/unmask registers
	 * because (at the moment) we always enable "all the interrupts we
	 * care about" or "none of the interrupts".  With an 8-bit write this
	 * should always be atomic.  Whenever we write we'll return
	 * IRQ_WAKE_THREAD so we're guaranteed to run our thread.  If
	 * someone else unmutes, worst case is that we'll end up right back
	 * here and mute again (and run our thread an extra time).
	 */

	if (hdmi->hdcp_support) {
		hdcp_stat = hdmi_readb(hdmi, HDMI_A_APIINTSTAT);
		if (hdcp_stat & HDMI_A_APIINTSTAT_HDCP_ENGAGED) {
			hdmi_writeb(hdmi, ~0, HDMI_A_APIINTMSK);
			ret = IRQ_WAKE_THREAD;
		}
	}

	intr_stat = hdmi_readb(hdmi, HDMI_IH_PHY_STAT0);
	if (intr_stat) {
		hdmi_writeb(hdmi, ~0, HDMI_IH_MUTE_PHY_STAT0);
		ret = IRQ_WAKE_THREAD;
	}

	return ret;
}

void dw_hdmi_setup_rx_sense(struct dw_hdmi *hdmi, bool hpd, bool rx_sense)
{
	mutex_lock(&hdmi->mutex);

	if (!hdmi->force) {
		/*
		 * If the RX sense status indicates we're disconnected,
		 * clear the software rxsense status.
		 */
		if (!rx_sense)
			hdmi->rxsense = false;

		/*
		 * Only set the software rxsense status when both
		 * rxsense and hpd indicates we're connected.
		 * This avoids what seems to be bad behaviour in
		 * at least iMX6S versions of the phy.
		 */
		if (hpd)
			hdmi->rxsense = true;

		dw_hdmi_update_power(hdmi);
		dw_hdmi_update_phy_mask(hdmi);
	}
	mutex_unlock(&hdmi->mutex);
}
EXPORT_SYMBOL_GPL(dw_hdmi_setup_rx_sense);

static irqreturn_t dw_hdmi_irq(int irq, void *dev_id)
{
	struct dw_hdmi *hdmi = dev_id;
	u8 intr_stat, phy_int_pol, phy_pol_mask, phy_stat, hdcp_stat;

	intr_stat = hdmi_readb(hdmi, HDMI_IH_PHY_STAT0);
	phy_int_pol = hdmi_readb(hdmi, HDMI_PHY_POL0);
	phy_stat = hdmi_readb(hdmi, HDMI_PHY_STAT0);

	phy_pol_mask = 0;
	if (intr_stat & HDMI_IH_PHY_STAT0_HPD)
		phy_pol_mask |= HDMI_PHY_HPD;
	if (intr_stat & HDMI_IH_PHY_STAT0_RX_SENSE0)
		phy_pol_mask |= HDMI_PHY_RX_SENSE0;
	if (intr_stat & HDMI_IH_PHY_STAT0_RX_SENSE1)
		phy_pol_mask |= HDMI_PHY_RX_SENSE1;
	if (intr_stat & HDMI_IH_PHY_STAT0_RX_SENSE2)
		phy_pol_mask |= HDMI_PHY_RX_SENSE2;
	if (intr_stat & HDMI_IH_PHY_STAT0_RX_SENSE3)
		phy_pol_mask |= HDMI_PHY_RX_SENSE3;

	if (phy_pol_mask)
		hdmi_modb(hdmi, ~phy_int_pol, phy_pol_mask, HDMI_PHY_POL0);

	/*
	 * RX sense tells us whether the TDMS transmitters are detecting
	 * load - in other words, there's something listening on the
	 * other end of the link.  Use this to decide whether we should
	 * power on the phy as HPD may be toggled by the sink to merely
	 * ask the source to re-read the EDID.
	 */
	if (intr_stat &
	    (HDMI_IH_PHY_STAT0_RX_SENSE | HDMI_IH_PHY_STAT0_HPD)) {
		dw_hdmi_setup_rx_sense(hdmi,
				       phy_stat & HDMI_PHY_HPD,
				       phy_stat & HDMI_PHY_RX_SENSE);

		if ((phy_stat & (HDMI_PHY_RX_SENSE | HDMI_PHY_HPD)) == 0)
			cec_notifier_set_phys_addr(hdmi->cec_notifier,
						   CEC_PHYS_ADDR_INVALID);
	}

	if (intr_stat & HDMI_IH_PHY_STAT0_HPD) {
		dev_dbg(hdmi->dev, "EVENT=%s\n",
			phy_int_pol & HDMI_PHY_HPD ? "plugin" : "plugout");
		if (hdmi->bridge.dev)
			drm_helper_hpd_irq_event(hdmi->bridge.dev);
	}

	hdmi_writeb(hdmi, intr_stat, HDMI_IH_PHY_STAT0);
	hdmi_writeb(hdmi, ~(HDMI_IH_PHY_STAT0_HPD | HDMI_IH_PHY_STAT0_RX_SENSE),
		    HDMI_IH_MUTE_PHY_STAT0);

	/* If HDCP auth successfully update HW state */
	if (hdmi->hdcp_support) {
		hdcp_stat = hdmi_readb(hdmi, HDMI_A_APIINTSTAT);
		if (hdcp_stat & HDMI_A_APIINTSTAT_HDCP_ENGAGED) {
			hdmi_writeb(hdmi, HDMI_A_APIINTSTAT_HDCP_ENGAGED,
				HDMI_A_APIINTCLR);
			hdcp_stat &= ~HDMI_A_APIINTSTAT_HDCP_ENGAGED;

			mutex_lock(&hdmi->hdcp_mutex);
			if (hdmi->hdcp_hw_state ==
			    DW_HDMI_HDCP_HW_STATE_AUTH_START)
				hdmi->hdcp_hw_state =
					DW_HDMI_HDCP_HW_STATE_AUTH_DONE;
			mutex_unlock(&hdmi->hdcp_mutex);
		}

		if (hdcp_stat) {
			dev_dbg(hdmi->dev, "Unexpected HDCP irq %#x\n", hdcp_stat);
			hdmi_writeb(hdmi, hdcp_stat, HDMI_A_APIINTCLR);
		}

		hdmi_writeb(hdmi, (u8)~HDMI_A_APIINTSTAT_HDCP_ENGAGED,
			HDMI_A_APIINTMSK);
	}

	return IRQ_HANDLED;
}

static const struct dw_hdmi_phy_data dw_hdmi_phys[] = {
	{
		.type = DW_HDMI_PHY_DWC_HDMI_TX_PHY,
		.name = "DWC HDMI TX PHY",
		.gen = 1,
	}, {
		.type = DW_HDMI_PHY_DWC_MHL_PHY_HEAC,
		.name = "DWC MHL PHY + HEAC PHY",
		.gen = 2,
		.has_svsret = true,
		.configure = hdmi_phy_configure_dwc_hdmi_3d_tx,
	}, {
		.type = DW_HDMI_PHY_DWC_MHL_PHY,
		.name = "DWC MHL PHY",
		.gen = 2,
		.has_svsret = true,
		.configure = hdmi_phy_configure_dwc_hdmi_3d_tx,
	}, {
		.type = DW_HDMI_PHY_DWC_HDMI_3D_TX_PHY_HEAC,
		.name = "DWC HDMI 3D TX PHY + HEAC PHY",
		.gen = 2,
		.configure = hdmi_phy_configure_dwc_hdmi_3d_tx,
	}, {
		.type = DW_HDMI_PHY_DWC_HDMI_3D_TX_PHY,
		.name = "DWC HDMI 3D TX PHY",
		.gen = 2,
		.configure = hdmi_phy_configure_dwc_hdmi_3d_tx,
	}, {
		.type = DW_HDMI_PHY_DWC_HDMI20_TX_PHY,
		.name = "DWC HDMI 2.0 TX PHY",
		.gen = 2,
		.has_svsret = true,
		.configure = hdmi_phy_configure_dwc_hdmi_3d_tx,
	}, {
		.type = DW_HDMI_PHY_VENDOR_PHY,
		.name = "Vendor PHY",
	}
};

static int dw_hdmi_detect_phy(struct dw_hdmi *hdmi)
{
	unsigned int i;
	u8 phy_type;

	phy_type = hdmi_readb(hdmi, HDMI_CONFIG2_ID);

	if (phy_type == DW_HDMI_PHY_VENDOR_PHY) {
		/* Vendor PHYs require support from the glue layer. */
		if (!hdmi->plat_data->phy_ops || !hdmi->plat_data->phy_name) {
			dev_err(hdmi->dev,
				"Vendor HDMI PHY not supported by glue layer\n");
			return -ENODEV;
		}

		hdmi->phy.ops = hdmi->plat_data->phy_ops;
		hdmi->phy.data = hdmi->plat_data->phy_data;
		hdmi->phy.name = hdmi->plat_data->phy_name;
		return 0;
	}

	/* Synopsys PHYs are handled internally. */
	for (i = 0; i < ARRAY_SIZE(dw_hdmi_phys); ++i) {
		if (dw_hdmi_phys[i].type == phy_type) {
			hdmi->phy.ops = &dw_hdmi_synopsys_phy_ops;
			hdmi->phy.name = dw_hdmi_phys[i].name;
			hdmi->phy.data = (void *)&dw_hdmi_phys[i];

			if (!dw_hdmi_phys[i].configure &&
			    !hdmi->plat_data->configure_phy) {
				dev_err(hdmi->dev, "%s requires platform support\n",
					hdmi->phy.name);
				return -ENODEV;
			}

			return 0;
		}
	}

	dev_err(hdmi->dev, "Unsupported HDMI PHY type (%02x)\n", phy_type);
	return -ENODEV;
}

static void dw_hdmi_cec_enable(struct dw_hdmi *hdmi)
{
	mutex_lock(&hdmi->mutex);
	hdmi->mc_clkdis &= ~HDMI_MC_CLKDIS_CECCLK_DISABLE;
	hdmi_writeb(hdmi, hdmi->mc_clkdis, HDMI_MC_CLKDIS);
	mutex_unlock(&hdmi->mutex);
}

static void dw_hdmi_cec_disable(struct dw_hdmi *hdmi)
{
	mutex_lock(&hdmi->mutex);
	hdmi->mc_clkdis |= HDMI_MC_CLKDIS_CECCLK_DISABLE;
	hdmi_writeb(hdmi, hdmi->mc_clkdis, HDMI_MC_CLKDIS);
	mutex_unlock(&hdmi->mutex);
}

static const struct dw_hdmi_cec_ops dw_hdmi_cec_ops = {
	.write = hdmi_writeb,
	.read = hdmi_readb,
	.enable = dw_hdmi_cec_enable,
	.disable = dw_hdmi_cec_disable,
};

static const struct regmap_config hdmi_regmap_8bit_config = {
	.reg_bits	= 32,
	.val_bits	= 8,
	.reg_stride	= 1,
	.max_register	= HDMI_I2CM_FS_SCL_LCNT_0_ADDR,
};

static const struct regmap_config hdmi_regmap_32bit_config = {
	.reg_bits	= 32,
	.val_bits	= 32,
	.reg_stride	= 4,
	.max_register	= HDMI_I2CM_FS_SCL_LCNT_0_ADDR << 2,
};

static void dw_hdmi_init_hw(struct dw_hdmi *hdmi)
{
	initialize_hdmi_ih_mutes(hdmi);

	/*
	 * Reset HDMI DDC I2C master controller and mute I2CM interrupts.
	 * Even if we are using a separate i2c adapter doing this doesn't
	 * hurt.
	 */
	dw_hdmi_i2c_init(hdmi);

	if (hdmi->phy.ops->setup_hpd)
		hdmi->phy.ops->setup_hpd(hdmi, hdmi->phy.data);
}

static struct dw_hdmi *
__dw_hdmi_probe(struct platform_device *pdev,
		const struct dw_hdmi_plat_data *plat_data)
{
	struct device *dev = &pdev->dev;
	struct device_node *np = dev->of_node;
	struct platform_device_info pdevinfo;
	struct device_node *ddc_node;
	struct dw_hdmi_cec_data cec;
	struct dw_hdmi *hdmi;
	struct resource *iores = NULL;
	int irq;
	int ret;
	u32 val = 1;
	u8 prod_id0;
	u8 prod_id1;
	u8 config0;
	u8 config3;

	hdmi = devm_kzalloc(dev, sizeof(*hdmi), GFP_KERNEL);
	if (!hdmi)
		return ERR_PTR(-ENOMEM);

	hdmi->plat_data = plat_data;
	hdmi->dev = dev;
	hdmi->sample_rate = 48000;
	hdmi->disabled = true;
	hdmi->rxsense = true;
	hdmi->phy_mask = (u8)~(HDMI_PHY_HPD | HDMI_PHY_RX_SENSE);
	hdmi->mc_clkdis = 0x7f;
	hdmi->last_connector_result = connector_status_disconnected;

	mutex_init(&hdmi->mutex);
	mutex_init(&hdmi->audio_mutex);
	spin_lock_init(&hdmi->audio_lock);

	mutex_init(&hdmi->hdcp_mutex);
	INIT_DELAYED_WORK(&hdmi->hdcp_periodic_work,
			  dw_hdmi_hdcp_periodic_work);

	ddc_node = of_parse_phandle(np, "ddc-i2c-bus", 0);
	if (ddc_node) {
		hdmi->ddc = of_get_i2c_adapter_by_node(ddc_node);
		of_node_put(ddc_node);
		if (!hdmi->ddc) {
			dev_dbg(hdmi->dev, "failed to read ddc node\n");
			return ERR_PTR(-EPROBE_DEFER);
		}

	} else {
		dev_dbg(hdmi->dev, "no ddc property found\n");
	}

	if (!plat_data->regm) {
		const struct regmap_config *reg_config;

		of_property_read_u32(np, "reg-io-width", &val);
		switch (val) {
		case 4:
			reg_config = &hdmi_regmap_32bit_config;
			hdmi->reg_shift = 2;
			break;
		case 1:
			reg_config = &hdmi_regmap_8bit_config;
			break;
		default:
			dev_err(dev, "reg-io-width must be 1 or 4\n");
			return ERR_PTR(-EINVAL);
		}

		iores = platform_get_resource(pdev, IORESOURCE_MEM, 0);
		hdmi->regs = devm_ioremap_resource(dev, iores);
		if (IS_ERR(hdmi->regs)) {
			ret = PTR_ERR(hdmi->regs);
			goto err_res;
		}

		hdmi->regm = devm_regmap_init_mmio(dev, hdmi->regs, reg_config);
		if (IS_ERR(hdmi->regm)) {
			dev_err(dev, "Failed to configure regmap\n");
			ret = PTR_ERR(hdmi->regm);
			goto err_res;
		}
	} else {
		hdmi->regm = plat_data->regm;
	}

	hdmi->isfr_clk = devm_clk_get(hdmi->dev, "isfr");
	if (IS_ERR(hdmi->isfr_clk)) {
		ret = PTR_ERR(hdmi->isfr_clk);
		dev_err(hdmi->dev, "Unable to get HDMI isfr clk: %d\n", ret);
		goto err_res;
	}

	ret = clk_prepare_enable(hdmi->isfr_clk);
	if (ret) {
		dev_err(hdmi->dev, "Cannot enable HDMI isfr clock: %d\n", ret);
		goto err_res;
	}

	hdmi->iahb_clk = devm_clk_get(hdmi->dev, "iahb");
	if (IS_ERR(hdmi->iahb_clk)) {
		ret = PTR_ERR(hdmi->iahb_clk);
		dev_err(hdmi->dev, "Unable to get HDMI iahb clk: %d\n", ret);
		goto err_isfr;
	}

	ret = clk_prepare_enable(hdmi->iahb_clk);
	if (ret) {
		dev_err(hdmi->dev, "Cannot enable HDMI iahb clock: %d\n", ret);
		goto err_isfr;
	}

	hdmi->cec_clk = devm_clk_get(hdmi->dev, "cec");
	if (PTR_ERR(hdmi->cec_clk) == -ENOENT) {
		hdmi->cec_clk = NULL;
	} else if (IS_ERR(hdmi->cec_clk)) {
		ret = PTR_ERR(hdmi->cec_clk);
		if (ret != -EPROBE_DEFER)
			dev_err(hdmi->dev, "Cannot get HDMI cec clock: %d\n",
				ret);

		hdmi->cec_clk = NULL;
		goto err_iahb;
	} else {
		ret = clk_prepare_enable(hdmi->cec_clk);
		if (ret) {
			dev_err(hdmi->dev, "Cannot enable HDMI cec clock: %d\n",
				ret);
			goto err_iahb;
		}
	}

	/* Product and revision IDs */
	hdmi->version = (hdmi_readb(hdmi, HDMI_DESIGN_ID) << 8)
		      | (hdmi_readb(hdmi, HDMI_REVISION_ID) << 0);
	prod_id0 = hdmi_readb(hdmi, HDMI_PRODUCT_ID0);
	prod_id1 = hdmi_readb(hdmi, HDMI_PRODUCT_ID1);

	if (prod_id0 != HDMI_PRODUCT_ID0_HDMI_TX ||
	    (prod_id1 & ~HDMI_PRODUCT_ID1_HDCP) != HDMI_PRODUCT_ID1_HDMI_TX) {
		dev_err(dev, "Unsupported HDMI controller (%04x:%02x:%02x)\n",
			hdmi->version, prod_id0, prod_id1);
		ret = -ENODEV;
		goto err_iahb;
	}

	ret = dw_hdmi_detect_phy(hdmi);
	if (ret < 0)
		goto err_iahb;

	dev_info(dev, "Detected HDMI TX controller v%x.%03x %s HDCP (%s)\n",
		 hdmi->version >> 12, hdmi->version & 0xfff,
		 prod_id1 & HDMI_PRODUCT_ID1_HDCP ? "with" : "without",
		 hdmi->phy.name);

	dw_hdmi_init_hw(hdmi);

	irq = platform_get_irq(pdev, 0);
	if (irq < 0) {
		ret = irq;
		goto err_iahb;
	}

	ret = devm_request_threaded_irq(dev, irq, dw_hdmi_hardirq,
					dw_hdmi_irq, IRQF_SHARED,
					dev_name(dev), hdmi);
	if (ret)
		goto err_iahb;

	hdmi->cec_notifier = cec_notifier_get(dev);
	if (!hdmi->cec_notifier) {
		ret = -ENOMEM;
		goto err_iahb;
	}

	/*
	 * To prevent overflows in HDMI_IH_FC_STAT2, set the clk regenerator
	 * N and cts values before enabling phy
	 */
	hdmi_init_clk_regenerator(hdmi);

	/* If DDC bus is not specified, try to register HDMI I2C bus */
	if (!hdmi->ddc) {
		/* Look for (optional) stuff related to unwedging */
		hdmi->pinctrl = devm_pinctrl_get(dev);
		if (!IS_ERR(hdmi->pinctrl)) {
			hdmi->unwedge_state =
				pinctrl_lookup_state(hdmi->pinctrl, "unwedge");
			hdmi->default_state =
				pinctrl_lookup_state(hdmi->pinctrl, "default");

			if (IS_ERR(hdmi->default_state) ||
			    IS_ERR(hdmi->unwedge_state)) {
				if (!IS_ERR(hdmi->unwedge_state))
					dev_warn(dev,
						 "Unwedge requires default pinctrl\n");
				hdmi->default_state = NULL;
				hdmi->unwedge_state = NULL;
			}
		}

		hdmi->ddc = dw_hdmi_i2c_adapter(hdmi);
		if (IS_ERR(hdmi->ddc))
			hdmi->ddc = NULL;
	}

	hdmi->bridge.driver_private = hdmi;
	hdmi->bridge.funcs = &dw_hdmi_bridge_funcs;
#ifdef CONFIG_OF
	hdmi->bridge.of_node = pdev->dev.of_node;
#endif

	memset(&pdevinfo, 0, sizeof(pdevinfo));
	pdevinfo.parent = dev;
	pdevinfo.id = PLATFORM_DEVID_AUTO;

	config0 = hdmi_readb(hdmi, HDMI_CONFIG0_ID);
	config3 = hdmi_readb(hdmi, HDMI_CONFIG3_ID);

	if (iores && config3 & HDMI_CONFIG3_AHBAUDDMA) {
		struct dw_hdmi_audio_data audio;

		audio.phys = iores->start;
		audio.base = hdmi->regs;
		audio.irq = irq;
		audio.hdmi = hdmi;
		audio.eld = hdmi->connector.eld;
		hdmi->enable_audio = dw_hdmi_ahb_audio_enable;
		hdmi->disable_audio = dw_hdmi_ahb_audio_disable;

		pdevinfo.name = "dw-hdmi-ahb-audio";
		pdevinfo.data = &audio;
		pdevinfo.size_data = sizeof(audio);
		pdevinfo.dma_mask = DMA_BIT_MASK(32);
		hdmi->audio = platform_device_register_full(&pdevinfo);
	} else if (config0 & HDMI_CONFIG0_I2S) {
		struct dw_hdmi_i2s_audio_data audio;

		audio.hdmi	= hdmi;
		audio.eld	= hdmi->connector.eld;
		audio.write	= hdmi_writeb;
		audio.read	= hdmi_readb;
		hdmi->enable_audio = dw_hdmi_i2s_audio_enable;
		hdmi->disable_audio = dw_hdmi_i2s_audio_disable;

		pdevinfo.name = "dw-hdmi-i2s-audio";
		pdevinfo.data = &audio;
		pdevinfo.size_data = sizeof(audio);
		pdevinfo.dma_mask = DMA_BIT_MASK(32);
		hdmi->audio = platform_device_register_full(&pdevinfo);
	}

	if (config0 & HDMI_CONFIG0_CEC) {
		cec.hdmi = hdmi;
		cec.ops = &dw_hdmi_cec_ops;
		cec.irq = irq;

		pdevinfo.name = "dw-hdmi-cec";
		pdevinfo.data = &cec;
		pdevinfo.size_data = sizeof(cec);
		pdevinfo.dma_mask = 0;

		hdmi->cec = platform_device_register_full(&pdevinfo);
	}

	hdmi->hdcp_support = config0 & HDMI_CONFIG0_HDCP;

	return hdmi;

err_iahb:
	if (hdmi->i2c) {
		i2c_del_adapter(&hdmi->i2c->adap);
		hdmi->ddc = NULL;
	}

	if (hdmi->cec_notifier)
		cec_notifier_put(hdmi->cec_notifier);

	clk_disable_unprepare(hdmi->iahb_clk);
	if (hdmi->cec_clk)
		clk_disable_unprepare(hdmi->cec_clk);
err_isfr:
	clk_disable_unprepare(hdmi->isfr_clk);
err_res:
	i2c_put_adapter(hdmi->ddc);

	return ERR_PTR(ret);
}

static void __dw_hdmi_remove(struct dw_hdmi *hdmi)
{
	cancel_delayed_work_sync(&hdmi->hdcp_periodic_work);

	if (hdmi->audio && !IS_ERR(hdmi->audio))
		platform_device_unregister(hdmi->audio);
	if (!IS_ERR(hdmi->cec))
		platform_device_unregister(hdmi->cec);

	/* Disable all interrupts */
	hdmi_writeb(hdmi, ~0, HDMI_IH_MUTE_PHY_STAT0);

	if (hdmi->cec_notifier)
		cec_notifier_put(hdmi->cec_notifier);

	clk_disable_unprepare(hdmi->iahb_clk);
	clk_disable_unprepare(hdmi->isfr_clk);
	if (hdmi->cec_clk)
		clk_disable_unprepare(hdmi->cec_clk);

	if (hdmi->i2c)
		i2c_del_adapter(&hdmi->i2c->adap);
	else
		i2c_put_adapter(hdmi->ddc);
}

/* -----------------------------------------------------------------------------
 * Probe/remove API, used from platforms based on the DRM bridge API.
 */
struct dw_hdmi *dw_hdmi_probe(struct platform_device *pdev,
			      const struct dw_hdmi_plat_data *plat_data)
{
	struct dw_hdmi *hdmi;

	hdmi = __dw_hdmi_probe(pdev, plat_data);
	if (IS_ERR(hdmi))
		return hdmi;

	drm_bridge_add(&hdmi->bridge);

	return hdmi;
}
EXPORT_SYMBOL_GPL(dw_hdmi_probe);

void dw_hdmi_remove(struct dw_hdmi *hdmi)
{
	drm_bridge_remove(&hdmi->bridge);

	__dw_hdmi_remove(hdmi);
}
EXPORT_SYMBOL_GPL(dw_hdmi_remove);

/* -----------------------------------------------------------------------------
 * Bind/unbind API, used from platforms based on the component framework.
 */
struct dw_hdmi *dw_hdmi_bind(struct platform_device *pdev,
			     struct drm_encoder *encoder,
			     const struct dw_hdmi_plat_data *plat_data)
{
	struct dw_hdmi *hdmi;
	int ret;

	hdmi = __dw_hdmi_probe(pdev, plat_data);
	if (IS_ERR(hdmi))
		return hdmi;

	ret = drm_bridge_attach(encoder, &hdmi->bridge, NULL);
	if (ret) {
		dw_hdmi_remove(hdmi);
		DRM_ERROR("Failed to initialize bridge with drm\n");
		return ERR_PTR(ret);
	}

	return hdmi;
}
EXPORT_SYMBOL_GPL(dw_hdmi_bind);

void dw_hdmi_unbind(struct dw_hdmi *hdmi)
{
	__dw_hdmi_remove(hdmi);
}
EXPORT_SYMBOL_GPL(dw_hdmi_unbind);

void dw_hdmi_resume(struct dw_hdmi *hdmi)
{
	/*
	 * After the suspend/resume we could have lost power which would
	 * clear the HDCP key.
	 *
	 * We must write the key before the interrupt since the interrupt
	 * might result in us needing the HDCP key.
	 */
	hdmi_rewrite_hdcp_key(hdmi);

	dw_hdmi_init_hw(hdmi);
}
EXPORT_SYMBOL_GPL(dw_hdmi_resume);

MODULE_AUTHOR("Sascha Hauer <s.hauer@pengutronix.de>");
MODULE_AUTHOR("Andy Yan <andy.yan@rock-chips.com>");
MODULE_AUTHOR("Yakir Yang <ykk@rock-chips.com>");
MODULE_AUTHOR("Vladimir Zapolskiy <vladimir_zapolskiy@mentor.com>");
MODULE_DESCRIPTION("DW HDMI transmitter driver");
MODULE_LICENSE("GPL");
MODULE_ALIAS("platform:dw-hdmi");<|MERGE_RESOLUTION|>--- conflicted
+++ resolved
@@ -2029,17 +2029,6 @@
 		    HDMI_IH_MUTE_FC_STAT2);
 }
 
-static void dw_hdmi_audio_restore(struct dw_hdmi *hdmi)
-{
-	unsigned long flags;
-
-	spin_lock_irqsave(&hdmi->audio_lock, flags);
-
-	hdmi_enable_audio_clk(hdmi, hdmi->audio_enable);
-
-	spin_unlock_irqrestore(&hdmi->audio_lock, flags);
-}
-
 static int dw_hdmi_setup(struct dw_hdmi *hdmi, struct drm_display_mode *mode)
 {
 	int ret;
@@ -2102,11 +2091,7 @@
 
 		/* HDMI Initialization Step E - Configure audio */
 		hdmi_clk_regenerator_update_pixel_clock(hdmi);
-<<<<<<< HEAD
-		dw_hdmi_audio_restore(hdmi);
-=======
 		hdmi_enable_audio_clk(hdmi, hdmi->audio_enable);
->>>>>>> c7ecf3e3
 	}
 
 	/* not for DVI mode */
