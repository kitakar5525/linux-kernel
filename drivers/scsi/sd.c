--- conflicted
+++ resolved
@@ -2627,9 +2627,6 @@
 {
 	struct scsi_device *sdev = sdkp->device;
 
-<<<<<<< HEAD
-	if (scsi_report_opcode(sdev, buffer, SD_BUF_SIZE, INQUIRY) < 0) {
-=======
 	if (sdev->host->no_write_same) {
 		sdev->no_write_same = 1;
 
@@ -2640,18 +2637,13 @@
 		/* too large values might cause issues with arcmsr */
 		int vpd_buf_len = 64;
 
->>>>>>> 2527c3d5
 		sdev->no_report_opcodes = 1;
 
 		/* Disable WRITE SAME if REPORT SUPPORTED OPERATION
 		 * CODES is unsupported and the device has an ATA
 		 * Information VPD page (SAT).
 		 */
-<<<<<<< HEAD
-		if (!scsi_get_vpd_page(sdev, 0x89, buffer, SD_BUF_SIZE))
-=======
 		if (!scsi_get_vpd_page(sdev, 0x89, buffer, vpd_buf_len))
->>>>>>> 2527c3d5
 			sdev->no_write_same = 1;
 	}
 
