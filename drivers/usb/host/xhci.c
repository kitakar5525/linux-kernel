--- conflicted
+++ resolved
@@ -27,16 +27,11 @@
 #include <linux/moduleparam.h>
 #include <linux/slab.h>
 #include <linux/dmi.h>
-#include <linux/pci.h>
-#include <acpi/acpi.h>
-#include "../../acpi/acpica/achware.h"
 
 #include "xhci.h"
 
 #define DRIVER_AUTHOR "Sarah Sharp"
 #define DRIVER_DESC "'eXtensible' Host Controller (xHC) Driver"
-
-static struct xhci_hcd *xhci_host;
 
 /* Some 0.95 hardware can't handle the chain bit on a Link TRB being cleared */
 static int link_quirk;
@@ -209,79 +204,6 @@
 	return 0;
 }
 
-#ifdef CONFIG_ACPI
-bool pci_check_pme_enable_and_status(struct pci_dev *dev)
-{
-	int pmcsr_pos;
-	u16 pmcsr;
-	bool ret = false;
-
-	if (!dev->pm_cap)
-		return false;
-
-	pmcsr_pos = dev->pm_cap + PCI_PM_CTRL;
-	pci_read_config_word(dev, pmcsr_pos, &pmcsr);
-	if (!(pmcsr & PCI_PM_CTRL_PME_STATUS))
-		return false;
-
-	if (pmcsr & PCI_PM_CTRL_PME_ENABLE)
-		return true;
-
-	return ret;
-}
-
-static void xhci_byt_pm_check_work(struct work_struct *work)
-{
-	struct usb_hcd		*hcd;
-	struct pci_dev		*pdev;
-	u32			gpe_en = 0;
-	unsigned long		flags;
-	int			pmcsr_pos = 0;
-	u16			pmcsr = 0;
-
-	if (xhci_host)
-		hcd = xhci_to_hcd(xhci_host);
-	else
-		return;
-
-	pdev = to_pci_dev(hcd->self.controller);
-
-	/* No need to put XHCI back to D0, as PMC will do */
-	msleep(20);
-
-	if (pci_check_pme_enable_and_status(pdev)) {
-		/* wait for PCI core PME polling to be done */
-		xhci_dbg(xhci_host, "PCI STS/EN set\n");
-		msleep(1200);
-	}
-
-	/* sometimes PME received in D0 which is not expected, clear them */
-	pmcsr_pos = pdev->pm_cap + PCI_PM_CTRL;
-	pci_read_config_word(pdev, pmcsr_pos, &pmcsr);
-
-	/* If PME_STS and PME_EN not cleared in time, then clear it*/
-	if (pmcsr & (PCI_PM_CTRL_PME_STATUS | PCI_PM_CTRL_PME_ENABLE)) {
-		pci_write_config_word(pdev, pmcsr_pos,
-					pmcsr & (~PCI_PM_CTRL_PME_ENABLE));
-		pci_read_config_word(pdev, pmcsr_pos, &pmcsr);
-	}
-
-	xhci_dbg(xhci_host, "PCI STS/EN = 0x%x\n", pmcsr);
-
-	/* clear status of GPE.PME_B0 */
-	acpi_hw_register_write(0xf1, 0x2000);
-
-	/* re-enable GPE.PME_B0 interrupt */
-	acpi_hw_register_read(0xf2, &gpe_en);
-	gpe_en = gpe_en | 0x2000;
-	acpi_hw_register_write(0xf2, gpe_en);
-
-	spin_lock_irqsave(&xhci_host->lock, flags);
-	xhci_host->pm_check_flag = 0;
-	spin_unlock_irqrestore(&xhci_host->lock, flags);
-}
-#endif
-
 /*
  * Set up MSI
  */
@@ -302,24 +224,6 @@
 		xhci_dbg(xhci, "disable MSI interrupt\n");
 		pci_disable_msi(pdev);
 	}
-
-#ifdef CONFIG_ACPI
-	/* Workaround: register a shared interrupt handler on ACPI to
-	 * to handle wake up event */
-	if (pdev->vendor == PCI_VENDOR_ID_INTEL &&
-		pdev->device == PCI_DEVICE_ID_INTEL_BYT_USH) {
-		xhci_host = xhci;
-		INIT_WORK(&xhci->pm_check, xhci_byt_pm_check_work);
-
-		/* map PMC related MMIO for this workaround */
-		xhci_host->pmc_base_addr = ioremap_nocache(0xfed03000, 0x1000);
-		/* use Fixed value 9 for the ACPI interrupt */
-		ret = request_irq(9, (irq_handler_t)xhci_byt_pm_irq,
-			IRQF_SHARED, "xhci-acpi-wa", xhci_to_hcd(xhci));
-		if (ret)
-			xhci_dbg(xhci, "fail request interrupt handler\n");
-	}
-#endif
 
 	return ret;
 }
@@ -446,10 +350,6 @@
 		return 0;
 
 	pdev = to_pci_dev(xhci_to_hcd(xhci)->self.controller);
-<<<<<<< HEAD
-
-=======
->>>>>>> 7fc87816
 	/*
 	 * Some Fresco Logic host controllers advertise MSI, but fail to
 	 * generate interrupts.  Don't even try to enable MSI.
@@ -1276,10 +1176,6 @@
 	}
 
 	xhci = hcd_to_xhci(hcd);
-<<<<<<< HEAD
-
-=======
->>>>>>> 7fc87816
 	if (check_virt_dev) {
 		if (!udev->slot_id || !xhci->devs[udev->slot_id]) {
 			printk(KERN_DEBUG "xHCI %s called with unaddressed "
