--- conflicted
+++ resolved
@@ -141,10 +141,7 @@
 	.ht_params = &iwl7000_ht_params,
 	.nvm_ver = IWL7260_NVM_VERSION,
 	.nvm_calib_ver = IWL7260_TX_POWER_VERSION,
-<<<<<<< HEAD
-=======
 	.host_interrupt_operation_mode = true,
->>>>>>> 2527c3d5
 };
 
 const struct iwl_cfg iwl7260_n_cfg = {
@@ -154,10 +151,7 @@
 	.ht_params = &iwl7000_ht_params,
 	.nvm_ver = IWL7260_NVM_VERSION,
 	.nvm_calib_ver = IWL7260_TX_POWER_VERSION,
-<<<<<<< HEAD
-=======
 	.host_interrupt_operation_mode = true,
->>>>>>> 2527c3d5
 };
 
 const struct iwl_cfg iwl3160_2ac_cfg = {
@@ -167,10 +161,7 @@
 	.ht_params = &iwl7000_ht_params,
 	.nvm_ver = IWL3160_NVM_VERSION,
 	.nvm_calib_ver = IWL3160_TX_POWER_VERSION,
-<<<<<<< HEAD
-=======
 	.host_interrupt_operation_mode = true,
->>>>>>> 2527c3d5
 };
 
 const struct iwl_cfg iwl3160_2n_cfg = {
@@ -180,10 +171,7 @@
 	.ht_params = &iwl7000_ht_params,
 	.nvm_ver = IWL3160_NVM_VERSION,
 	.nvm_calib_ver = IWL3160_TX_POWER_VERSION,
-<<<<<<< HEAD
-=======
 	.host_interrupt_operation_mode = true,
->>>>>>> 2527c3d5
 };
 
 const struct iwl_cfg iwl3160_n_cfg = {
