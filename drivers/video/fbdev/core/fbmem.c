/*
 *  linux/drivers/video/fbmem.c
 *
 *  Copyright (C) 1994 Martin Schaller
 *
 *	2001 - Documented with DocBook
 *	- Brad Douglas <brad@neruo.com>
 *
 * This file is subject to the terms and conditions of the GNU General Public
 * License.  See the file COPYING in the main directory of this archive
 * for more details.
 */

#include <linux/module.h>

#include <linux/compat.h>
#include <linux/types.h>
#include <linux/errno.h>
#include <linux/kernel.h>
#include <linux/major.h>
#include <linux/slab.h>
#include <linux/mm.h>
#include <linux/mman.h>
#include <linux/vt.h>
#include <linux/init.h>
#include <linux/linux_logo.h>
#include <linux/proc_fs.h>
#include <linux/seq_file.h>
#include <linux/console.h>
#include <linux/kmod.h>
#include <linux/err.h>
#include <linux/device.h>
#include <linux/efi.h>
#include <linux/fb.h>
#include <linux/fbcon.h>
#include <linux/mem_encrypt.h>
#include <linux/pci.h>

#include <asm/fb.h>


    /*
     *  Frame buffer device initialization and setup routines
     */

#define FBPIXMAPSIZE	(1024 * 8)

static DEFINE_MUTEX(registration_lock);

struct fb_info *registered_fb[FB_MAX] __read_mostly;
EXPORT_SYMBOL(registered_fb);

int num_registered_fb __read_mostly;
EXPORT_SYMBOL(num_registered_fb);

static struct fb_info *get_fb_info(unsigned int idx)
{
	struct fb_info *fb_info;

	if (idx >= FB_MAX)
		return ERR_PTR(-ENODEV);

	mutex_lock(&registration_lock);
	fb_info = registered_fb[idx];
	if (fb_info)
		atomic_inc(&fb_info->count);
	mutex_unlock(&registration_lock);

	return fb_info;
}

static void put_fb_info(struct fb_info *fb_info)
{
	if (!atomic_dec_and_test(&fb_info->count))
		return;
	if (fb_info->fbops->fb_destroy)
		fb_info->fbops->fb_destroy(fb_info);
}

int lock_fb_info(struct fb_info *info)
{
	mutex_lock(&info->lock);
	if (!info->fbops) {
		mutex_unlock(&info->lock);
		return 0;
	}
	return 1;
}
EXPORT_SYMBOL(lock_fb_info);

/*
 * Helpers
 */

int fb_get_color_depth(struct fb_var_screeninfo *var,
		       struct fb_fix_screeninfo *fix)
{
	int depth = 0;

	if (fix->visual == FB_VISUAL_MONO01 ||
	    fix->visual == FB_VISUAL_MONO10)
		depth = 1;
	else {
		if (var->green.length == var->blue.length &&
		    var->green.length == var->red.length &&
		    var->green.offset == var->blue.offset &&
		    var->green.offset == var->red.offset)
			depth = var->green.length;
		else
			depth = var->green.length + var->red.length +
				var->blue.length;
	}

	return depth;
}
EXPORT_SYMBOL(fb_get_color_depth);

/*
 * Data padding functions.
 */
void fb_pad_aligned_buffer(u8 *dst, u32 d_pitch, u8 *src, u32 s_pitch, u32 height)
{
	__fb_pad_aligned_buffer(dst, d_pitch, src, s_pitch, height);
}
EXPORT_SYMBOL(fb_pad_aligned_buffer);

void fb_pad_unaligned_buffer(u8 *dst, u32 d_pitch, u8 *src, u32 idx, u32 height,
				u32 shift_high, u32 shift_low, u32 mod)
{
	u8 mask = (u8) (0xfff << shift_high), tmp;
	int i, j;

	for (i = height; i--; ) {
		for (j = 0; j < idx; j++) {
			tmp = dst[j];
			tmp &= mask;
			tmp |= *src >> shift_low;
			dst[j] = tmp;
			tmp = *src << shift_high;
			dst[j+1] = tmp;
			src++;
		}
		tmp = dst[idx];
		tmp &= mask;
		tmp |= *src >> shift_low;
		dst[idx] = tmp;
		if (shift_high < mod) {
			tmp = *src << shift_high;
			dst[idx+1] = tmp;
		}
		src++;
		dst += d_pitch;
	}
}
EXPORT_SYMBOL(fb_pad_unaligned_buffer);

/*
 * we need to lock this section since fb_cursor
 * may use fb_imageblit()
 */
char* fb_get_buffer_offset(struct fb_info *info, struct fb_pixmap *buf, u32 size)
{
	u32 align = buf->buf_align - 1, offset;
	char *addr = buf->addr;

	/* If IO mapped, we need to sync before access, no sharing of
	 * the pixmap is done
	 */
	if (buf->flags & FB_PIXMAP_IO) {
		if (info->fbops->fb_sync && (buf->flags & FB_PIXMAP_SYNC))
			info->fbops->fb_sync(info);
		return addr;
	}

	/* See if we fit in the remaining pixmap space */
	offset = buf->offset + align;
	offset &= ~align;
	if (offset + size > buf->size) {
		/* We do not fit. In order to be able to re-use the buffer,
		 * we must ensure no asynchronous DMA'ing or whatever operation
		 * is in progress, we sync for that.
		 */
		if (info->fbops->fb_sync && (buf->flags & FB_PIXMAP_SYNC))
			info->fbops->fb_sync(info);
		offset = 0;
	}
	buf->offset = offset + size;
	addr += offset;

	return addr;
}
EXPORT_SYMBOL(fb_get_buffer_offset);

#ifdef CONFIG_LOGO

static inline unsigned safe_shift(unsigned d, int n)
{
	return n < 0 ? d >> -n : d << n;
}

static void fb_set_logocmap(struct fb_info *info,
				   const struct linux_logo *logo)
{
	struct fb_cmap palette_cmap;
	u16 palette_green[16];
	u16 palette_blue[16];
	u16 palette_red[16];
	int i, j, n;
	const unsigned char *clut = logo->clut;

	palette_cmap.start = 0;
	palette_cmap.len = 16;
	palette_cmap.red = palette_red;
	palette_cmap.green = palette_green;
	palette_cmap.blue = palette_blue;
	palette_cmap.transp = NULL;

	for (i = 0; i < logo->clutsize; i += n) {
		n = logo->clutsize - i;
		/* palette_cmap provides space for only 16 colors at once */
		if (n > 16)
			n = 16;
		palette_cmap.start = 32 + i;
		palette_cmap.len = n;
		for (j = 0; j < n; ++j) {
			palette_cmap.red[j] = clut[0] << 8 | clut[0];
			palette_cmap.green[j] = clut[1] << 8 | clut[1];
			palette_cmap.blue[j] = clut[2] << 8 | clut[2];
			clut += 3;
		}
		fb_set_cmap(&palette_cmap, info);
	}
}

static void  fb_set_logo_truepalette(struct fb_info *info,
					    const struct linux_logo *logo,
					    u32 *palette)
{
	static const unsigned char mask[] = { 0,0x80,0xc0,0xe0,0xf0,0xf8,0xfc,0xfe,0xff };
	unsigned char redmask, greenmask, bluemask;
	int redshift, greenshift, blueshift;
	int i;
	const unsigned char *clut = logo->clut;

	/*
	 * We have to create a temporary palette since console palette is only
	 * 16 colors long.
	 */
	/* Bug: Doesn't obey msb_right ... (who needs that?) */
	redmask   = mask[info->var.red.length   < 8 ? info->var.red.length   : 8];
	greenmask = mask[info->var.green.length < 8 ? info->var.green.length : 8];
	bluemask  = mask[info->var.blue.length  < 8 ? info->var.blue.length  : 8];
	redshift   = info->var.red.offset   - (8 - info->var.red.length);
	greenshift = info->var.green.offset - (8 - info->var.green.length);
	blueshift  = info->var.blue.offset  - (8 - info->var.blue.length);

	for ( i = 0; i < logo->clutsize; i++) {
		palette[i+32] = (safe_shift((clut[0] & redmask), redshift) |
				 safe_shift((clut[1] & greenmask), greenshift) |
				 safe_shift((clut[2] & bluemask), blueshift));
		clut += 3;
	}
}

static void fb_set_logo_directpalette(struct fb_info *info,
					     const struct linux_logo *logo,
					     u32 *palette)
{
	int redshift, greenshift, blueshift;
	int i;

	redshift = info->var.red.offset;
	greenshift = info->var.green.offset;
	blueshift = info->var.blue.offset;

	for (i = 32; i < 32 + logo->clutsize; i++)
		palette[i] = i << redshift | i << greenshift | i << blueshift;
}

static void fb_set_logo(struct fb_info *info,
			       const struct linux_logo *logo, u8 *dst,
			       int depth)
{
	int i, j, k;
	const u8 *src = logo->data;
	u8 xor = (info->fix.visual == FB_VISUAL_MONO01) ? 0xff : 0;
	u8 fg = 1, d;

	switch (fb_get_color_depth(&info->var, &info->fix)) {
	case 1:
		fg = 1;
		break;
	case 2:
		fg = 3;
		break;
	default:
		fg = 7;
		break;
	}

	if (info->fix.visual == FB_VISUAL_MONO01 ||
	    info->fix.visual == FB_VISUAL_MONO10)
		fg = ~((u8) (0xfff << info->var.green.length));

	switch (depth) {
	case 4:
		for (i = 0; i < logo->height; i++)
			for (j = 0; j < logo->width; src++) {
				*dst++ = *src >> 4;
				j++;
				if (j < logo->width) {
					*dst++ = *src & 0x0f;
					j++;
				}
			}
		break;
	case 1:
		for (i = 0; i < logo->height; i++) {
			for (j = 0; j < logo->width; src++) {
				d = *src ^ xor;
				for (k = 7; k >= 0 && j < logo->width; k--) {
					*dst++ = ((d >> k) & 1) ? fg : 0;
					j++;
				}
			}
		}
		break;
	}
}

/*
 * Three (3) kinds of logo maps exist.  linux_logo_clut224 (>16 colors),
 * linux_logo_vga16 (16 colors) and linux_logo_mono (2 colors).  Depending on
 * the visual format and color depth of the framebuffer, the DAC, the
 * pseudo_palette, and the logo data will be adjusted accordingly.
 *
 * Case 1 - linux_logo_clut224:
 * Color exceeds the number of console colors (16), thus we set the hardware DAC
 * using fb_set_cmap() appropriately.  The "needs_cmapreset"  flag will be set.
 *
 * For visuals that require color info from the pseudo_palette, we also construct
 * one for temporary use. The "needs_directpalette" or "needs_truepalette" flags
 * will be set.
 *
 * Case 2 - linux_logo_vga16:
 * The number of colors just matches the console colors, thus there is no need
 * to set the DAC or the pseudo_palette.  However, the bitmap is packed, ie,
 * each byte contains color information for two pixels (upper and lower nibble).
 * To be consistent with fb_imageblit() usage, we therefore separate the two
 * nibbles into separate bytes. The "depth" flag will be set to 4.
 *
 * Case 3 - linux_logo_mono:
 * This is similar with Case 2.  Each byte contains information for 8 pixels.
 * We isolate each bit and expand each into a byte. The "depth" flag will
 * be set to 1.
 */
static struct logo_data {
	int depth;
	int needs_directpalette;
	int needs_truepalette;
	int needs_cmapreset;
	const struct linux_logo *logo;
} fb_logo __read_mostly;

static void fb_rotate_logo_ud(const u8 *in, u8 *out, u32 width, u32 height)
{
	u32 size = width * height, i;

	out += size - 1;

	for (i = size; i--; )
		*out-- = *in++;
}

static void fb_rotate_logo_cw(const u8 *in, u8 *out, u32 width, u32 height)
{
	int i, j, h = height - 1;

	for (i = 0; i < height; i++)
		for (j = 0; j < width; j++)
				out[height * j + h - i] = *in++;
}

static void fb_rotate_logo_ccw(const u8 *in, u8 *out, u32 width, u32 height)
{
	int i, j, w = width - 1;

	for (i = 0; i < height; i++)
		for (j = 0; j < width; j++)
			out[height * (w - j) + i] = *in++;
}

static void fb_rotate_logo(struct fb_info *info, u8 *dst,
			   struct fb_image *image, int rotate)
{
	u32 tmp;

	if (rotate == FB_ROTATE_UD) {
		fb_rotate_logo_ud(image->data, dst, image->width,
				  image->height);
		image->dx = info->var.xres - image->width - image->dx;
		image->dy = info->var.yres - image->height - image->dy;
	} else if (rotate == FB_ROTATE_CW) {
		fb_rotate_logo_cw(image->data, dst, image->width,
				  image->height);
		tmp = image->width;
		image->width = image->height;
		image->height = tmp;
		tmp = image->dy;
		image->dy = image->dx;
		image->dx = info->var.xres - image->width - tmp;
	} else if (rotate == FB_ROTATE_CCW) {
		fb_rotate_logo_ccw(image->data, dst, image->width,
				   image->height);
		tmp = image->width;
		image->width = image->height;
		image->height = tmp;
		tmp = image->dx;
		image->dx = image->dy;
		image->dy = info->var.yres - image->height - tmp;
	}

	image->data = dst;
}

static void fb_do_show_logo(struct fb_info *info, struct fb_image *image,
			    int rotate, unsigned int num)
{
	unsigned int x;

	if (image->width > info->var.xres || image->height > info->var.yres)
		return;

	if (rotate == FB_ROTATE_UR) {
		for (x = 0;
		     x < num && image->dx + image->width <= info->var.xres;
		     x++) {
			info->fbops->fb_imageblit(info, image);
			image->dx += image->width + 8;
		}
	} else if (rotate == FB_ROTATE_UD) {
		u32 dx = image->dx;

		for (x = 0; x < num && image->dx <= dx; x++) {
			info->fbops->fb_imageblit(info, image);
			image->dx -= image->width + 8;
		}
	} else if (rotate == FB_ROTATE_CW) {
		for (x = 0;
		     x < num && image->dy + image->height <= info->var.yres;
		     x++) {
			info->fbops->fb_imageblit(info, image);
			image->dy += image->height + 8;
		}
	} else if (rotate == FB_ROTATE_CCW) {
		u32 dy = image->dy;

		for (x = 0; x < num && image->dy <= dy; x++) {
			info->fbops->fb_imageblit(info, image);
			image->dy -= image->height + 8;
		}
	}
}

static int fb_show_logo_line(struct fb_info *info, int rotate,
			     const struct linux_logo *logo, int y,
			     unsigned int n)
{
	u32 *palette = NULL, *saved_pseudo_palette = NULL;
	unsigned char *logo_new = NULL, *logo_rotate = NULL;
	struct fb_image image;

	/* Return if the frame buffer is not mapped or suspended */
	if (logo == NULL || info->state != FBINFO_STATE_RUNNING ||
	    info->fbops->owner)
		return 0;

	image.depth = 8;
	image.data = logo->data;

	if (fb_logo.needs_cmapreset)
		fb_set_logocmap(info, logo);

	if (fb_logo.needs_truepalette ||
	    fb_logo.needs_directpalette) {
		palette = kmalloc(256 * 4, GFP_KERNEL);
		if (palette == NULL)
			return 0;

		if (fb_logo.needs_truepalette)
			fb_set_logo_truepalette(info, logo, palette);
		else
			fb_set_logo_directpalette(info, logo, palette);

		saved_pseudo_palette = info->pseudo_palette;
		info->pseudo_palette = palette;
	}

	if (fb_logo.depth <= 4) {
		logo_new = kmalloc_array(logo->width, logo->height,
					 GFP_KERNEL);
		if (logo_new == NULL) {
			kfree(palette);
			if (saved_pseudo_palette)
				info->pseudo_palette = saved_pseudo_palette;
			return 0;
		}
		image.data = logo_new;
		fb_set_logo(info, logo, logo_new, fb_logo.depth);
	}

	image.dx = 0;
	image.dy = y;
	image.width = logo->width;
	image.height = logo->height;

	if (rotate) {
		logo_rotate = kmalloc_array(logo->width, logo->height,
					    GFP_KERNEL);
		if (logo_rotate)
			fb_rotate_logo(info, logo_rotate, &image, rotate);
	}

	fb_do_show_logo(info, &image, rotate, n);

	kfree(palette);
	if (saved_pseudo_palette != NULL)
		info->pseudo_palette = saved_pseudo_palette;
	kfree(logo_new);
	kfree(logo_rotate);
	return logo->height;
}


#ifdef CONFIG_FB_LOGO_EXTRA

#define FB_LOGO_EX_NUM_MAX 10
static struct logo_data_extra {
	const struct linux_logo *logo;
	unsigned int n;
} fb_logo_ex[FB_LOGO_EX_NUM_MAX];
static unsigned int fb_logo_ex_num;

void fb_append_extra_logo(const struct linux_logo *logo, unsigned int n)
{
	if (!n || fb_logo_ex_num == FB_LOGO_EX_NUM_MAX)
		return;

	fb_logo_ex[fb_logo_ex_num].logo = logo;
	fb_logo_ex[fb_logo_ex_num].n = n;
	fb_logo_ex_num++;
}

static int fb_prepare_extra_logos(struct fb_info *info, unsigned int height,
				  unsigned int yres)
{
	unsigned int i;

	/* FIXME: logo_ex supports only truecolor fb. */
	if (info->fix.visual != FB_VISUAL_TRUECOLOR)
		fb_logo_ex_num = 0;

	for (i = 0; i < fb_logo_ex_num; i++) {
		if (fb_logo_ex[i].logo->type != fb_logo.logo->type) {
			fb_logo_ex[i].logo = NULL;
			continue;
		}
		height += fb_logo_ex[i].logo->height;
		if (height > yres) {
			height -= fb_logo_ex[i].logo->height;
			fb_logo_ex_num = i;
			break;
		}
	}
	return height;
}

static int fb_show_extra_logos(struct fb_info *info, int y, int rotate)
{
	unsigned int i;

	for (i = 0; i < fb_logo_ex_num; i++)
		y += fb_show_logo_line(info, rotate,
				       fb_logo_ex[i].logo, y, fb_logo_ex[i].n);

	return y;
}

#else /* !CONFIG_FB_LOGO_EXTRA */

static inline int fb_prepare_extra_logos(struct fb_info *info,
					 unsigned int height,
					 unsigned int yres)
{
	return height;
}

static inline int fb_show_extra_logos(struct fb_info *info, int y, int rotate)
{
	return y;
}

#endif /* CONFIG_FB_LOGO_EXTRA */


int fb_prepare_logo(struct fb_info *info, int rotate)
{
	int depth = fb_get_color_depth(&info->var, &info->fix);
	unsigned int yres;

	memset(&fb_logo, 0, sizeof(struct logo_data));

	if (info->flags & FBINFO_MISC_TILEBLITTING ||
	    info->fbops->owner)
		return 0;

	if (info->fix.visual == FB_VISUAL_DIRECTCOLOR) {
		depth = info->var.blue.length;
		if (info->var.red.length < depth)
			depth = info->var.red.length;
		if (info->var.green.length < depth)
			depth = info->var.green.length;
	}

	if (info->fix.visual == FB_VISUAL_STATIC_PSEUDOCOLOR && depth > 4) {
		/* assume console colormap */
		depth = 4;
	}

	/* Return if no suitable logo was found */
	fb_logo.logo = fb_find_logo(depth);

	if (!fb_logo.logo) {
		return 0;
	}

	if (rotate == FB_ROTATE_UR || rotate == FB_ROTATE_UD)
		yres = info->var.yres;
	else
		yres = info->var.xres;

	if (fb_logo.logo->height > yres) {
		fb_logo.logo = NULL;
		return 0;
	}

	/* What depth we asked for might be different from what we get */
	if (fb_logo.logo->type == LINUX_LOGO_CLUT224)
		fb_logo.depth = 8;
	else if (fb_logo.logo->type == LINUX_LOGO_VGA16)
		fb_logo.depth = 4;
	else
		fb_logo.depth = 1;


 	if (fb_logo.depth > 4 && depth > 4) {
 		switch (info->fix.visual) {
 		case FB_VISUAL_TRUECOLOR:
 			fb_logo.needs_truepalette = 1;
 			break;
 		case FB_VISUAL_DIRECTCOLOR:
 			fb_logo.needs_directpalette = 1;
 			fb_logo.needs_cmapreset = 1;
 			break;
 		case FB_VISUAL_PSEUDOCOLOR:
 			fb_logo.needs_cmapreset = 1;
 			break;
 		}
 	}

	return fb_prepare_extra_logos(info, fb_logo.logo->height, yres);
}

int fb_show_logo(struct fb_info *info, int rotate)
{
	int y;

	y = fb_show_logo_line(info, rotate, fb_logo.logo, 0,
			      num_online_cpus());
	y = fb_show_extra_logos(info, y, rotate);

	return y;
}
#else
int fb_prepare_logo(struct fb_info *info, int rotate) { return 0; }
int fb_show_logo(struct fb_info *info, int rotate) { return 0; }
#endif /* CONFIG_LOGO */
EXPORT_SYMBOL(fb_prepare_logo);
EXPORT_SYMBOL(fb_show_logo);

static void *fb_seq_start(struct seq_file *m, loff_t *pos)
{
	mutex_lock(&registration_lock);
	return (*pos < FB_MAX) ? pos : NULL;
}

static void *fb_seq_next(struct seq_file *m, void *v, loff_t *pos)
{
	(*pos)++;
	return (*pos < FB_MAX) ? pos : NULL;
}

static void fb_seq_stop(struct seq_file *m, void *v)
{
	mutex_unlock(&registration_lock);
}

static int fb_seq_show(struct seq_file *m, void *v)
{
	int i = *(loff_t *)v;
	struct fb_info *fi = registered_fb[i];

	if (fi)
		seq_printf(m, "%d %s\n", fi->node, fi->fix.id);
	return 0;
}

static const struct seq_operations proc_fb_seq_ops = {
	.start	= fb_seq_start,
	.next	= fb_seq_next,
	.stop	= fb_seq_stop,
	.show	= fb_seq_show,
};

/*
 * We hold a reference to the fb_info in file->private_data,
 * but if the current registered fb has changed, we don't
 * actually want to use it.
 *
 * So look up the fb_info using the inode minor number,
 * and just verify it against the reference we have.
 */
static struct fb_info *file_fb_info(struct file *file)
{
	struct inode *inode = file_inode(file);
	int fbidx = iminor(inode);
	struct fb_info *info = registered_fb[fbidx];

	if (info != file->private_data)
		info = NULL;
	return info;
}

static ssize_t
fb_read(struct file *file, char __user *buf, size_t count, loff_t *ppos)
{
	unsigned long p = *ppos;
	struct fb_info *info = file_fb_info(file);
	u8 *buffer, *dst;
	u8 __iomem *src;
	int c, cnt = 0, err = 0;
	unsigned long total_size;

	if (!info || ! info->screen_base)
		return -ENODEV;

	if (info->state != FBINFO_STATE_RUNNING)
		return -EPERM;

	if (info->fbops->fb_read)
		return info->fbops->fb_read(info, buf, count, ppos);
	
	total_size = info->screen_size;

	if (total_size == 0)
		total_size = info->fix.smem_len;

	if (p >= total_size)
		return 0;

	if (count >= total_size)
		count = total_size;

	if (count + p > total_size)
		count = total_size - p;

	buffer = kmalloc((count > PAGE_SIZE) ? PAGE_SIZE : count,
			 GFP_KERNEL);
	if (!buffer)
		return -ENOMEM;

	src = (u8 __iomem *) (info->screen_base + p);

	if (info->fbops->fb_sync)
		info->fbops->fb_sync(info);

	while (count) {
		c  = (count > PAGE_SIZE) ? PAGE_SIZE : count;
		dst = buffer;
		fb_memcpy_fromfb(dst, src, c);
		dst += c;
		src += c;

		if (copy_to_user(buf, buffer, c)) {
			err = -EFAULT;
			break;
		}
		*ppos += c;
		buf += c;
		cnt += c;
		count -= c;
	}

	kfree(buffer);

	return (err) ? err : cnt;
}

static ssize_t
fb_write(struct file *file, const char __user *buf, size_t count, loff_t *ppos)
{
	unsigned long p = *ppos;
	struct fb_info *info = file_fb_info(file);
	u8 *buffer, *src;
	u8 __iomem *dst;
	int c, cnt = 0, err = 0;
	unsigned long total_size;

	if (!info || !info->screen_base)
		return -ENODEV;

	if (info->state != FBINFO_STATE_RUNNING)
		return -EPERM;

	if (info->fbops->fb_write)
		return info->fbops->fb_write(info, buf, count, ppos);
	
	total_size = info->screen_size;

	if (total_size == 0)
		total_size = info->fix.smem_len;

	if (p > total_size)
		return -EFBIG;

	if (count > total_size) {
		err = -EFBIG;
		count = total_size;
	}

	if (count + p > total_size) {
		if (!err)
			err = -ENOSPC;

		count = total_size - p;
	}

	buffer = kmalloc((count > PAGE_SIZE) ? PAGE_SIZE : count,
			 GFP_KERNEL);
	if (!buffer)
		return -ENOMEM;

	dst = (u8 __iomem *) (info->screen_base + p);

	if (info->fbops->fb_sync)
		info->fbops->fb_sync(info);

	while (count) {
		c = (count > PAGE_SIZE) ? PAGE_SIZE : count;
		src = buffer;

		if (copy_from_user(src, buf, c)) {
			err = -EFAULT;
			break;
		}

		fb_memcpy_tofb(dst, src, c);
		dst += c;
		src += c;
		*ppos += c;
		buf += c;
		cnt += c;
		count -= c;
	}

	kfree(buffer);

	return (cnt) ? cnt : err;
}

int
fb_pan_display(struct fb_info *info, struct fb_var_screeninfo *var)
{
	struct fb_fix_screeninfo *fix = &info->fix;
	unsigned int yres = info->var.yres;
	int err = 0;

	if (var->yoffset > 0) {
		if (var->vmode & FB_VMODE_YWRAP) {
			if (!fix->ywrapstep || (var->yoffset % fix->ywrapstep))
				err = -EINVAL;
			else
				yres = 0;
		} else if (!fix->ypanstep || (var->yoffset % fix->ypanstep))
			err = -EINVAL;
	}

	if (var->xoffset > 0 && (!fix->xpanstep ||
				 (var->xoffset % fix->xpanstep)))
		err = -EINVAL;

	if (err || !info->fbops->fb_pan_display ||
	    var->yoffset > info->var.yres_virtual - yres ||
	    var->xoffset > info->var.xres_virtual - info->var.xres)
		return -EINVAL;

	if ((err = info->fbops->fb_pan_display(var, info)))
		return err;
	info->var.xoffset = var->xoffset;
	info->var.yoffset = var->yoffset;
	if (var->vmode & FB_VMODE_YWRAP)
		info->var.vmode |= FB_VMODE_YWRAP;
	else
		info->var.vmode &= ~FB_VMODE_YWRAP;
	return 0;
}
EXPORT_SYMBOL(fb_pan_display);

static int fb_check_caps(struct fb_info *info, struct fb_var_screeninfo *var,
			 u32 activate)
{
	struct fb_event event;
	struct fb_blit_caps caps, fbcaps;
	int err = 0;

	memset(&caps, 0, sizeof(caps));
	memset(&fbcaps, 0, sizeof(fbcaps));
	caps.flags = (activate & FB_ACTIVATE_ALL) ? 1 : 0;
	event.info = info;
	event.data = &caps;
	fb_notifier_call_chain(FB_EVENT_GET_REQ, &event);
	info->fbops->fb_get_caps(info, &fbcaps, var);

	if (((fbcaps.x ^ caps.x) & caps.x) ||
	    ((fbcaps.y ^ caps.y) & caps.y) ||
	    (fbcaps.len < caps.len))
		err = -EINVAL;

	return err;
}

int
fb_set_var(struct fb_info *info, struct fb_var_screeninfo *var)
{
	int flags = info->flags;
	int ret = 0;

	if (var->activate & FB_ACTIVATE_INV_MODE) {
		struct fb_videomode mode1, mode2;

		fb_var_to_videomode(&mode1, var);
		fb_var_to_videomode(&mode2, &info->var);
		/* make sure we don't delete the videomode of current var */
		ret = fb_mode_is_equal(&mode1, &mode2);

		if (!ret) {
		    struct fb_event event;

		    event.info = info;
		    event.data = &mode1;
		    ret = fb_notifier_call_chain(FB_EVENT_MODE_DELETE, &event);
		}

		if (!ret)
		    fb_delete_videomode(&mode1, &info->modelist);


		ret = (ret) ? -EINVAL : 0;
		goto done;
	}

	if ((var->activate & FB_ACTIVATE_FORCE) ||
	    memcmp(&info->var, var, sizeof(struct fb_var_screeninfo))) {
		u32 activate = var->activate;

		/* When using FOURCC mode, make sure the red, green, blue and
		 * transp fields are set to 0.
		 */
		if ((info->fix.capabilities & FB_CAP_FOURCC) &&
		    var->grayscale > 1) {
			if (var->red.offset     || var->green.offset    ||
			    var->blue.offset    || var->transp.offset   ||
			    var->red.length     || var->green.length    ||
			    var->blue.length    || var->transp.length   ||
			    var->red.msb_right  || var->green.msb_right ||
			    var->blue.msb_right || var->transp.msb_right)
				return -EINVAL;
		}

		if (!info->fbops->fb_check_var) {
			*var = info->var;
			goto done;
		}

		ret = info->fbops->fb_check_var(var, info);

		if (ret)
			goto done;

		if ((var->activate & FB_ACTIVATE_MASK) == FB_ACTIVATE_NOW) {
			struct fb_var_screeninfo old_var;
			struct fb_videomode mode;

			if (info->fbops->fb_get_caps) {
				ret = fb_check_caps(info, var, activate);

				if (ret)
					goto done;
			}

			old_var = info->var;
			info->var = *var;

			if (info->fbops->fb_set_par) {
				ret = info->fbops->fb_set_par(info);

				if (ret) {
					info->var = old_var;
					printk(KERN_WARNING "detected "
						"fb_set_par error, "
						"error code: %d\n", ret);
					goto done;
				}
			}

			fb_pan_display(info, &info->var);
			fb_set_cmap(&info->cmap, info);
			fb_var_to_videomode(&mode, &info->var);

			if (info->modelist.prev && info->modelist.next &&
			    !list_empty(&info->modelist))
				ret = fb_add_videomode(&mode, &info->modelist);

			if (!ret && (flags & FBINFO_MISC_USEREVENT)) {
				struct fb_event event;
				int evnt = (activate & FB_ACTIVATE_ALL) ?
					FB_EVENT_MODE_CHANGE_ALL :
					FB_EVENT_MODE_CHANGE;

				info->flags &= ~FBINFO_MISC_USEREVENT;
				event.info = info;
				event.data = &mode;
				fb_notifier_call_chain(evnt, &event);
			}
		}
	}

 done:
	return ret;
}
EXPORT_SYMBOL(fb_set_var);

int
fb_blank(struct fb_info *info, int blank)
{	
	struct fb_event event;
	int ret = -EINVAL, early_ret;

 	if (blank > FB_BLANK_POWERDOWN)
 		blank = FB_BLANK_POWERDOWN;

	event.info = info;
	event.data = &blank;

	early_ret = fb_notifier_call_chain(FB_EARLY_EVENT_BLANK, &event);

	if (info->fbops->fb_blank)
 		ret = info->fbops->fb_blank(blank, info);

	if (!ret)
		fb_notifier_call_chain(FB_EVENT_BLANK, &event);
	else {
		/*
		 * if fb_blank is failed then revert effects of
		 * the early blank event.
		 */
		if (!early_ret)
			fb_notifier_call_chain(FB_R_EARLY_EVENT_BLANK, &event);
	}

 	return ret;
}
EXPORT_SYMBOL(fb_blank);

static long do_fb_ioctl(struct fb_info *info, unsigned int cmd,
			unsigned long arg)
{
	struct fb_ops *fb;
	struct fb_var_screeninfo var;
	struct fb_fix_screeninfo fix;
	struct fb_con2fbmap con2fb;
	struct fb_cmap cmap_from;
	struct fb_cmap_user cmap;
	struct fb_event event;
	void __user *argp = (void __user *)arg;
	long ret = 0;

	switch (cmd) {
	case FBIOGET_VSCREENINFO:
		if (!lock_fb_info(info))
			return -ENODEV;
		var = info->var;
		unlock_fb_info(info);

		ret = copy_to_user(argp, &var, sizeof(var)) ? -EFAULT : 0;
		break;
	case FBIOPUT_VSCREENINFO:
		if (copy_from_user(&var, argp, sizeof(var)))
			return -EFAULT;
		console_lock();
		if (!lock_fb_info(info)) {
			console_unlock();
			return -ENODEV;
		}
		info->flags |= FBINFO_MISC_USEREVENT;
		ret = fb_set_var(info, &var);
		info->flags &= ~FBINFO_MISC_USEREVENT;
		unlock_fb_info(info);
		console_unlock();
		if (!ret && copy_to_user(argp, &var, sizeof(var)))
			ret = -EFAULT;
		break;
	case FBIOGET_FSCREENINFO:
		if (!lock_fb_info(info))
			return -ENODEV;
<<<<<<< HEAD
		fix = info->fix;
		if (info->flags & FBINFO_HIDE_SMEM_START)
			fix.smem_start = 0;
=======
		memcpy(&fix, &info->fix, sizeof(fix));
>>>>>>> 7edd66cf
		unlock_fb_info(info);

		ret = copy_to_user(argp, &fix, sizeof(fix)) ? -EFAULT : 0;
		break;
	case FBIOPUTCMAP:
		if (copy_from_user(&cmap, argp, sizeof(cmap)))
			return -EFAULT;
		ret = fb_set_user_cmap(&cmap, info);
		break;
	case FBIOGETCMAP:
		if (copy_from_user(&cmap, argp, sizeof(cmap)))
			return -EFAULT;
		if (!lock_fb_info(info))
			return -ENODEV;
		cmap_from = info->cmap;
		unlock_fb_info(info);
		ret = fb_cmap_to_user(&cmap_from, &cmap);
		break;
	case FBIOPAN_DISPLAY:
		if (copy_from_user(&var, argp, sizeof(var)))
			return -EFAULT;
		console_lock();
		if (!lock_fb_info(info)) {
			console_unlock();
			return -ENODEV;
		}
		ret = fb_pan_display(info, &var);
		unlock_fb_info(info);
		console_unlock();
		if (ret == 0 && copy_to_user(argp, &var, sizeof(var)))
			return -EFAULT;
		break;
	case FBIO_CURSOR:
		ret = -EINVAL;
		break;
	case FBIOGET_CON2FBMAP:
		if (copy_from_user(&con2fb, argp, sizeof(con2fb)))
			return -EFAULT;
		if (con2fb.console < 1 || con2fb.console > MAX_NR_CONSOLES)
			return -EINVAL;
		con2fb.framebuffer = -1;
		event.data = &con2fb;
		if (!lock_fb_info(info))
			return -ENODEV;
		event.info = info;
		fb_notifier_call_chain(FB_EVENT_GET_CONSOLE_MAP, &event);
		unlock_fb_info(info);
		ret = copy_to_user(argp, &con2fb, sizeof(con2fb)) ? -EFAULT : 0;
		break;
	case FBIOPUT_CON2FBMAP:
		if (copy_from_user(&con2fb, argp, sizeof(con2fb)))
			return -EFAULT;
		if (con2fb.console < 1 || con2fb.console > MAX_NR_CONSOLES)
			return -EINVAL;
		if (con2fb.framebuffer >= FB_MAX)
			return -EINVAL;
		if (!registered_fb[con2fb.framebuffer])
			request_module("fb%d", con2fb.framebuffer);
		if (!registered_fb[con2fb.framebuffer]) {
			ret = -EINVAL;
			break;
		}
		event.data = &con2fb;
		console_lock();
		if (!lock_fb_info(info)) {
			console_unlock();
			return -ENODEV;
		}
		event.info = info;
		ret = fb_notifier_call_chain(FB_EVENT_SET_CONSOLE_MAP, &event);
		unlock_fb_info(info);
		console_unlock();
		break;
	case FBIOBLANK:
		console_lock();
		if (!lock_fb_info(info)) {
			console_unlock();
			return -ENODEV;
		}
		info->flags |= FBINFO_MISC_USEREVENT;
		ret = fb_blank(info, arg);
		info->flags &= ~FBINFO_MISC_USEREVENT;
		unlock_fb_info(info);
		console_unlock();
		break;
	default:
		if (!lock_fb_info(info))
			return -ENODEV;
		fb = info->fbops;
		if (fb->fb_ioctl)
			ret = fb->fb_ioctl(info, cmd, arg);
		else
			ret = -ENOTTY;
		unlock_fb_info(info);
	}
	return ret;
}

static long fb_ioctl(struct file *file, unsigned int cmd, unsigned long arg)
{
	struct fb_info *info = file_fb_info(file);

	if (!info)
		return -ENODEV;
	return do_fb_ioctl(info, cmd, arg);
}

#ifdef CONFIG_COMPAT
struct fb_fix_screeninfo32 {
	char			id[16];
	compat_caddr_t		smem_start;
	u32			smem_len;
	u32			type;
	u32			type_aux;
	u32			visual;
	u16			xpanstep;
	u16			ypanstep;
	u16			ywrapstep;
	u32			line_length;
	compat_caddr_t		mmio_start;
	u32			mmio_len;
	u32			accel;
	u16			reserved[3];
};

struct fb_cmap32 {
	u32			start;
	u32			len;
	compat_caddr_t	red;
	compat_caddr_t	green;
	compat_caddr_t	blue;
	compat_caddr_t	transp;
};

static int fb_getput_cmap(struct fb_info *info, unsigned int cmd,
			  unsigned long arg)
{
	struct fb_cmap_user __user *cmap;
	struct fb_cmap32 __user *cmap32;
	__u32 data;
	int err;

	cmap = compat_alloc_user_space(sizeof(*cmap));
	cmap32 = compat_ptr(arg);

	if (copy_in_user(&cmap->start, &cmap32->start, 2 * sizeof(__u32)))
		return -EFAULT;

	if (get_user(data, &cmap32->red) ||
	    put_user(compat_ptr(data), &cmap->red) ||
	    get_user(data, &cmap32->green) ||
	    put_user(compat_ptr(data), &cmap->green) ||
	    get_user(data, &cmap32->blue) ||
	    put_user(compat_ptr(data), &cmap->blue) ||
	    get_user(data, &cmap32->transp) ||
	    put_user(compat_ptr(data), &cmap->transp))
		return -EFAULT;

	err = do_fb_ioctl(info, cmd, (unsigned long) cmap);

	if (!err) {
		if (copy_in_user(&cmap32->start,
				 &cmap->start,
				 2 * sizeof(__u32)))
			err = -EFAULT;
	}
	return err;
}

static int do_fscreeninfo_to_user(struct fb_fix_screeninfo *fix,
				  struct fb_fix_screeninfo32 __user *fix32)
{
	__u32 data;
	int err;

	err = copy_to_user(&fix32->id, &fix->id, sizeof(fix32->id));

	data = (__u32) (unsigned long) fix->smem_start;
	err |= put_user(data, &fix32->smem_start);

	err |= put_user(fix->smem_len, &fix32->smem_len);
	err |= put_user(fix->type, &fix32->type);
	err |= put_user(fix->type_aux, &fix32->type_aux);
	err |= put_user(fix->visual, &fix32->visual);
	err |= put_user(fix->xpanstep, &fix32->xpanstep);
	err |= put_user(fix->ypanstep, &fix32->ypanstep);
	err |= put_user(fix->ywrapstep, &fix32->ywrapstep);
	err |= put_user(fix->line_length, &fix32->line_length);

	data = (__u32) (unsigned long) fix->mmio_start;
	err |= put_user(data, &fix32->mmio_start);

	err |= put_user(fix->mmio_len, &fix32->mmio_len);
	err |= put_user(fix->accel, &fix32->accel);
	err |= copy_to_user(fix32->reserved, fix->reserved,
			    sizeof(fix->reserved));

	if (err)
		return -EFAULT;
	return 0;
}

static int fb_get_fscreeninfo(struct fb_info *info, unsigned int cmd,
			      unsigned long arg)
{
	struct fb_fix_screeninfo fix;

	if (!lock_fb_info(info))
		return -ENODEV;
	fix = info->fix;
	if (info->flags & FBINFO_HIDE_SMEM_START)
		fix.smem_start = 0;
	unlock_fb_info(info);
	return do_fscreeninfo_to_user(&fix, compat_ptr(arg));
}

static long fb_compat_ioctl(struct file *file, unsigned int cmd,
			    unsigned long arg)
{
	struct fb_info *info = file_fb_info(file);
	struct fb_ops *fb;
	long ret = -ENOIOCTLCMD;

	if (!info)
		return -ENODEV;
	fb = info->fbops;
	switch(cmd) {
	case FBIOGET_VSCREENINFO:
	case FBIOPUT_VSCREENINFO:
	case FBIOPAN_DISPLAY:
	case FBIOGET_CON2FBMAP:
	case FBIOPUT_CON2FBMAP:
		arg = (unsigned long) compat_ptr(arg);
		/* fall through */
	case FBIOBLANK:
		ret = do_fb_ioctl(info, cmd, arg);
		break;

	case FBIOGET_FSCREENINFO:
		ret = fb_get_fscreeninfo(info, cmd, arg);
		break;

	case FBIOGETCMAP:
	case FBIOPUTCMAP:
		ret = fb_getput_cmap(info, cmd, arg);
		break;

	default:
		if (fb->fb_compat_ioctl)
			ret = fb->fb_compat_ioctl(info, cmd, arg);
		break;
	}
	return ret;
}
#endif

static int
fb_mmap(struct file *file, struct vm_area_struct * vma)
{
	struct fb_info *info = file_fb_info(file);
	struct fb_ops *fb;
	unsigned long mmio_pgoff;
	unsigned long start;
	u32 len;

	if (!info)
		return -ENODEV;
	fb = info->fbops;
	if (!fb)
		return -ENODEV;
	mutex_lock(&info->mm_lock);
	if (fb->fb_mmap) {
		int res;

		/*
		 * The framebuffer needs to be accessed decrypted, be sure
		 * SME protection is removed ahead of the call
		 */
		vma->vm_page_prot = pgprot_decrypted(vma->vm_page_prot);
		res = fb->fb_mmap(info, vma);
		mutex_unlock(&info->mm_lock);
		return res;
	}

	/*
	 * Ugh. This can be either the frame buffer mapping, or
	 * if pgoff points past it, the mmio mapping.
	 */
	start = info->fix.smem_start;
	len = info->fix.smem_len;
	mmio_pgoff = PAGE_ALIGN((start & ~PAGE_MASK) + len) >> PAGE_SHIFT;
	if (vma->vm_pgoff >= mmio_pgoff) {
		if (info->var.accel_flags) {
			mutex_unlock(&info->mm_lock);
			return -EINVAL;
		}

		vma->vm_pgoff -= mmio_pgoff;
		start = info->fix.mmio_start;
		len = info->fix.mmio_len;
	}
	mutex_unlock(&info->mm_lock);

	vma->vm_page_prot = vm_get_page_prot(vma->vm_flags);
	/*
	 * The framebuffer needs to be accessed decrypted, be sure
	 * SME protection is removed
	 */
	vma->vm_page_prot = pgprot_decrypted(vma->vm_page_prot);
	fb_pgprotect(file, vma, start);

	return vm_iomap_memory(vma, start, len);
}

static int
fb_open(struct inode *inode, struct file *file)
__acquires(&info->lock)
__releases(&info->lock)
{
	int fbidx = iminor(inode);
	struct fb_info *info;
	int res = 0;

	info = get_fb_info(fbidx);
	if (!info) {
		request_module("fb%d", fbidx);
		info = get_fb_info(fbidx);
		if (!info)
			return -ENODEV;
	}
	if (IS_ERR(info))
		return PTR_ERR(info);

	mutex_lock(&info->lock);
	if (!try_module_get(info->fbops->owner)) {
		res = -ENODEV;
		goto out;
	}
	file->private_data = info;
	if (info->fbops->fb_open) {
		res = info->fbops->fb_open(info,1);
		if (res)
			module_put(info->fbops->owner);
	}
#ifdef CONFIG_FB_DEFERRED_IO
	if (info->fbdefio)
		fb_deferred_io_open(info, inode, file);
#endif
out:
	mutex_unlock(&info->lock);
	if (res)
		put_fb_info(info);
	return res;
}

static int 
fb_release(struct inode *inode, struct file *file)
__acquires(&info->lock)
__releases(&info->lock)
{
	struct fb_info * const info = file->private_data;

	mutex_lock(&info->lock);
	if (info->fbops->fb_release)
		info->fbops->fb_release(info,1);
	module_put(info->fbops->owner);
	mutex_unlock(&info->lock);
	put_fb_info(info);
	return 0;
}

#if defined(CONFIG_FB_PROVIDE_GET_FB_UNMAPPED_AREA) && !defined(CONFIG_MMU)
unsigned long get_fb_unmapped_area(struct file *filp,
				   unsigned long addr, unsigned long len,
				   unsigned long pgoff, unsigned long flags)
{
	struct fb_info * const info = filp->private_data;
	unsigned long fb_size = PAGE_ALIGN(info->fix.smem_len);

	if (pgoff > fb_size || len > fb_size - pgoff)
		return -EINVAL;

	return (unsigned long)info->screen_base + pgoff;
}
#endif

static const struct file_operations fb_fops = {
	.owner =	THIS_MODULE,
	.read =		fb_read,
	.write =	fb_write,
	.unlocked_ioctl = fb_ioctl,
#ifdef CONFIG_COMPAT
	.compat_ioctl = fb_compat_ioctl,
#endif
	.mmap =		fb_mmap,
	.open =		fb_open,
	.release =	fb_release,
#if defined(HAVE_ARCH_FB_UNMAPPED_AREA) || \
	(defined(CONFIG_FB_PROVIDE_GET_FB_UNMAPPED_AREA) && \
	 !defined(CONFIG_MMU))
	.get_unmapped_area = get_fb_unmapped_area,
#endif
#ifdef CONFIG_FB_DEFERRED_IO
	.fsync =	fb_deferred_io_fsync,
#endif
	.llseek =	default_llseek,
};

struct class *fb_class;
EXPORT_SYMBOL(fb_class);

static int fb_check_foreignness(struct fb_info *fi)
{
	const bool foreign_endian = fi->flags & FBINFO_FOREIGN_ENDIAN;

	fi->flags &= ~FBINFO_FOREIGN_ENDIAN;

#ifdef __BIG_ENDIAN
	fi->flags |= foreign_endian ? 0 : FBINFO_BE_MATH;
#else
	fi->flags |= foreign_endian ? FBINFO_BE_MATH : 0;
#endif /* __BIG_ENDIAN */

	if (fi->flags & FBINFO_BE_MATH && !fb_be_math(fi)) {
		pr_err("%s: enable CONFIG_FB_BIG_ENDIAN to "
		       "support this framebuffer\n", fi->fix.id);
		return -ENOSYS;
	} else if (!(fi->flags & FBINFO_BE_MATH) && fb_be_math(fi)) {
		pr_err("%s: enable CONFIG_FB_LITTLE_ENDIAN to "
		       "support this framebuffer\n", fi->fix.id);
		return -ENOSYS;
	}

	return 0;
}

static bool apertures_overlap(struct aperture *gen, struct aperture *hw)
{
	/* is the generic aperture base the same as the HW one */
	if (gen->base == hw->base)
		return true;
	/* is the generic aperture base inside the hw base->hw base+size */
	if (gen->base > hw->base && gen->base < hw->base + hw->size)
		return true;
	return false;
}

static bool fb_do_apertures_overlap(struct apertures_struct *gena,
				    struct apertures_struct *hwa)
{
	int i, j;
	if (!hwa || !gena)
		return false;

	for (i = 0; i < hwa->count; ++i) {
		struct aperture *h = &hwa->ranges[i];
		for (j = 0; j < gena->count; ++j) {
			struct aperture *g = &gena->ranges[j];
			printk(KERN_DEBUG "checking generic (%llx %llx) vs hw (%llx %llx)\n",
				(unsigned long long)g->base,
				(unsigned long long)g->size,
				(unsigned long long)h->base,
				(unsigned long long)h->size);
			if (apertures_overlap(g, h))
				return true;
		}
	}

	return false;
}

static int do_unregister_framebuffer(struct fb_info *fb_info);

#define VGA_FB_PHYS 0xA0000
static int do_remove_conflicting_framebuffers(struct apertures_struct *a,
					      const char *name, bool primary)
{
	int i, ret;

	/* check all firmware fbs and kick off if the base addr overlaps */
	for_each_registered_fb(i) {
		struct apertures_struct *gen_aper;

		if (!(registered_fb[i]->flags & FBINFO_MISC_FIRMWARE))
			continue;

		gen_aper = registered_fb[i]->apertures;
		if (fb_do_apertures_overlap(gen_aper, a) ||
			(primary && gen_aper && gen_aper->count &&
			 gen_aper->ranges[0].base == VGA_FB_PHYS)) {

			printk(KERN_INFO "fb%d: switching to %s from %s\n",
			       i, name, registered_fb[i]->fix.id);
			ret = do_unregister_framebuffer(registered_fb[i]);
			if (ret)
				return ret;
		}
	}

	return 0;
}

static bool lockless_register_fb;
module_param_named_unsafe(lockless_register_fb, lockless_register_fb, bool, 0400);
MODULE_PARM_DESC(lockless_register_fb,
	"Lockless framebuffer registration for debugging [default=off]");

static int do_register_framebuffer(struct fb_info *fb_info)
{
	int i, ret;
	struct fb_event event;
	struct fb_videomode mode;

	if (fb_check_foreignness(fb_info))
		return -ENOSYS;

	ret = do_remove_conflicting_framebuffers(fb_info->apertures,
						 fb_info->fix.id,
						 fb_is_primary_device(fb_info));
	if (ret)
		return ret;

	if (num_registered_fb == FB_MAX)
		return -ENXIO;

	num_registered_fb++;
	for (i = 0 ; i < FB_MAX; i++)
		if (!registered_fb[i])
			break;
	fb_info->node = i;
	atomic_set(&fb_info->count, 1);
	mutex_init(&fb_info->lock);
	mutex_init(&fb_info->mm_lock);

	fb_info->dev = device_create(fb_class, fb_info->device,
				     MKDEV(FB_MAJOR, i), NULL, "fb%d", i);
	if (IS_ERR(fb_info->dev)) {
		/* Not fatal */
		printk(KERN_WARNING "Unable to create device for framebuffer %d; errno = %ld\n", i, PTR_ERR(fb_info->dev));
		fb_info->dev = NULL;
	} else
		fb_init_device(fb_info);

	if (fb_info->pixmap.addr == NULL) {
		fb_info->pixmap.addr = kmalloc(FBPIXMAPSIZE, GFP_KERNEL);
		if (fb_info->pixmap.addr) {
			fb_info->pixmap.size = FBPIXMAPSIZE;
			fb_info->pixmap.buf_align = 1;
			fb_info->pixmap.scan_align = 1;
			fb_info->pixmap.access_align = 32;
			fb_info->pixmap.flags = FB_PIXMAP_DEFAULT;
		}
	}	
	fb_info->pixmap.offset = 0;

	if (!fb_info->pixmap.blit_x)
		fb_info->pixmap.blit_x = ~(u32)0;

	if (!fb_info->pixmap.blit_y)
		fb_info->pixmap.blit_y = ~(u32)0;

	if (!fb_info->modelist.prev || !fb_info->modelist.next)
		INIT_LIST_HEAD(&fb_info->modelist);

	if (fb_info->skip_vt_switch)
		pm_vt_switch_required(fb_info->dev, false);
	else
		pm_vt_switch_required(fb_info->dev, true);

	fb_var_to_videomode(&mode, &fb_info->var);
	fb_add_videomode(&mode, &fb_info->modelist);
	registered_fb[i] = fb_info;

	event.info = fb_info;
	if (!lockless_register_fb)
		console_lock();
	else
		atomic_inc(&ignore_console_lock_warning);
	if (!lock_fb_info(fb_info)) {
		ret = -ENODEV;
		goto unlock_console;
	}
	ret = 0;

	fb_notifier_call_chain(FB_EVENT_FB_REGISTERED, &event);
	unlock_fb_info(fb_info);
unlock_console:
	if (!lockless_register_fb)
		console_unlock();
	else
		atomic_dec(&ignore_console_lock_warning);
	return ret;
}

static int unbind_console(struct fb_info *fb_info)
{
	struct fb_event event;
	int ret;
	int i = fb_info->node;

	if (i < 0 || i >= FB_MAX || registered_fb[i] != fb_info)
		return -EINVAL;

	console_lock();
	if (!lock_fb_info(fb_info)) {
		console_unlock();
		return -ENODEV;
	}

	event.info = fb_info;
	ret = fb_notifier_call_chain(FB_EVENT_FB_UNBIND, &event);
	unlock_fb_info(fb_info);
	console_unlock();

	return ret;
}

static int __unlink_framebuffer(struct fb_info *fb_info);

static int do_unregister_framebuffer(struct fb_info *fb_info)
{
	struct fb_event event;
	int ret;

	ret = unbind_console(fb_info);

	if (ret)
		return -EINVAL;

	pm_vt_switch_unregister(fb_info->dev);

	__unlink_framebuffer(fb_info);
	if (fb_info->pixmap.addr &&
	    (fb_info->pixmap.flags & FB_PIXMAP_DEFAULT))
		kfree(fb_info->pixmap.addr);
	fb_destroy_modelist(&fb_info->modelist);
	registered_fb[fb_info->node] = NULL;
	num_registered_fb--;
	fb_cleanup_device(fb_info);
	event.info = fb_info;
	console_lock();
	fb_notifier_call_chain(FB_EVENT_FB_UNREGISTERED, &event);
	console_unlock();

	/* this may free fb info */
	put_fb_info(fb_info);
	return 0;
}

static int __unlink_framebuffer(struct fb_info *fb_info)
{
	int i;

	i = fb_info->node;
	if (i < 0 || i >= FB_MAX || registered_fb[i] != fb_info)
		return -EINVAL;

	if (fb_info->dev) {
		device_destroy(fb_class, MKDEV(FB_MAJOR, i));
		fb_info->dev = NULL;
	}

	return 0;
}

int unlink_framebuffer(struct fb_info *fb_info)
{
	int ret;

	ret = __unlink_framebuffer(fb_info);
	if (ret)
		return ret;

	unbind_console(fb_info);

	return 0;
}
EXPORT_SYMBOL(unlink_framebuffer);

/**
 * remove_conflicting_framebuffers - remove firmware-configured framebuffers
 * @a: memory range, users of which are to be removed
 * @name: requesting driver name
 * @primary: also kick vga16fb if present
 *
 * This function removes framebuffer devices (initialized by firmware/bootloader)
 * which use memory range described by @a. If @a is NULL all such devices are
 * removed.
 */
int remove_conflicting_framebuffers(struct apertures_struct *a,
				    const char *name, bool primary)
{
	int ret;
	bool do_free = false;

	if (!a) {
		a = alloc_apertures(1);
		if (!a)
			return -ENOMEM;

		a->ranges[0].base = 0;
		a->ranges[0].size = ~0;
		do_free = true;
	}

	mutex_lock(&registration_lock);
	ret = do_remove_conflicting_framebuffers(a, name, primary);
	mutex_unlock(&registration_lock);

	if (do_free)
		kfree(a);

	return ret;
}
EXPORT_SYMBOL(remove_conflicting_framebuffers);

/**
 * remove_conflicting_pci_framebuffers - remove firmware-configured framebuffers for PCI devices
 * @pdev: PCI device
 * @res_id: index of PCI BAR configuring framebuffer memory
 * @name: requesting driver name
 *
 * This function removes framebuffer devices (eg. initialized by firmware)
 * using memory range configured for @pdev's BAR @res_id.
 *
 * The function assumes that PCI device with shadowed ROM drives a primary
 * display and so kicks out vga16fb.
 */
int remove_conflicting_pci_framebuffers(struct pci_dev *pdev, int res_id, const char *name)
{
	struct apertures_struct *ap;
	bool primary = false;
	int err;

	ap = alloc_apertures(1);
	if (!ap)
		return -ENOMEM;

	ap->ranges[0].base = pci_resource_start(pdev, res_id);
	ap->ranges[0].size = pci_resource_len(pdev, res_id);
#ifdef CONFIG_X86
	primary = pdev->resource[PCI_ROM_RESOURCE].flags &
					IORESOURCE_ROM_SHADOW;
#endif
	err = remove_conflicting_framebuffers(ap, name, primary);
	kfree(ap);
	return err;
}
EXPORT_SYMBOL(remove_conflicting_pci_framebuffers);

/**
 *	register_framebuffer - registers a frame buffer device
 *	@fb_info: frame buffer info structure
 *
 *	Registers a frame buffer device @fb_info.
 *
 *	Returns negative errno on error, or zero for success.
 *
 */
int
register_framebuffer(struct fb_info *fb_info)
{
	int ret;

	mutex_lock(&registration_lock);
	ret = do_register_framebuffer(fb_info);
	mutex_unlock(&registration_lock);

	return ret;
}
EXPORT_SYMBOL(register_framebuffer);

/**
 *	unregister_framebuffer - releases a frame buffer device
 *	@fb_info: frame buffer info structure
 *
 *	Unregisters a frame buffer device @fb_info.
 *
 *	Returns negative errno on error, or zero for success.
 *
 *      This function will also notify the framebuffer console
 *      to release the driver.
 *
 *      This is meant to be called within a driver's module_exit()
 *      function. If this is called outside module_exit(), ensure
 *      that the driver implements fb_open() and fb_release() to
 *      check that no processes are using the device.
 */
int
unregister_framebuffer(struct fb_info *fb_info)
{
	int ret;

	mutex_lock(&registration_lock);
	ret = do_unregister_framebuffer(fb_info);
	mutex_unlock(&registration_lock);

	return ret;
}
EXPORT_SYMBOL(unregister_framebuffer);

/**
 *	fb_set_suspend - low level driver signals suspend
 *	@info: framebuffer affected
 *	@state: 0 = resuming, !=0 = suspending
 *
 *	This is meant to be used by low level drivers to
 * 	signal suspend/resume to the core & clients.
 *	It must be called with the console semaphore held
 */
void fb_set_suspend(struct fb_info *info, int state)
{
	struct fb_event event;

	event.info = info;
	if (state) {
		fb_notifier_call_chain(FB_EVENT_SUSPEND, &event);
		info->state = FBINFO_STATE_SUSPENDED;
	} else {
		info->state = FBINFO_STATE_RUNNING;
		fb_notifier_call_chain(FB_EVENT_RESUME, &event);
	}
}
EXPORT_SYMBOL(fb_set_suspend);

/**
 *	fbmem_init - init frame buffer subsystem
 *
 *	Initialize the frame buffer subsystem.
 *
 *	NOTE: This function is _only_ to be called by drivers/char/mem.c.
 *
 */

static int __init
fbmem_init(void)
{
	int ret;

	if (!proc_create_seq("fb", 0, NULL, &proc_fb_seq_ops))
		return -ENOMEM;

	ret = register_chrdev(FB_MAJOR, "fb", &fb_fops);
	if (ret) {
		printk("unable to get major %d for fb devs\n", FB_MAJOR);
		goto err_chrdev;
	}

	fb_class = class_create(THIS_MODULE, "graphics");
	if (IS_ERR(fb_class)) {
		ret = PTR_ERR(fb_class);
		pr_warn("Unable to create fb class; errno = %d\n", ret);
		fb_class = NULL;
		goto err_class;
	}

	fb_console_init();

	return 0;

err_class:
	unregister_chrdev(FB_MAJOR, "fb");
err_chrdev:
	remove_proc_entry("fb", NULL);
	return ret;
}

#ifdef MODULE
module_init(fbmem_init);
static void __exit
fbmem_exit(void)
{
	fb_console_exit();

	remove_proc_entry("fb", NULL);
	class_destroy(fb_class);
	unregister_chrdev(FB_MAJOR, "fb");
}

module_exit(fbmem_exit);
MODULE_LICENSE("GPL");
MODULE_DESCRIPTION("Framebuffer base");
#else
subsys_initcall(fbmem_init);
#endif

int fb_new_modelist(struct fb_info *info)
{
	struct fb_event event;
	struct fb_var_screeninfo var = info->var;
	struct list_head *pos, *n;
	struct fb_modelist *modelist;
	struct fb_videomode *m, mode;
	int err = 1;

	list_for_each_safe(pos, n, &info->modelist) {
		modelist = list_entry(pos, struct fb_modelist, list);
		m = &modelist->mode;
		fb_videomode_to_var(&var, m);
		var.activate = FB_ACTIVATE_TEST;
		err = fb_set_var(info, &var);
		fb_var_to_videomode(&mode, &var);
		if (err || !fb_mode_is_equal(m, &mode)) {
			list_del(pos);
			kfree(pos);
		}
	}

	err = 1;

	if (!list_empty(&info->modelist)) {
		event.info = info;
		err = fb_notifier_call_chain(FB_EVENT_NEW_MODELIST, &event);
	}

	return err;
}

MODULE_LICENSE("GPL");<|MERGE_RESOLUTION|>--- conflicted
+++ resolved
@@ -1123,13 +1123,9 @@
 	case FBIOGET_FSCREENINFO:
 		if (!lock_fb_info(info))
 			return -ENODEV;
-<<<<<<< HEAD
-		fix = info->fix;
+		memcpy(&fix, &info->fix, sizeof(fix));
 		if (info->flags & FBINFO_HIDE_SMEM_START)
 			fix.smem_start = 0;
-=======
-		memcpy(&fix, &info->fix, sizeof(fix));
->>>>>>> 7edd66cf
 		unlock_fb_info(info);
 
 		ret = copy_to_user(argp, &fix, sizeof(fix)) ? -EFAULT : 0;
