/*
 *  linux/arch/arm/mm/mmu.c
 *
 *  Copyright (C) 1995-2005 Russell King
 *
 * This program is free software; you can redistribute it and/or modify
 * it under the terms of the GNU General Public License version 2 as
 * published by the Free Software Foundation.
 */
#include <linux/module.h>
#include <linux/kernel.h>
#include <linux/errno.h>
#include <linux/init.h>
#include <linux/mman.h>
#include <linux/nodemask.h>
#include <linux/memblock.h>
#include <linux/fs.h>
#include <linux/vmalloc.h>
#include <linux/sizes.h>

#include <asm/cp15.h>
#include <asm/cputype.h>
#include <asm/sections.h>
#include <asm/cachetype.h>
#include <asm/setup.h>
#include <asm/smp_plat.h>
#include <asm/tlb.h>
#include <asm/highmem.h>
#include <asm/system_info.h>
#include <asm/traps.h>

#include <asm/mach/arch.h>
#include <asm/mach/map.h>
#include <asm/mach/pci.h>

#include "mm.h"
#include "tcm.h"

/*
 * empty_zero_page is a special page that is used for
 * zero-initialized data and COW.
 */
struct page *empty_zero_page;
EXPORT_SYMBOL(empty_zero_page);

/*
 * The pmd table for the upper-most set of pages.
 */
pmd_t *top_pmd;

#define CPOLICY_UNCACHED	0
#define CPOLICY_BUFFERED	1
#define CPOLICY_WRITETHROUGH	2
#define CPOLICY_WRITEBACK	3
#define CPOLICY_WRITEALLOC	4

static unsigned int cachepolicy __initdata = CPOLICY_WRITEBACK;
static unsigned int ecc_mask __initdata = 0;
pgprot_t pgprot_user;
pgprot_t pgprot_kernel;
pgprot_t pgprot_hyp_device;
pgprot_t pgprot_s2;
pgprot_t pgprot_s2_device;

EXPORT_SYMBOL(pgprot_user);
EXPORT_SYMBOL(pgprot_kernel);

struct cachepolicy {
	const char	policy[16];
	unsigned int	cr_mask;
	pmdval_t	pmd;
	pteval_t	pte;
	pteval_t	pte_s2;
};

#ifdef CONFIG_ARM_LPAE
#define s2_policy(policy)	policy
#else
#define s2_policy(policy)	0
#endif

static struct cachepolicy cache_policies[] __initdata = {
	{
		.policy		= "uncached",
		.cr_mask	= CR_W|CR_C,
		.pmd		= PMD_SECT_UNCACHED,
		.pte		= L_PTE_MT_UNCACHED,
		.pte_s2		= s2_policy(L_PTE_S2_MT_UNCACHED),
	}, {
		.policy		= "buffered",
		.cr_mask	= CR_C,
		.pmd		= PMD_SECT_BUFFERED,
		.pte		= L_PTE_MT_BUFFERABLE,
		.pte_s2		= s2_policy(L_PTE_S2_MT_UNCACHED),
	}, {
		.policy		= "writethrough",
		.cr_mask	= 0,
		.pmd		= PMD_SECT_WT,
		.pte		= L_PTE_MT_WRITETHROUGH,
		.pte_s2		= s2_policy(L_PTE_S2_MT_WRITETHROUGH),
	}, {
		.policy		= "writeback",
		.cr_mask	= 0,
		.pmd		= PMD_SECT_WB,
		.pte		= L_PTE_MT_WRITEBACK,
		.pte_s2		= s2_policy(L_PTE_S2_MT_WRITEBACK),
	}, {
		.policy		= "writealloc",
		.cr_mask	= 0,
		.pmd		= PMD_SECT_WBWA,
		.pte		= L_PTE_MT_WRITEALLOC,
		.pte_s2		= s2_policy(L_PTE_S2_MT_WRITEBACK),
	}
};

#ifdef CONFIG_CPU_CP15
/*
 * These are useful for identifying cache coherency
 * problems by allowing the cache or the cache and
 * writebuffer to be turned off.  (Note: the write
 * buffer should not be on and the cache off).
 */
static int __init early_cachepolicy(char *p)
{
	int i;

	for (i = 0; i < ARRAY_SIZE(cache_policies); i++) {
		int len = strlen(cache_policies[i].policy);

		if (memcmp(p, cache_policies[i].policy, len) == 0) {
			cachepolicy = i;
			cr_alignment &= ~cache_policies[i].cr_mask;
			cr_no_alignment &= ~cache_policies[i].cr_mask;
			break;
		}
	}
	if (i == ARRAY_SIZE(cache_policies))
		printk(KERN_ERR "ERROR: unknown or unsupported cache policy\n");
	/*
	 * This restriction is partly to do with the way we boot; it is
	 * unpredictable to have memory mapped using two different sets of
	 * memory attributes (shared, type, and cache attribs).  We can not
	 * change these attributes once the initial assembly has setup the
	 * page tables.
	 */
	if (cpu_architecture() >= CPU_ARCH_ARMv6) {
		printk(KERN_WARNING "Only cachepolicy=writeback supported on ARMv6 and later\n");
		cachepolicy = CPOLICY_WRITEBACK;
	}
	flush_cache_all();
	set_cr(cr_alignment);
	return 0;
}
early_param("cachepolicy", early_cachepolicy);

static int __init early_nocache(char *__unused)
{
	char *p = "buffered";
	printk(KERN_WARNING "nocache is deprecated; use cachepolicy=%s\n", p);
	early_cachepolicy(p);
	return 0;
}
early_param("nocache", early_nocache);

static int __init early_nowrite(char *__unused)
{
	char *p = "uncached";
	printk(KERN_WARNING "nowb is deprecated; use cachepolicy=%s\n", p);
	early_cachepolicy(p);
	return 0;
}
early_param("nowb", early_nowrite);

#ifndef CONFIG_ARM_LPAE
static int __init early_ecc(char *p)
{
	if (memcmp(p, "on", 2) == 0)
		ecc_mask = PMD_PROTECTION;
	else if (memcmp(p, "off", 3) == 0)
		ecc_mask = 0;
	return 0;
}
early_param("ecc", early_ecc);
#endif

static int __init noalign_setup(char *__unused)
{
	cr_alignment &= ~CR_A;
	cr_no_alignment &= ~CR_A;
	set_cr(cr_alignment);
	return 1;
}
__setup("noalign", noalign_setup);

#ifndef CONFIG_SMP
void adjust_cr(unsigned long mask, unsigned long set)
{
	unsigned long flags;

	mask &= ~CR_A;

	set &= mask;

	local_irq_save(flags);

	cr_no_alignment = (cr_no_alignment & ~mask) | set;
	cr_alignment = (cr_alignment & ~mask) | set;

	set_cr((get_cr() & ~mask) | set);

	local_irq_restore(flags);
}
#endif

#else /* ifdef CONFIG_CPU_CP15 */

static int __init early_cachepolicy(char *p)
{
	pr_warning("cachepolicy kernel parameter not supported without cp15\n");
}
early_param("cachepolicy", early_cachepolicy);

static int __init noalign_setup(char *__unused)
{
	pr_warning("noalign kernel parameter not supported without cp15\n");
}
__setup("noalign", noalign_setup);

#endif /* ifdef CONFIG_CPU_CP15 / else */

#define PROT_PTE_DEVICE		L_PTE_PRESENT|L_PTE_YOUNG|L_PTE_DIRTY|L_PTE_XN
#define PROT_SECT_DEVICE	PMD_TYPE_SECT|PMD_SECT_AP_WRITE

static struct mem_type mem_types[] = {
	[MT_DEVICE] = {		  /* Strongly ordered / ARMv6 shared device */
		.prot_pte	= PROT_PTE_DEVICE | L_PTE_MT_DEV_SHARED |
				  L_PTE_SHARED,
		.prot_l1	= PMD_TYPE_TABLE,
		.prot_sect	= PROT_SECT_DEVICE | PMD_SECT_S,
		.domain		= DOMAIN_IO,
	},
	[MT_DEVICE_NONSHARED] = { /* ARMv6 non-shared device */
		.prot_pte	= PROT_PTE_DEVICE | L_PTE_MT_DEV_NONSHARED,
		.prot_l1	= PMD_TYPE_TABLE,
		.prot_sect	= PROT_SECT_DEVICE,
		.domain		= DOMAIN_IO,
	},
	[MT_DEVICE_CACHED] = {	  /* ioremap_cached */
		.prot_pte	= PROT_PTE_DEVICE | L_PTE_MT_DEV_CACHED,
		.prot_l1	= PMD_TYPE_TABLE,
		.prot_sect	= PROT_SECT_DEVICE | PMD_SECT_WB,
		.domain		= DOMAIN_IO,
	},
	[MT_DEVICE_WC] = {	/* ioremap_wc */
		.prot_pte	= PROT_PTE_DEVICE | L_PTE_MT_DEV_WC,
		.prot_l1	= PMD_TYPE_TABLE,
		.prot_sect	= PROT_SECT_DEVICE,
		.domain		= DOMAIN_IO,
	},
	[MT_UNCACHED] = {
		.prot_pte	= PROT_PTE_DEVICE,
		.prot_l1	= PMD_TYPE_TABLE,
		.prot_sect	= PMD_TYPE_SECT | PMD_SECT_XN,
		.domain		= DOMAIN_IO,
	},
	[MT_CACHECLEAN] = {
		.prot_sect = PMD_TYPE_SECT | PMD_SECT_XN,
		.domain    = DOMAIN_KERNEL,
	},
#ifndef CONFIG_ARM_LPAE
	[MT_MINICLEAN] = {
		.prot_sect = PMD_TYPE_SECT | PMD_SECT_XN | PMD_SECT_MINICACHE,
		.domain    = DOMAIN_KERNEL,
	},
#endif
	[MT_LOW_VECTORS] = {
		.prot_pte  = L_PTE_PRESENT | L_PTE_YOUNG | L_PTE_DIRTY |
				L_PTE_RDONLY,
		.prot_l1   = PMD_TYPE_TABLE,
		.domain    = DOMAIN_USER,
	},
	[MT_HIGH_VECTORS] = {
		.prot_pte  = L_PTE_PRESENT | L_PTE_YOUNG | L_PTE_DIRTY |
				L_PTE_USER | L_PTE_RDONLY,
		.prot_l1   = PMD_TYPE_TABLE,
		.domain    = DOMAIN_USER,
	},
	[MT_MEMORY] = {
		.prot_pte  = L_PTE_PRESENT | L_PTE_YOUNG | L_PTE_DIRTY,
		.prot_l1   = PMD_TYPE_TABLE,
		.prot_sect = PMD_TYPE_SECT | PMD_SECT_AP_WRITE,
		.domain    = DOMAIN_KERNEL,
	},
	[MT_ROM] = {
		.prot_sect = PMD_TYPE_SECT,
		.domain    = DOMAIN_KERNEL,
	},
	[MT_MEMORY_NONCACHED] = {
		.prot_pte  = L_PTE_PRESENT | L_PTE_YOUNG | L_PTE_DIRTY |
				L_PTE_MT_BUFFERABLE,
		.prot_l1   = PMD_TYPE_TABLE,
		.prot_sect = PMD_TYPE_SECT | PMD_SECT_AP_WRITE,
		.domain    = DOMAIN_KERNEL,
	},
	[MT_MEMORY_DTCM] = {
		.prot_pte  = L_PTE_PRESENT | L_PTE_YOUNG | L_PTE_DIRTY |
				L_PTE_XN,
		.prot_l1   = PMD_TYPE_TABLE,
		.prot_sect = PMD_TYPE_SECT | PMD_SECT_XN,
		.domain    = DOMAIN_KERNEL,
	},
	[MT_MEMORY_ITCM] = {
		.prot_pte  = L_PTE_PRESENT | L_PTE_YOUNG | L_PTE_DIRTY,
		.prot_l1   = PMD_TYPE_TABLE,
		.domain    = DOMAIN_KERNEL,
	},
	[MT_MEMORY_SO] = {
		.prot_pte  = L_PTE_PRESENT | L_PTE_YOUNG | L_PTE_DIRTY |
				L_PTE_MT_UNCACHED | L_PTE_XN,
		.prot_l1   = PMD_TYPE_TABLE,
		.prot_sect = PMD_TYPE_SECT | PMD_SECT_AP_WRITE | PMD_SECT_S |
				PMD_SECT_UNCACHED | PMD_SECT_XN,
		.domain    = DOMAIN_KERNEL,
	},
	[MT_MEMORY_DMA_READY] = {
		.prot_pte  = L_PTE_PRESENT | L_PTE_YOUNG | L_PTE_DIRTY,
		.prot_l1   = PMD_TYPE_TABLE,
		.domain    = DOMAIN_KERNEL,
	},
};

const struct mem_type *get_mem_type(unsigned int type)
{
	return type < ARRAY_SIZE(mem_types) ? &mem_types[type] : NULL;
}
EXPORT_SYMBOL(get_mem_type);

/*
 * Adjust the PMD section entries according to the CPU in use.
 */
static void __init build_mem_type_table(void)
{
	struct cachepolicy *cp;
	unsigned int cr = get_cr();
	pteval_t user_pgprot, kern_pgprot, vecs_pgprot;
	pteval_t hyp_device_pgprot, s2_pgprot, s2_device_pgprot;
	int cpu_arch = cpu_architecture();
	int i;

	if (cpu_arch < CPU_ARCH_ARMv6) {
#if defined(CONFIG_CPU_DCACHE_DISABLE)
		if (cachepolicy > CPOLICY_BUFFERED)
			cachepolicy = CPOLICY_BUFFERED;
#elif defined(CONFIG_CPU_DCACHE_WRITETHROUGH)
		if (cachepolicy > CPOLICY_WRITETHROUGH)
			cachepolicy = CPOLICY_WRITETHROUGH;
#endif
	}
	if (cpu_arch < CPU_ARCH_ARMv5) {
		if (cachepolicy >= CPOLICY_WRITEALLOC)
			cachepolicy = CPOLICY_WRITEBACK;
		ecc_mask = 0;
	}
	if (is_smp())
		cachepolicy = CPOLICY_WRITEALLOC;

	/*
	 * Strip out features not present on earlier architectures.
	 * Pre-ARMv5 CPUs don't have TEX bits.  Pre-ARMv6 CPUs or those
	 * without extended page tables don't have the 'Shared' bit.
	 */
	if (cpu_arch < CPU_ARCH_ARMv5)
		for (i = 0; i < ARRAY_SIZE(mem_types); i++)
			mem_types[i].prot_sect &= ~PMD_SECT_TEX(7);
	if ((cpu_arch < CPU_ARCH_ARMv6 || !(cr & CR_XP)) && !cpu_is_xsc3())
		for (i = 0; i < ARRAY_SIZE(mem_types); i++)
			mem_types[i].prot_sect &= ~PMD_SECT_S;

	/*
	 * ARMv5 and lower, bit 4 must be set for page tables (was: cache
	 * "update-able on write" bit on ARM610).  However, Xscale and
	 * Xscale3 require this bit to be cleared.
	 */
	if (cpu_is_xscale() || cpu_is_xsc3()) {
		for (i = 0; i < ARRAY_SIZE(mem_types); i++) {
			mem_types[i].prot_sect &= ~PMD_BIT4;
			mem_types[i].prot_l1 &= ~PMD_BIT4;
		}
	} else if (cpu_arch < CPU_ARCH_ARMv6) {
		for (i = 0; i < ARRAY_SIZE(mem_types); i++) {
			if (mem_types[i].prot_l1)
				mem_types[i].prot_l1 |= PMD_BIT4;
			if (mem_types[i].prot_sect)
				mem_types[i].prot_sect |= PMD_BIT4;
		}
	}

	/*
	 * Mark the device areas according to the CPU/architecture.
	 */
	if (cpu_is_xsc3() || (cpu_arch >= CPU_ARCH_ARMv6 && (cr & CR_XP))) {
		if (!cpu_is_xsc3()) {
			/*
			 * Mark device regions on ARMv6+ as execute-never
			 * to prevent speculative instruction fetches.
			 */
			mem_types[MT_DEVICE].prot_sect |= PMD_SECT_XN;
			mem_types[MT_DEVICE_NONSHARED].prot_sect |= PMD_SECT_XN;
			mem_types[MT_DEVICE_CACHED].prot_sect |= PMD_SECT_XN;
			mem_types[MT_DEVICE_WC].prot_sect |= PMD_SECT_XN;
		}
		if (cpu_arch >= CPU_ARCH_ARMv7 && (cr & CR_TRE)) {
			/*
			 * For ARMv7 with TEX remapping,
			 * - shared device is SXCB=1100
			 * - nonshared device is SXCB=0100
			 * - write combine device mem is SXCB=0001
			 * (Uncached Normal memory)
			 */
			mem_types[MT_DEVICE].prot_sect |= PMD_SECT_TEX(1);
			mem_types[MT_DEVICE_NONSHARED].prot_sect |= PMD_SECT_TEX(1);
			mem_types[MT_DEVICE_WC].prot_sect |= PMD_SECT_BUFFERABLE;
		} else if (cpu_is_xsc3()) {
			/*
			 * For Xscale3,
			 * - shared device is TEXCB=00101
			 * - nonshared device is TEXCB=01000
			 * - write combine device mem is TEXCB=00100
			 * (Inner/Outer Uncacheable in xsc3 parlance)
			 */
			mem_types[MT_DEVICE].prot_sect |= PMD_SECT_TEX(1) | PMD_SECT_BUFFERED;
			mem_types[MT_DEVICE_NONSHARED].prot_sect |= PMD_SECT_TEX(2);
			mem_types[MT_DEVICE_WC].prot_sect |= PMD_SECT_TEX(1);
		} else {
			/*
			 * For ARMv6 and ARMv7 without TEX remapping,
			 * - shared device is TEXCB=00001
			 * - nonshared device is TEXCB=01000
			 * - write combine device mem is TEXCB=00100
			 * (Uncached Normal in ARMv6 parlance).
			 */
			mem_types[MT_DEVICE].prot_sect |= PMD_SECT_BUFFERED;
			mem_types[MT_DEVICE_NONSHARED].prot_sect |= PMD_SECT_TEX(2);
			mem_types[MT_DEVICE_WC].prot_sect |= PMD_SECT_TEX(1);
		}
	} else {
		/*
		 * On others, write combining is "Uncached/Buffered"
		 */
		mem_types[MT_DEVICE_WC].prot_sect |= PMD_SECT_BUFFERABLE;
	}

	/*
	 * Now deal with the memory-type mappings
	 */
	cp = &cache_policies[cachepolicy];
	vecs_pgprot = kern_pgprot = user_pgprot = cp->pte;
	s2_pgprot = cp->pte_s2;
	hyp_device_pgprot = s2_device_pgprot = mem_types[MT_DEVICE].prot_pte;

	/*
	 * ARMv6 and above have extended page tables.
	 */
	if (cpu_arch >= CPU_ARCH_ARMv6 && (cr & CR_XP)) {
#ifndef CONFIG_ARM_LPAE
		/*
		 * Mark cache clean areas and XIP ROM read only
		 * from SVC mode and no access from userspace.
		 */
		mem_types[MT_ROM].prot_sect |= PMD_SECT_APX|PMD_SECT_AP_WRITE;
		mem_types[MT_MINICLEAN].prot_sect |= PMD_SECT_APX|PMD_SECT_AP_WRITE;
		mem_types[MT_CACHECLEAN].prot_sect |= PMD_SECT_APX|PMD_SECT_AP_WRITE;
#endif

		if (is_smp()) {
			/*
			 * Mark memory with the "shared" attribute
			 * for SMP systems
			 */
			user_pgprot |= L_PTE_SHARED;
			kern_pgprot |= L_PTE_SHARED;
			vecs_pgprot |= L_PTE_SHARED;
			s2_pgprot |= L_PTE_SHARED;
			mem_types[MT_DEVICE_WC].prot_sect |= PMD_SECT_S;
			mem_types[MT_DEVICE_WC].prot_pte |= L_PTE_SHARED;
			mem_types[MT_DEVICE_CACHED].prot_sect |= PMD_SECT_S;
			mem_types[MT_DEVICE_CACHED].prot_pte |= L_PTE_SHARED;
			mem_types[MT_MEMORY].prot_sect |= PMD_SECT_S;
			mem_types[MT_MEMORY].prot_pte |= L_PTE_SHARED;
			mem_types[MT_MEMORY_DMA_READY].prot_pte |= L_PTE_SHARED;
			mem_types[MT_MEMORY_NONCACHED].prot_sect |= PMD_SECT_S;
			mem_types[MT_MEMORY_NONCACHED].prot_pte |= L_PTE_SHARED;
		}
	}

	/*
	 * Non-cacheable Normal - intended for memory areas that must
	 * not cause dirty cache line writebacks when used
	 */
	if (cpu_arch >= CPU_ARCH_ARMv6) {
		if (cpu_arch >= CPU_ARCH_ARMv7 && (cr & CR_TRE)) {
			/* Non-cacheable Normal is XCB = 001 */
			mem_types[MT_MEMORY_NONCACHED].prot_sect |=
				PMD_SECT_BUFFERED;
		} else {
			/* For both ARMv6 and non-TEX-remapping ARMv7 */
			mem_types[MT_MEMORY_NONCACHED].prot_sect |=
				PMD_SECT_TEX(1);
		}
	} else {
		mem_types[MT_MEMORY_NONCACHED].prot_sect |= PMD_SECT_BUFFERABLE;
	}

#ifdef CONFIG_ARM_LPAE
	/*
	 * Do not generate access flag faults for the kernel mappings.
	 */
	for (i = 0; i < ARRAY_SIZE(mem_types); i++) {
		mem_types[i].prot_pte |= PTE_EXT_AF;
		if (mem_types[i].prot_sect)
			mem_types[i].prot_sect |= PMD_SECT_AF;
	}
	kern_pgprot |= PTE_EXT_AF;
	vecs_pgprot |= PTE_EXT_AF;
#endif

	for (i = 0; i < 16; i++) {
		pteval_t v = pgprot_val(protection_map[i]);
		protection_map[i] = __pgprot(v | user_pgprot);
	}

	mem_types[MT_LOW_VECTORS].prot_pte |= vecs_pgprot;
	mem_types[MT_HIGH_VECTORS].prot_pte |= vecs_pgprot;

	pgprot_user   = __pgprot(L_PTE_PRESENT | L_PTE_YOUNG | user_pgprot);
	pgprot_kernel = __pgprot(L_PTE_PRESENT | L_PTE_YOUNG |
				 L_PTE_DIRTY | kern_pgprot);
	pgprot_s2  = __pgprot(L_PTE_PRESENT | L_PTE_YOUNG | s2_pgprot);
	pgprot_s2_device  = __pgprot(s2_device_pgprot);
	pgprot_hyp_device  = __pgprot(hyp_device_pgprot);

	mem_types[MT_LOW_VECTORS].prot_l1 |= ecc_mask;
	mem_types[MT_HIGH_VECTORS].prot_l1 |= ecc_mask;
	mem_types[MT_MEMORY].prot_sect |= ecc_mask | cp->pmd;
	mem_types[MT_MEMORY].prot_pte |= kern_pgprot;
	mem_types[MT_MEMORY_DMA_READY].prot_pte |= kern_pgprot;
	mem_types[MT_MEMORY_NONCACHED].prot_sect |= ecc_mask;
	mem_types[MT_ROM].prot_sect |= cp->pmd;

	switch (cp->pmd) {
	case PMD_SECT_WT:
		mem_types[MT_CACHECLEAN].prot_sect |= PMD_SECT_WT;
		break;
	case PMD_SECT_WB:
	case PMD_SECT_WBWA:
		mem_types[MT_CACHECLEAN].prot_sect |= PMD_SECT_WB;
		break;
	}
	printk("Memory policy: ECC %sabled, Data cache %s\n",
		ecc_mask ? "en" : "dis", cp->policy);

	for (i = 0; i < ARRAY_SIZE(mem_types); i++) {
		struct mem_type *t = &mem_types[i];
		if (t->prot_l1)
			t->prot_l1 |= PMD_DOMAIN(t->domain);
		if (t->prot_sect)
			t->prot_sect |= PMD_DOMAIN(t->domain);
	}
}

#ifdef CONFIG_ARM_DMA_MEM_BUFFERABLE
pgprot_t phys_mem_access_prot(struct file *file, unsigned long pfn,
			      unsigned long size, pgprot_t vma_prot)
{
	if (!pfn_valid(pfn))
		return pgprot_noncached(vma_prot);
	else if (file->f_flags & O_SYNC)
		return pgprot_writecombine(vma_prot);
	return vma_prot;
}
EXPORT_SYMBOL(phys_mem_access_prot);
#endif

#define vectors_base()	(vectors_high() ? 0xffff0000 : 0)

static void __init *early_alloc_aligned(unsigned long sz, unsigned long align)
{
	void *ptr = __va(memblock_alloc(sz, align));
	memset(ptr, 0, sz);
	return ptr;
}

static void __init *early_alloc(unsigned long sz)
{
	return early_alloc_aligned(sz, sz);
}

static pte_t * __init early_pte_alloc(pmd_t *pmd)
{
	if (pmd_none(*pmd) || pmd_bad(*pmd))
		return early_alloc(PTE_HWTABLE_OFF + PTE_HWTABLE_SIZE);
	return pmd_page_vaddr(*pmd);
}

static void __init early_pte_install(pmd_t *pmd, pte_t *pte, unsigned long prot)
{
	__pmd_populate(pmd, __pa(pte), prot);
	BUG_ON(pmd_bad(*pmd));
}

static pte_t * __init early_pte_alloc_and_install(pmd_t *pmd,
	unsigned long addr, unsigned long prot)
{
	if (pmd_none(*pmd)) {
		pte_t *pte = early_pte_alloc(pmd);
		early_pte_install(pmd, pte, prot);
	}
	BUG_ON(pmd_bad(*pmd));
	return pte_offset_kernel(pmd, addr);
}

static void __init alloc_init_pte(pmd_t *pmd, unsigned long addr,
				  unsigned long end, unsigned long pfn,
				  const struct mem_type *type)
{
	pte_t *start_pte = early_pte_alloc(pmd);
	pte_t *pte = start_pte + pte_index(addr);

	/* If replacing a section mapping, the whole section must be replaced */
	BUG_ON(!pmd_none(*pmd) && pmd_bad(*pmd) && ((addr | end) & ~PMD_MASK));

	do {
		set_pte_ext(pte, pfn_pte(pfn, __pgprot(type->prot_pte)), 0);
		pfn++;
	} while (pte++, addr += PAGE_SIZE, addr != end);
	early_pte_install(pmd, start_pte, type->prot_l1);
}

static void __init __map_init_section(pmd_t *pmd, unsigned long addr,
			unsigned long end, phys_addr_t phys,
			const struct mem_type *type)
{
	pmd_t *p = pmd;

#ifndef CONFIG_ARM_LPAE
	/*
	 * In classic MMU format, puds and pmds are folded in to
	 * the pgds. pmd_offset gives the PGD entry. PGDs refer to a
	 * group of L1 entries making up one logical pointer to
	 * an L2 table (2MB), where as PMDs refer to the individual
	 * L1 entries (1MB). Hence increment to get the correct
	 * offset for odd 1MB sections.
	 * (See arch/arm/include/asm/pgtable-2level.h)
	 */
	if (addr & SECTION_SIZE)
		pmd++;
#endif
	do {
		*pmd = __pmd(phys | type->prot_sect);
		phys += SECTION_SIZE;
	} while (pmd++, addr += SECTION_SIZE, addr != end);

	flush_pmd_entry(p);
}

static void __init alloc_init_pmd(pud_t *pud, unsigned long addr,
				      unsigned long end, phys_addr_t phys,
				      const struct mem_type *type,
				      bool force_pages)
{
	pmd_t *pmd = pmd_offset(pud, addr);
	unsigned long next;

	do {
		/*
		 * With LPAE, we must loop over to map
		 * all the pmds for the given range.
		 */
		next = pmd_addr_end(addr, end);

		/*
		 * Try a section mapping - addr, next and phys must all be
		 * aligned to a section boundary.
		 */
		if (type->prot_sect &&
				((addr | next | phys) & ~SECTION_MASK) == 0 &&
				!force_pages) {
			__map_init_section(pmd, addr, next, phys, type);
		} else {
			alloc_init_pte(pmd, addr, next,
						__phys_to_pfn(phys), type);
		}

		phys += next - addr;

	} while (pmd++, addr = next, addr != end);
}

static void __init alloc_init_pud(pgd_t *pgd, unsigned long addr,
	unsigned long end, unsigned long phys, const struct mem_type *type,
	bool force_pages)
{
	pud_t *pud = pud_offset(pgd, addr);
	unsigned long next;

	do {
		next = pud_addr_end(addr, end);
		alloc_init_pmd(pud, addr, next, phys, type, force_pages);
		phys += next - addr;
	} while (pud++, addr = next, addr != end);
}

#ifndef CONFIG_ARM_LPAE
static void __init create_36bit_mapping(struct map_desc *md,
					const struct mem_type *type)
{
	unsigned long addr, length, end;
	phys_addr_t phys;
	pgd_t *pgd;

	addr = md->virtual;
	phys = __pfn_to_phys(md->pfn);
	length = PAGE_ALIGN(md->length);

	if (!(cpu_architecture() >= CPU_ARCH_ARMv6 || cpu_is_xsc3())) {
		printk(KERN_ERR "MM: CPU does not support supersection "
		       "mapping for 0x%08llx at 0x%08lx\n",
		       (long long)__pfn_to_phys((u64)md->pfn), addr);
		return;
	}

	/* N.B.	ARMv6 supersections are only defined to work with domain 0.
	 *	Since domain assignments can in fact be arbitrary, the
	 *	'domain == 0' check below is required to insure that ARMv6
	 *	supersections are only allocated for domain 0 regardless
	 *	of the actual domain assignments in use.
	 */
	if (type->domain) {
		printk(KERN_ERR "MM: invalid domain in supersection "
		       "mapping for 0x%08llx at 0x%08lx\n",
		       (long long)__pfn_to_phys((u64)md->pfn), addr);
		return;
	}

	if ((addr | length | __pfn_to_phys(md->pfn)) & ~SUPERSECTION_MASK) {
		printk(KERN_ERR "MM: cannot create mapping for 0x%08llx"
		       " at 0x%08lx invalid alignment\n",
		       (long long)__pfn_to_phys((u64)md->pfn), addr);
		return;
	}

	/*
	 * Shift bits [35:32] of address into bits [23:20] of PMD
	 * (See ARMv6 spec).
	 */
	phys |= (((md->pfn >> (32 - PAGE_SHIFT)) & 0xF) << 20);

	pgd = pgd_offset_k(addr);
	end = addr + length;
	do {
		pud_t *pud = pud_offset(pgd, addr);
		pmd_t *pmd = pmd_offset(pud, addr);
		int i;

		for (i = 0; i < 16; i++)
			*pmd++ = __pmd(phys | type->prot_sect | PMD_SECT_SUPER);

		addr += SUPERSECTION_SIZE;
		phys += SUPERSECTION_SIZE;
		pgd += SUPERSECTION_SIZE >> PGDIR_SHIFT;
	} while (addr != end);
}
#endif	/* !CONFIG_ARM_LPAE */

/*
 * Create the page directory entries and any necessary
 * page tables for the mapping specified by `md'.  We
 * are able to cope here with varying sizes and address
 * offsets, and we take full advantage of sections and
 * supersections.
 */
static void __init create_mapping(struct map_desc *md, bool force_pages)
{
	unsigned long addr, length, end;
	phys_addr_t phys;
	const struct mem_type *type;
	pgd_t *pgd;

	if (md->virtual != vectors_base() && md->virtual < TASK_SIZE) {
		printk(KERN_WARNING "BUG: not creating mapping for 0x%08llx"
		       " at 0x%08lx in user region\n",
		       (long long)__pfn_to_phys((u64)md->pfn), md->virtual);
		return;
	}

	if ((md->type == MT_DEVICE || md->type == MT_ROM) &&
	    md->virtual >= PAGE_OFFSET &&
	    (md->virtual < VMALLOC_START || md->virtual >= VMALLOC_END)) {
		printk(KERN_WARNING "BUG: mapping for 0x%08llx"
		       " at 0x%08lx out of vmalloc space\n",
		       (long long)__pfn_to_phys((u64)md->pfn), md->virtual);
	}

	type = &mem_types[md->type];

#ifndef CONFIG_ARM_LPAE
	/*
	 * Catch 36-bit addresses
	 */
	if (md->pfn >= 0x100000) {
		create_36bit_mapping(md, type);
		return;
	}
#endif

	addr = md->virtual & PAGE_MASK;
	phys = __pfn_to_phys(md->pfn);
	length = PAGE_ALIGN(md->length + (md->virtual & ~PAGE_MASK));

	if (type->prot_l1 == 0 && ((addr | phys | length) & ~SECTION_MASK)) {
		printk(KERN_WARNING "BUG: map for 0x%08llx at 0x%08lx can not "
		       "be mapped using pages, ignoring.\n",
		       (long long)__pfn_to_phys(md->pfn), addr);
		return;
	}

	pgd = pgd_offset_k(addr);
	end = addr + length;
	do {
		unsigned long next = pgd_addr_end(addr, end);

		alloc_init_pud(pgd, addr, next, phys, type, force_pages);

		phys += next - addr;
		addr = next;
	} while (pgd++, addr != end);
}

/*
 * Create the architecture specific mappings
 */
void __init iotable_init(struct map_desc *io_desc, int nr)
{
	struct map_desc *md;
	struct vm_struct *vm;
	struct static_vm *svm;

	if (!nr)
		return;

	svm = early_alloc_aligned(sizeof(*svm) * nr, __alignof__(*svm));

	for (md = io_desc; nr; md++, nr--) {
		create_mapping(md, false);

		vm = &svm->vm;
		vm->addr = (void *)(md->virtual & PAGE_MASK);
		vm->size = PAGE_ALIGN(md->length + (md->virtual & ~PAGE_MASK));
		vm->phys_addr = __pfn_to_phys(md->pfn);
		vm->flags = VM_IOREMAP | VM_ARM_STATIC_MAPPING;
		vm->flags |= VM_ARM_MTYPE(md->type);
		vm->caller = iotable_init;
		add_static_vm_early(svm++);
	}
}

void __init vm_reserve_area_early(unsigned long addr, unsigned long size,
				  void *caller)
{
	struct vm_struct *vm;
	struct static_vm *svm;

	svm = early_alloc_aligned(sizeof(*svm), __alignof__(*svm));

	vm = &svm->vm;
	vm->addr = (void *)addr;
	vm->size = size;
	vm->flags = VM_IOREMAP | VM_ARM_EMPTY_MAPPING;
	vm->caller = caller;
	add_static_vm_early(svm);
}

#ifndef CONFIG_ARM_LPAE

/*
 * The Linux PMD is made of two consecutive section entries covering 2MB
 * (see definition in include/asm/pgtable-2level.h).  However a call to
 * create_mapping() may optimize static mappings by using individual
 * 1MB section mappings.  This leaves the actual PMD potentially half
 * initialized if the top or bottom section entry isn't used, leaving it
 * open to problems if a subsequent ioremap() or vmalloc() tries to use
 * the virtual space left free by that unused section entry.
 *
 * Let's avoid the issue by inserting dummy vm entries covering the unused
 * PMD halves once the static mappings are in place.
 */

static void __init pmd_empty_section_gap(unsigned long addr)
{
	vm_reserve_area_early(addr, SECTION_SIZE, pmd_empty_section_gap);
}

static void __init fill_pmd_gaps(void)
{
	struct static_vm *svm;
	struct vm_struct *vm;
	unsigned long addr, next = 0;
	pmd_t *pmd;

	list_for_each_entry(svm, &static_vmlist, list) {
		vm = &svm->vm;
		addr = (unsigned long)vm->addr;
		if (addr < next)
			continue;

		/*
		 * Check if this vm starts on an odd section boundary.
		 * If so and the first section entry for this PMD is free
		 * then we block the corresponding virtual address.
		 */
		if ((addr & ~PMD_MASK) == SECTION_SIZE) {
			pmd = pmd_off_k(addr);
			if (pmd_none(*pmd))
				pmd_empty_section_gap(addr & PMD_MASK);
		}

		/*
		 * Then check if this vm ends on an odd section boundary.
		 * If so and the second section entry for this PMD is empty
		 * then we block the corresponding virtual address.
		 */
		addr += vm->size;
		if ((addr & ~PMD_MASK) == SECTION_SIZE) {
			pmd = pmd_off_k(addr) + 1;
			if (pmd_none(*pmd))
				pmd_empty_section_gap(addr);
		}

		/* no need to look at any vm entry until we hit the next PMD */
		next = (addr + PMD_SIZE - 1) & PMD_MASK;
	}
}

#else
#define fill_pmd_gaps() do { } while (0)
#endif

#if defined(CONFIG_PCI) && !defined(CONFIG_NEED_MACH_IO_H)
static void __init pci_reserve_io(void)
{
	struct static_vm *svm;

	svm = find_static_vm_vaddr((void *)PCI_IO_VIRT_BASE);
	if (svm)
		return;

	vm_reserve_area_early(PCI_IO_VIRT_BASE, SZ_2M, pci_reserve_io);
}
#else
#define pci_reserve_io() do { } while (0)
#endif

#ifdef CONFIG_DEBUG_LL
void __init debug_ll_io_init(void)
{
	struct map_desc map;

	debug_ll_addr(&map.pfn, &map.virtual);
	if (!map.pfn || !map.virtual)
		return;
	map.pfn = __phys_to_pfn(map.pfn);
	map.virtual &= PAGE_MASK;
	map.length = PAGE_SIZE;
	map.type = MT_DEVICE;
	create_mapping(&map, false);
}
#endif

static void * __initdata vmalloc_min =
	(void *)(VMALLOC_END - (240 << 20) - VMALLOC_OFFSET);

/*
 * vmalloc=size forces the vmalloc area to be exactly 'size'
 * bytes. This can be used to increase (or decrease) the vmalloc
 * area - the default is 240m.
 */
static int __init early_vmalloc(char *arg)
{
	unsigned long vmalloc_reserve = memparse(arg, NULL);

	if (vmalloc_reserve < SZ_16M) {
		vmalloc_reserve = SZ_16M;
		printk(KERN_WARNING
			"vmalloc area too small, limiting to %luMB\n",
			vmalloc_reserve >> 20);
	}

	if (vmalloc_reserve > VMALLOC_END - (PAGE_OFFSET + SZ_32M)) {
		vmalloc_reserve = VMALLOC_END - (PAGE_OFFSET + SZ_32M);
		printk(KERN_WARNING
			"vmalloc area is too big, limiting to %luMB\n",
			vmalloc_reserve >> 20);
	}

	vmalloc_min = (void *)(VMALLOC_END - vmalloc_reserve);
	return 0;
}
early_param("vmalloc", early_vmalloc);

phys_addr_t arm_lowmem_limit __initdata = 0;

void __init sanity_check_meminfo(void)
{
	int i, j, highmem = 0;

	for (i = 0, j = 0; i < meminfo.nr_banks; i++) {
		struct membank *bank = &meminfo.bank[j];
		*bank = meminfo.bank[i];

#ifdef CONFIG_SPARSEMEM
		if (pfn_to_section_nr(bank_pfn_start(bank)) !=
		    pfn_to_section_nr(bank_pfn_end(bank) - 1)) {
			phys_addr_t sz;
			unsigned long start_pfn = bank_pfn_start(bank);
			unsigned long end_pfn = SECTION_ALIGN_UP(start_pfn + 1);
			sz = ((phys_addr_t)(end_pfn - start_pfn) << PAGE_SHIFT);

			if (meminfo.nr_banks >= NR_BANKS) {
				pr_crit("NR_BANKS too low, ignoring %lld bytes of memory\n",
					(unsigned long long)(bank->size - sz));
			} else {
				memmove(bank + 1, bank,
					(meminfo.nr_banks - i) * sizeof(*bank));
				meminfo.nr_banks++;
				bank[1].size -= sz;
				bank[1].start = __pfn_to_phys(end_pfn);
			}
			bank->size = sz;
		}
#endif

		if (bank->start > ULONG_MAX)
			highmem = 1;

#ifdef CONFIG_HIGHMEM
		if (__va(bank->start) >= vmalloc_min ||
		    __va(bank->start) < (void *)PAGE_OFFSET)
			highmem = 1;

		bank->highmem = highmem;

		/*
		 * Split those memory banks which are partially overlapping
		 * the vmalloc area greatly simplifying things later.
		 */
		if (!highmem && __va(bank->start) < vmalloc_min &&
		    bank->size > vmalloc_min - __va(bank->start)) {
			if (meminfo.nr_banks >= NR_BANKS) {
				printk(KERN_CRIT "NR_BANKS too low, "
						 "ignoring high memory\n");
			} else {
				memmove(bank + 1, bank,
					(meminfo.nr_banks - i) * sizeof(*bank));
				meminfo.nr_banks++;
				i++;
				bank[1].size -= vmalloc_min - __va(bank->start);
				bank[1].start = __pa(vmalloc_min - 1) + 1;
				bank[1].highmem = highmem = 1;
				j++;
			}
			bank->size = vmalloc_min - __va(bank->start);
		}
#else
		bank->highmem = highmem;

		/*
		 * Highmem banks not allowed with !CONFIG_HIGHMEM.
		 */
		if (highmem) {
			printk(KERN_NOTICE "Ignoring RAM at %.8llx-%.8llx "
			       "(!CONFIG_HIGHMEM).\n",
			       (unsigned long long)bank->start,
			       (unsigned long long)bank->start + bank->size - 1);
			continue;
		}

		/*
		 * Check whether this memory bank would entirely overlap
		 * the vmalloc area.
		 */
		if (__va(bank->start) >= vmalloc_min ||
		    __va(bank->start) < (void *)PAGE_OFFSET) {
			printk(KERN_NOTICE "Ignoring RAM at %.8llx-%.8llx "
			       "(vmalloc region overlap).\n",
			       (unsigned long long)bank->start,
			       (unsigned long long)bank->start + bank->size - 1);
			continue;
		}

		/*
		 * Check whether this memory bank would partially overlap
		 * the vmalloc area.
		 */
		if (__va(bank->start + bank->size - 1) >= vmalloc_min ||
		    __va(bank->start + bank->size - 1) <= __va(bank->start)) {
			unsigned long newsize = vmalloc_min - __va(bank->start);
			printk(KERN_NOTICE "Truncating RAM at %.8llx-%.8llx "
			       "to -%.8llx (vmalloc region overlap).\n",
			       (unsigned long long)bank->start,
			       (unsigned long long)bank->start + bank->size - 1,
			       (unsigned long long)bank->start + newsize - 1);
			bank->size = newsize;
		}
#endif
		if (!bank->highmem && bank->start + bank->size > arm_lowmem_limit)
			arm_lowmem_limit = bank->start + bank->size;

		j++;
	}
#ifdef CONFIG_HIGHMEM
	if (highmem) {
		const char *reason = NULL;

		if (cache_is_vipt_aliasing()) {
			/*
			 * Interactions between kmap and other mappings
			 * make highmem support with aliasing VIPT caches
			 * rather difficult.
			 */
			reason = "with VIPT aliasing cache";
		}
		if (reason) {
			printk(KERN_CRIT "HIGHMEM is not supported %s, ignoring high memory\n",
				reason);
			while (j > 0 && meminfo.bank[j - 1].highmem)
				j--;
		}
	}
#endif
	meminfo.nr_banks = j;
	high_memory = __va(arm_lowmem_limit - 1) + 1;
	memblock_set_current_limit(arm_lowmem_limit);
}

static inline void prepare_page_table(void)
{
	unsigned long addr;
	phys_addr_t end;

	/*
	 * Clear out all the mappings below the kernel image.
	 */
	for (addr = 0; addr < MODULES_VADDR; addr += PMD_SIZE)
		pmd_clear(pmd_off_k(addr));

#ifdef CONFIG_XIP_KERNEL
	/* The XIP kernel is mapped in the module area -- skip over it */
	addr = ((unsigned long)_etext + PMD_SIZE - 1) & PMD_MASK;
#endif
	for ( ; addr < PAGE_OFFSET; addr += PMD_SIZE)
		pmd_clear(pmd_off_k(addr));

	/*
	 * Find the end of the first block of lowmem.
	 */
	end = memblock.memory.regions[0].base + memblock.memory.regions[0].size;
	if (end >= arm_lowmem_limit)
		end = arm_lowmem_limit;

	/*
	 * Clear out all the kernel space mappings, except for the first
	 * memory bank, up to the vmalloc region.
	 */
	for (addr = __phys_to_virt(end);
	     addr < VMALLOC_START; addr += PMD_SIZE)
		pmd_clear(pmd_off_k(addr));
}

#ifdef CONFIG_ARM_LPAE
/* the first page is reserved for pgd */
#define SWAPPER_PG_DIR_SIZE	(PAGE_SIZE + \
				 PTRS_PER_PGD * PTRS_PER_PMD * sizeof(pmd_t))
#else
#define SWAPPER_PG_DIR_SIZE	(PTRS_PER_PGD * sizeof(pgd_t))
#endif

/*
 * Reserve the special regions of memory
 */
void __init arm_mm_memblock_reserve(void)
{
	/*
	 * Reserve the page tables.  These are already in use,
	 * and can only be in node 0.
	 */
	memblock_reserve(__pa(swapper_pg_dir), SWAPPER_PG_DIR_SIZE);

#ifdef CONFIG_SA1111
	/*
	 * Because of the SA1111 DMA bug, we want to preserve our
	 * precious DMA-able memory...
	 */
	memblock_reserve(PHYS_OFFSET, __pa(swapper_pg_dir) - PHYS_OFFSET);
#endif
}

/*
 * Set up the device mappings.  Since we clear out the page tables for all
 * mappings above VMALLOC_START, we will remove any debug device mappings.
 * This means you have to be careful how you debug this function, or any
 * called function.  This means you can't use any function or debugging
 * method which may touch any device, otherwise the kernel _will_ crash.
 */
static void __init devicemaps_init(struct machine_desc *mdesc)
{
	struct map_desc map;
	unsigned long addr;
	void *vectors;

	/*
	 * Allocate the vector page early.
	 */
	vectors = early_alloc(PAGE_SIZE * 2);

	early_trap_init(vectors);

	for (addr = VMALLOC_START; addr; addr += PMD_SIZE)
		pmd_clear(pmd_off_k(addr));

	/*
	 * Map the kernel if it is XIP.
	 * It is always first in the modulearea.
	 */
#ifdef CONFIG_XIP_KERNEL
	map.pfn = __phys_to_pfn(CONFIG_XIP_PHYS_ADDR & SECTION_MASK);
	map.virtual = MODULES_VADDR;
	map.length = ((unsigned long)_etext - map.virtual + ~SECTION_MASK) & SECTION_MASK;
	map.type = MT_ROM;
	create_mapping(&map, false);
#endif

	/*
	 * Map the cache flushing regions.
	 */
#ifdef FLUSH_BASE
	map.pfn = __phys_to_pfn(FLUSH_BASE_PHYS);
	map.virtual = FLUSH_BASE;
	map.length = SZ_1M;
	map.type = MT_CACHECLEAN;
	create_mapping(&map, false);
#endif
#ifdef FLUSH_BASE_MINICACHE
	map.pfn = __phys_to_pfn(FLUSH_BASE_PHYS + SZ_1M);
	map.virtual = FLUSH_BASE_MINICACHE;
	map.length = SZ_1M;
	map.type = MT_MINICLEAN;
	create_mapping(&map, false);
#endif

	/*
	 * Create a mapping for the machine vectors at the high-vectors
	 * location (0xffff0000).  If we aren't using high-vectors, also
	 * create a mapping at the low-vectors virtual address.
	 */
	map.pfn = __phys_to_pfn(virt_to_phys(vectors));
	map.virtual = 0xffff0000;
	map.length = PAGE_SIZE;
#ifdef CONFIG_KUSER_HELPERS
	map.type = MT_HIGH_VECTORS;
	create_mapping(&map, false);
#else
	map.type = MT_LOW_VECTORS;
#endif
<<<<<<< HEAD
=======
	create_mapping(&map, false);
>>>>>>> 3a2a0c80

	if (!vectors_high()) {
		map.virtual = 0;
		map.length = PAGE_SIZE * 2;
		map.type = MT_LOW_VECTORS;
		create_mapping(&map, false);
	}

	/* Now create a kernel read-only mapping */
	map.pfn += 1;
	map.virtual = 0xffff0000 + PAGE_SIZE;
	map.length = PAGE_SIZE;
	map.type = MT_LOW_VECTORS;
	create_mapping(&map, false);

	/*
	 * Ask the machine support to map in the statically mapped devices.
	 */
	if (mdesc->map_io)
		mdesc->map_io();
	fill_pmd_gaps();

	/* Reserve fixed i/o space in VMALLOC region */
	pci_reserve_io();

	/*
	 * Finally flush the caches and tlb to ensure that we're in a
	 * consistent state wrt the writebuffer.  This also ensures that
	 * any write-allocated cache lines in the vector page are written
	 * back.  After this point, we can start to touch devices again.
	 */
	local_flush_tlb_all();
	flush_cache_all();
}

static void __init kmap_init(void)
{
#ifdef CONFIG_HIGHMEM
	pkmap_page_table = early_pte_alloc_and_install(pmd_off_k(PKMAP_BASE),
		PKMAP_BASE, _PAGE_KERNEL_TABLE);
#endif
}


static void __init map_lowmem(void)
{
	struct memblock_region *reg;
	phys_addr_t start;
	phys_addr_t end;
	struct map_desc map;

	/* Map all the lowmem memory banks. */
	for_each_memblock(memory, reg) {
		start = reg->base;
		end = start + reg->size;

		if (end > arm_lowmem_limit)
			end = arm_lowmem_limit;
		if (start >= end)
			break;

		map.pfn = __phys_to_pfn(start);
		map.virtual = __phys_to_virt(start);
		map.length = end - start;
		map.type = MT_MEMORY;

		create_mapping(&map, false);
	}

#ifdef CONFIG_DEBUG_RODATA
	start = __pa(_stext) & PMD_MASK;
	end = ALIGN(__pa(__end_rodata), PMD_SIZE);

	map.pfn = __phys_to_pfn(start);
	map.virtual = __phys_to_virt(start);
	map.length = end - start;
	map.type = MT_MEMORY;

	create_mapping(&map, true);
#endif
}

/*
 * paging_init() sets up the page tables, initialises the zone memory
 * maps, and sets up the zero page, bad page and bad page tables.
 */
void __init paging_init(struct machine_desc *mdesc)
{
	void *zero_page;

	memblock_set_current_limit(arm_lowmem_limit);

	build_mem_type_table();
	prepare_page_table();
	map_lowmem();
	dma_contiguous_remap();
	devicemaps_init(mdesc);
	kmap_init();
	tcm_init();

	top_pmd = pmd_off_k(0xffff0000);

	/* allocate the zero page. */
	zero_page = early_alloc(PAGE_SIZE);

	bootmem_init();

	empty_zero_page = virt_to_page(zero_page);
	__flush_dcache_page(NULL, empty_zero_page);
}<|MERGE_RESOLUTION|>--- conflicted
+++ resolved
@@ -1267,14 +1267,10 @@
 	map.length = PAGE_SIZE;
 #ifdef CONFIG_KUSER_HELPERS
 	map.type = MT_HIGH_VECTORS;
-	create_mapping(&map, false);
 #else
 	map.type = MT_LOW_VECTORS;
 #endif
-<<<<<<< HEAD
-=======
 	create_mapping(&map, false);
->>>>>>> 3a2a0c80
 
 	if (!vectors_high()) {
 		map.virtual = 0;
