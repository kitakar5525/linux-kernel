--- conflicted
+++ resolved
@@ -3647,8 +3647,7 @@
 		udev->slot_id = 0;
 		goto disable_slot;
 	}
-<<<<<<< HEAD
-	udev->slot_id = xhci->slot_id;
+
 
 #ifndef CONFIG_USB_DEFAULT_PERSIST
 	/*
@@ -3658,8 +3657,6 @@
 	if (xhci->quirks & XHCI_RESET_ON_RESUME)
 		pm_runtime_get_noresume(dev);
 #endif
-=======
->>>>>>> 247f24ef
 
 	/* Is this a LS or FS device under a HS hub? */
 	/* Hub or peripherial? */
