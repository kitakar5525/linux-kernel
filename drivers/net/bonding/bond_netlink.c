--- conflicted
+++ resolved
@@ -707,11 +707,7 @@
 		return -EINVAL;
 	}
 
-<<<<<<< HEAD
-	nest = nla_nest_start(skb, LINK_XSTATS_TYPE_BOND);
-=======
 	nest = nla_nest_start_noflag(skb, LINK_XSTATS_TYPE_BOND);
->>>>>>> 0ecfebd2
 	if (!nest)
 		return -EMSGSIZE;
 	if (BOND_MODE(bond) == BOND_MODE_8023AD) {
@@ -722,11 +718,7 @@
 		else
 			stats = &BOND_AD_INFO(bond).stats;
 
-<<<<<<< HEAD
-		nest2 = nla_nest_start(skb, BOND_XSTATS_3AD);
-=======
 		nest2 = nla_nest_start_noflag(skb, BOND_XSTATS_3AD);
->>>>>>> 0ecfebd2
 		if (!nest2) {
 			nla_nest_end(skb, nest);
 			return -EMSGSIZE;
