/* include/linux/wlan_plat.h
 *
 * Copyright (C) 2010 Google, Inc.
 *
 * This software is licensed under the terms of the GNU General Public
 * License version 2, as published by the Free Software Foundation, and
 * may be copied, distributed, and modified under those terms.
 *
 * This program is distributed in the hope that it will be useful,
 * but WITHOUT ANY WARRANTY; without even the implied warranty of
 * MERCHANTABILITY or FITNESS FOR A PARTICULAR PURPOSE.  See the
 * GNU General Public License for more details.
 *
 */
#ifndef _LINUX_WLAN_PLAT_H_
#define _LINUX_WLAN_PLAT_H_

struct wifi_platform_data {
	int (*set_power)(int val);
	int (*set_reset)(int val);
	int (*set_carddetect)(int val);
	void *(*mem_prealloc)(int section, unsigned long size);
	int (*get_mac_addr)(unsigned char *buf);
<<<<<<< HEAD
	void *(*get_country_code)(char *ccode);
	char *nvram_id;
	bool use_fast_irq;
=======
	int (*get_wake_irq)(void);
	void *(*get_country_code)(char *ccode, u32 flags);
>>>>>>> c5c0aff6
};

#endif<|MERGE_RESOLUTION|>--- conflicted
+++ resolved
@@ -21,14 +21,10 @@
 	int (*set_carddetect)(int val);
 	void *(*mem_prealloc)(int section, unsigned long size);
 	int (*get_mac_addr)(unsigned char *buf);
-<<<<<<< HEAD
 	void *(*get_country_code)(char *ccode);
 	char *nvram_id;
 	bool use_fast_irq;
-=======
 	int (*get_wake_irq)(void);
-	void *(*get_country_code)(char *ccode, u32 flags);
->>>>>>> c5c0aff6
 };
 
 #endif