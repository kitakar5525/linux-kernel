--- conflicted
+++ resolved
@@ -343,11 +343,7 @@
 	pip->saddr    = fl4.saddr;
 	pip->protocol = IPPROTO_IGMP;
 	pip->tot_len  = 0;	/* filled in later */
-<<<<<<< HEAD
-	ip_select_ident(skb, &rt->dst, NULL);
-=======
 	ip_select_ident(skb, NULL);
->>>>>>> 2527c3d5
 	((u8 *)&pip[1])[0] = IPOPT_RA;
 	((u8 *)&pip[1])[1] = 4;
 	((u8 *)&pip[1])[2] = 0;
@@ -691,11 +687,7 @@
 	iph->daddr    = dst;
 	iph->saddr    = fl4.saddr;
 	iph->protocol = IPPROTO_IGMP;
-<<<<<<< HEAD
-	ip_select_ident(skb, &rt->dst, NULL);
-=======
 	ip_select_ident(skb, NULL);
->>>>>>> 2527c3d5
 	((u8 *)&iph[1])[0] = IPOPT_RA;
 	((u8 *)&iph[1])[1] = 4;
 	((u8 *)&iph[1])[2] = 0;
