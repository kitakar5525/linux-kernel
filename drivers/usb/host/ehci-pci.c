--- conflicted
+++ resolved
@@ -36,7 +36,22 @@
 #define PCI_DEVICE_ID_INTEL_CE4100_USB	0x2e70
 
 /*-------------------------------------------------------------------------*/
-<<<<<<< HEAD
+#define PCI_DEVICE_ID_INTEL_QUARK_X1000_SOC	0x0939
+static inline bool is_intel_quark_x1000(struct pci_dev *pdev)
+{
+	return pdev->vendor == PCI_VENDOR_ID_INTEL &&
+		pdev->device == PCI_DEVICE_ID_INTEL_QUARK_X1000_SOC;
+}
+
+/*
+ * 0x84 is the offset of in/out threshold register,
+ * and it is the same offset as the register of 'hostpc'.
+ */
+#define intel_quark_x1000_insnreg01	hostpc
+
+/* Maximum usable threshold value is 0x7f dwords for both IN and OUT */
+#define INTEL_QUARK_X1000_EHCI_MAX_THRESHOLD	0x007f007f
+
 /* CloverTrail USB SPH and Modem USB Switch Control Flag */
 static unsigned int use_sph;
 module_param(use_sph, uint, S_IRUGO);
@@ -164,23 +179,6 @@
 
 	return 0;
 }
-=======
-#define PCI_DEVICE_ID_INTEL_QUARK_X1000_SOC		0x0939
-static inline bool is_intel_quark_x1000(struct pci_dev *pdev)
-{
-	return pdev->vendor == PCI_VENDOR_ID_INTEL &&
-		pdev->device == PCI_DEVICE_ID_INTEL_QUARK_X1000_SOC;
-}
-
-/*
- * 0x84 is the offset of in/out threshold register,
- * and it is the same offset as the register of 'hostpc'.
- */
-#define	intel_quark_x1000_insnreg01	hostpc
-
-/* Maximum usable threshold value is 0x7f dwords for both IN and OUT */
-#define INTEL_QUARK_X1000_EHCI_MAX_THRESHOLD	0x007f007f
->>>>>>> 2527c3d5
 
 /* called after powerup, by probe or system-pm "wakeup" */
 static int ehci_pci_reinit(struct ehci_hcd *ehci, struct pci_dev *pdev)
