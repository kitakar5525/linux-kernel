--- conflicted
+++ resolved
@@ -650,14 +650,9 @@
 			continue;
 
 		if (link->flags & DL_FLAG_AUTOREMOVE_CONSUMER)
-<<<<<<< HEAD
-			__device_link_del(&link->kref);
-		else if (link->status != DL_STATE_SUPPLIER_UNBIND)
-=======
 			device_link_drop_managed(link);
 		else if (link->status == DL_STATE_CONSUMER_PROBE ||
 			 link->status == DL_STATE_ACTIVE)
->>>>>>> 14cfdbd3
 			WRITE_ONCE(link->status, DL_STATE_AVAILABLE);
 	}
 
@@ -731,11 +726,7 @@
 		 */
 		if (link->status == DL_STATE_SUPPLIER_UNBIND &&
 		    link->flags & DL_FLAG_AUTOREMOVE_SUPPLIER)
-<<<<<<< HEAD
-			__device_link_del(&link->kref);
-=======
 			device_link_drop_managed(link);
->>>>>>> 14cfdbd3
 
 		WRITE_ONCE(link->status, DL_STATE_DORMANT);
 	}
